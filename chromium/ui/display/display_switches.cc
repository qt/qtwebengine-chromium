// Copyright 2014 The Chromium Authors. All rights reserved.
// Use of this source code is governed by a BSD-style license that can be
// found in the LICENSE file.

#include "build/build_config.h"
#include "ui/display/display_switches.h"

namespace switches {

// TODO(rjkroege): Some of these have an "ash" prefix. When ChromeOS startup
// scripts have been updated, the leading "ash" prefix should be removed.

// Disables mirroring across multiple displays.
const char kDisableMultiMirroring[] = "disable-multi-mirroring";

// Enables software based mirroring.
const char kEnableSoftwareMirroring[] = "ash-enable-software-mirroring";

// Crash the browser at startup if the display's color profile does not match
// the forced color profile. This is necessary on Mac because Chrome's pixel
// output is always subject to the color conversion performed by the operating
// system. On all other platforms, this is a no-op.
const char kEnsureForcedColorProfile[] = "ensure-forced-color-profile";

// Force all monitors to be treated as though they have the specified color
// profile. Accepted values are "srgb" and "generic-rgb" (currently used by Mac
// layout tests) and "color-spin-gamma24" (used by layout tests).
const char kForceColorProfile[] = "force-color-profile";

// Overrides the device scale factor for the browser UI and the contents.
const char kForceDeviceScaleFactor[] = "force-device-scale-factor";

// Sets a window size, optional position, and optional scale factor.
// "1024x768" creates a window of size 1024x768.
// "100+200-1024x768" positions the window at 100,200.
// "1024x768*2" sets the scale factor to 2 for a high DPI display.
// "800,0+800-800x800" for two displays at 800x800 resolution.
// "800,0+800-800x800,0+1600-800x800" for three displays at 800x800 resolution.
const char kHostWindowBounds[] = "ash-host-window-bounds";

// Specifies the layout mode and offsets for the secondary display for
// testing. The format is "<t|r|b|l>,<offset>" where t=TOP, r=RIGHT,
// b=BOTTOM and L=LEFT. For example, 'r,-100' means the secondary display
// is positioned on the right with -100 offset. (above than primary)
const char kSecondaryDisplayLayout[] = "secondary-display-layout";

// Specifies the initial screen configuration, or state of all displays, for
// FakeDisplayDelegate, see class for format details.
const char kScreenConfig[] = "screen-config";

// Uses the 1st display in --ash-host-window-bounds as internal display.
// This is for debugging on linux desktop.
const char kUseFirstDisplayAsInternal[] = "use-first-display-as-internal";

#if defined(OS_CHROMEOS)
// Enables unified desktop mode.
const char kEnableUnifiedDesktop[] = "ash-enable-unified-desktop";
#endif

}  // namespace switches

namespace features {

const base::Feature kHighDynamicRange{"HighDynamicRange",
                                      base::FEATURE_ENABLED_BY_DEFAULT};

#if defined(OS_CHROMEOS)
// Enables using the monitor's provided color space information when
// rendering.
// TODO(mcasas): remove this flag http://crbug.com/771345.
const base::Feature kUseMonitorColorSpace{"UseMonitorColorSpace",
                                          base::FEATURE_ENABLED_BY_DEFAULT};
#endif  // OS_CHROMEOS

// Enables the slider in display settings to modify the display zoom/size.
// TODO(malaykeshav): Remove this in M68 when the feature has been in stable for
// atleast one milestone.
<<<<<<< HEAD
const base::Feature kEnableDisplayZoomSetting{
  "EnableDisplayZoomSetting",
#if defined(OS_CHROMEOS)
      base::FEATURE_ENABLED_BY_DEFAULT
#else
      base::FEATURE_DISABLED_BY_DEFAULT
#endif
};
=======
constexpr base::Feature kEnableDisplayZoomSetting{
    "EnableDisplayZoomSetting", base::FEATURE_DISABLED_BY_DEFAULT};
>>>>>>> 9f4560b1

bool IsDisplayZoomSettingEnabled() {
  return base::FeatureList::IsEnabled(kEnableDisplayZoomSetting);
}

}  // namespace features<|MERGE_RESOLUTION|>--- conflicted
+++ resolved
@@ -75,19 +75,8 @@
 // Enables the slider in display settings to modify the display zoom/size.
 // TODO(malaykeshav): Remove this in M68 when the feature has been in stable for
 // atleast one milestone.
-<<<<<<< HEAD
 const base::Feature kEnableDisplayZoomSetting{
-  "EnableDisplayZoomSetting",
-#if defined(OS_CHROMEOS)
-      base::FEATURE_ENABLED_BY_DEFAULT
-#else
-      base::FEATURE_DISABLED_BY_DEFAULT
-#endif
-};
-=======
-constexpr base::Feature kEnableDisplayZoomSetting{
     "EnableDisplayZoomSetting", base::FEATURE_DISABLED_BY_DEFAULT};
->>>>>>> 9f4560b1
 
 bool IsDisplayZoomSettingEnabled() {
   return base::FeatureList::IsEnabled(kEnableDisplayZoomSetting);
