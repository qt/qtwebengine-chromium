--- conflicted
+++ resolved
@@ -229,15 +229,9 @@
     DevToolsAgentHostClient* client,
     int x,
     int y) {
-<<<<<<< HEAD
- if (!session_ || (client && session_->client() != client))
-   return;
- InspectElement(session_, x, y);
-=======
   DevToolsSession* session = SessionByClient(client);
   if (session)
     InspectElement(session, x, y);
->>>>>>> e6430e57
 }
 
 std::string DevToolsAgentHostImpl::GetId() {
