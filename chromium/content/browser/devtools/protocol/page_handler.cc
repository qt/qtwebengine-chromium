// Copyright 2014 The Chromium Authors. All rights reserved.
// Use of this source code is governed by a BSD-style license that can be
// found in the LICENSE file.

#include "content/browser/devtools/protocol/page_handler.h"

#include <algorithm>
#include <memory>
#include <string>
#include <utility>
#include <vector>

#include "base/bind.h"
#include "base/location.h"
#include "base/memory/ref_counted.h"
#include "base/memory/ref_counted_memory.h"
#include "base/numerics/safe_conversions.h"
#include "base/process/process_handle.h"
#include "base/strings/string_number_conversions.h"
#include "base/strings/utf_string_conversions.h"
#include "base/task/single_thread_task_runner.h"
#include "base/task/thread_pool.h"
#include "base/threading/thread_task_runner_handle.h"
#include "build/build_config.h"
#include "components/back_forward_cache/disabled_reason_id.h"
#include "content/browser/child_process_security_policy_impl.h"
#include "content/browser/devtools/devtools_agent_host_impl.h"
#include "content/browser/devtools/protocol/browser_handler.h"
#include "content/browser/devtools/protocol/devtools_mhtml_helper.h"
#include "content/browser/devtools/protocol/emulation_handler.h"
#include "content/browser/devtools/protocol/handler_helpers.h"
#include "content/browser/manifest/manifest_manager_host.h"
#include "content/browser/renderer_host/back_forward_cache_can_store_document_result.h"
#include "content/browser/renderer_host/back_forward_cache_disable.h"
#include "content/browser/renderer_host/back_forward_cache_metrics.h"
#include "content/browser/renderer_host/navigation_entry_impl.h"
#include "content/browser/renderer_host/navigation_request.h"
#include "content/browser/renderer_host/navigator.h"
#include "content/browser/renderer_host/render_widget_host_impl.h"
#include "content/browser/renderer_host/render_widget_host_view_base.h"
#include "content/browser/web_contents/web_contents_impl.h"
#include "content/browser/web_contents/web_contents_view.h"
#include "content/public/browser/browser_context.h"
#include "content/public/browser/browser_thread.h"
#include "content/public/browser/download_manager.h"
#include "content/public/browser/file_select_listener.h"
#include "content/public/browser/javascript_dialog_manager.h"
#include "content/public/browser/navigation_controller.h"
#include "content/public/browser/navigation_entry.h"
#include "content/public/browser/navigation_handle.h"
#include "content/public/browser/storage_partition.h"
#include "content/public/browser/web_contents_delegate.h"
#include "content/public/common/referrer.h"
#include "content/public/common/result_codes.h"
#include "net/base/filename_util.h"
#include "third_party/abseil-cpp/absl/types/optional.h"
#include "third_party/blink/public/common/manifest/manifest_util.h"
#include "third_party/blink/public/mojom/manifest/manifest.mojom.h"
#include "third_party/skia/include/core/SkBitmap.h"
#include "ui/base/page_transition_types.h"
#include "ui/gfx/codec/jpeg_codec.h"
#include "ui/gfx/codec/png_codec.h"
#include "ui/gfx/codec/webp_codec.h"
#include "ui/gfx/geometry/size_conversions.h"
#include "ui/gfx/image/image.h"
#include "ui/gfx/image/image_util.h"
#include "ui/gfx/skbitmap_operations.h"
#include "ui/snapshot/snapshot.h"

#if BUILDFLAG(IS_ANDROID)
#include "content/browser/renderer_host/compositor_impl_android.h"
#endif

namespace content {
namespace protocol {

namespace {

constexpr const char* kMhtml = "mhtml";
constexpr int kDefaultScreenshotQuality = 80;
constexpr int kFrameRetryDelayMs = 100;
constexpr int kCaptureRetryLimit = 2;
constexpr int kMaxScreencastFramesInFlight = 2;
constexpr char kCommandIsOnlyAvailableAtTopTarget[] =
    "Command can only be executed on top-level targets";

Binary EncodeImage(const gfx::Image& image,
                   const std::string& format,
                   int quality) {
  DCHECK(!image.IsEmpty());

  scoped_refptr<base::RefCountedMemory> data;
  if (format == protocol::Page::CaptureScreenshot::FormatEnum::Png) {
    data = image.As1xPNGBytes();
  } else if (format == Page::CaptureScreenshot::FormatEnum::Jpeg) {
    auto bytes = base::MakeRefCounted<base::RefCountedBytes>();
    if (gfx::JPEG1xEncodedDataFromImage(image, quality, &bytes->data()))
      data = bytes;
  } else if (format == Page::CaptureScreenshot::FormatEnum::Webp) {
    auto bytes = base::MakeRefCounted<base::RefCountedBytes>();
    if (gfx::WebpEncodedDataFromImage(image, quality, &bytes->data()))
      data = bytes;
  } else {
    NOTREACHED();
  }

  if (!data || !data->front())
    return protocol::Binary();

  return Binary::fromRefCounted(data);
}

Binary EncodeSkBitmap(const SkBitmap& image,
                      const std::string& format,
                      int quality) {
  return EncodeImage(gfx::Image::CreateFrom1xBitmap(image), format, quality);
}

std::unique_ptr<Page::ScreencastFrameMetadata> BuildScreencastFrameMetadata(
    const gfx::Size& surface_size,
    float device_scale_factor,
    float page_scale_factor,
    const gfx::PointF& root_scroll_offset,
    float top_controls_visible_height) {
  if (surface_size.IsEmpty() || device_scale_factor == 0)
    return nullptr;

  const gfx::SizeF content_size_dip =
      gfx::ScaleSize(gfx::SizeF(surface_size), 1 / device_scale_factor);
  float top_offset_dip = top_controls_visible_height;
  gfx::PointF root_scroll_offset_dip = root_scroll_offset;
  top_offset_dip /= device_scale_factor;
  root_scroll_offset_dip.Scale(1 / device_scale_factor);
  std::unique_ptr<Page::ScreencastFrameMetadata> page_metadata =
      Page::ScreencastFrameMetadata::Create()
          .SetPageScaleFactor(page_scale_factor)
          .SetOffsetTop(top_offset_dip)
          .SetDeviceWidth(content_size_dip.width())
          .SetDeviceHeight(content_size_dip.height())
          .SetScrollOffsetX(root_scroll_offset_dip.x())
          .SetScrollOffsetY(root_scroll_offset_dip.y())
          .SetTimestamp(base::Time::Now().ToDoubleT())
          .Build();
  return page_metadata;
}

// Determines the snapshot size that best-fits the Surface's content to the
// remote's requested image size.
gfx::Size DetermineSnapshotSize(const gfx::Size& surface_size,
                                int screencast_max_width,
                                int screencast_max_height) {
  if (surface_size.IsEmpty())
    return gfx::Size();  // Nothing to copy (and avoid divide-by-zero below).

  double scale = 1;
  if (screencast_max_width > 0) {
    scale = std::min(scale, static_cast<double>(screencast_max_width) /
                                surface_size.width());
  }
  if (screencast_max_height > 0) {
    scale = std::min(scale, static_cast<double>(screencast_max_height) /
                                surface_size.height());
  }
  return gfx::ToRoundedSize(gfx::ScaleSize(gfx::SizeF(surface_size), scale));
}

void GetMetadataFromFrame(const media::VideoFrame& frame,
                          double* device_scale_factor,
                          double* page_scale_factor,
                          gfx::PointF* root_scroll_offset,
                          double* top_controls_visible_height) {
  // Get metadata from |frame|. This will CHECK if metadata is missing.
  *device_scale_factor = *frame.metadata().device_scale_factor;
  *page_scale_factor = *frame.metadata().page_scale_factor;
  root_scroll_offset->set_x(*frame.metadata().root_scroll_offset_x);
  root_scroll_offset->set_y(*frame.metadata().root_scroll_offset_y);
  *top_controls_visible_height = *frame.metadata().top_controls_visible_height;
}

template <typename ProtocolCallback>
bool CanExecuteGlobalCommands(
    RenderFrameHost* host,
    const std::unique_ptr<ProtocolCallback>& callback) {
  if (!host || !host->GetParent())
    return true;
  callback->sendFailure(
      Response::ServerError(kCommandIsOnlyAvailableAtTopTarget));
  return false;
}

}  // namespace

PageHandler::PageHandler(
    EmulationHandler* emulation_handler,
    BrowserHandler* browser_handler,
    bool allow_unsafe_operations,
<<<<<<< HEAD
    bool may_capture_screenshots_not_from_surface,
    absl::optional<url::Origin> navigation_initiator_origin)
=======
    absl::optional<url::Origin> navigation_initiator_origin,
    bool may_read_local_files)
>>>>>>> 7d2c5d17
    : DevToolsDomainHandler(Page::Metainfo::domainName),
      allow_unsafe_operations_(allow_unsafe_operations),
      may_capture_screenshots_not_from_surface_(
          may_capture_screenshots_not_from_surface),
      navigation_initiator_origin_(navigation_initiator_origin),
      may_read_local_files_(may_read_local_files),
      enabled_(false),
      screencast_enabled_(false),
      screencast_quality_(kDefaultScreenshotQuality),
      screencast_max_width_(-1),
      screencast_max_height_(-1),
      capture_every_nth_frame_(1),
      capture_retry_count_(0),
      session_id_(0),
      frame_counter_(0),
      frames_in_flight_(0),
      video_consumer_(nullptr),
      last_surface_size_(gfx::Size()),
      host_(nullptr),
      emulation_handler_(emulation_handler),
      browser_handler_(browser_handler) {
  bool create_video_consumer = true;
#if BUILDFLAG(IS_ANDROID)
  constexpr auto kScreencastPixelFormat = media::PIXEL_FORMAT_I420;
  // Video capture doesn't work on Android WebView. Use CopyFromSurface instead.
  if (!CompositorImpl::IsInitialized())
    create_video_consumer = false;
#else
  constexpr auto kScreencastPixelFormat = media::PIXEL_FORMAT_ARGB;
#endif
  if (create_video_consumer) {
    video_consumer_ = std::make_unique<DevToolsVideoConsumer>(
        base::BindRepeating(&PageHandler::OnFrameFromVideoConsumer,
                            weak_factory_.GetWeakPtr()));
    video_consumer_->SetFormat(kScreencastPixelFormat);
  }
  DCHECK(emulation_handler_);
}

PageHandler::~PageHandler() = default;

// static
std::vector<PageHandler*> PageHandler::EnabledForWebContents(
    WebContentsImpl* contents) {
  if (!DevToolsAgentHost::HasFor(contents))
    return std::vector<PageHandler*>();
  std::vector<PageHandler*> result;
  for (auto* handler :
       PageHandler::ForAgentHost(static_cast<DevToolsAgentHostImpl*>(
           DevToolsAgentHost::GetOrCreateFor(contents).get()))) {
    if (handler->enabled_)
      result.push_back(handler);
  }
  return result;
}

// static
std::vector<PageHandler*> PageHandler::ForAgentHost(
    DevToolsAgentHostImpl* host) {
  return host->HandlersByName<PageHandler>(Page::Metainfo::domainName);
}

void PageHandler::SetRenderer(int process_host_id,
                              RenderFrameHostImpl* frame_host) {
  if (host_ == frame_host)
    return;

  RenderWidgetHostImpl* widget_host =
      host_ ? host_->GetRenderWidgetHost() : nullptr;
  if (widget_host && observation_.IsObservingSource(widget_host))
    observation_.Reset();

  host_ = frame_host;
  widget_host = host_ ? host_->GetRenderWidgetHost() : nullptr;

  if (widget_host)
    observation_.Observe(widget_host);

  if (video_consumer_ && frame_host) {
    video_consumer_->SetFrameSinkId(
        frame_host->GetRenderWidgetHost()->GetFrameSinkId());
  }
}

void PageHandler::Wire(UberDispatcher* dispatcher) {
  frontend_ = std::make_unique<Page::Frontend>(dispatcher->channel());
  Page::Dispatcher::wire(dispatcher, this);
}

void PageHandler::OnSynchronousSwapCompositorFrame(
    const cc::RenderFrameMetadata& frame_metadata) {
  // Cache |frame_metadata_| as InnerSwapCompositorFrame may also be called on
  // screencast start.
  frame_metadata_ = frame_metadata;
  if (screencast_enabled_)
    InnerSwapCompositorFrame();
}

void PageHandler::RenderWidgetHostVisibilityChanged(
    RenderWidgetHost* widget_host,
    bool became_visible) {
  if (!screencast_enabled_)
    return;
  NotifyScreencastVisibility(became_visible);
}

void PageHandler::RenderWidgetHostDestroyed(RenderWidgetHost* widget_host) {
  DCHECK(observation_.IsObservingSource(widget_host));
  observation_.Reset();
}

void PageHandler::DidAttachInterstitialPage() {
  if (!enabled_)
    return;
  frontend_->InterstitialShown();
}

void PageHandler::DidDetachInterstitialPage() {
  if (!enabled_)
    return;
  frontend_->InterstitialHidden();
}

void PageHandler::DidRunJavaScriptDialog(const GURL& url,
                                         const std::u16string& message,
                                         const std::u16string& default_prompt,
                                         JavaScriptDialogType dialog_type,
                                         bool has_non_devtools_handlers,
                                         JavaScriptDialogCallback callback) {
  if (!enabled_)
    return;
  DCHECK(pending_dialog_.is_null());
  pending_dialog_ = std::move(callback);
  std::string type = Page::DialogTypeEnum::Alert;
  if (dialog_type == JAVASCRIPT_DIALOG_TYPE_CONFIRM)
    type = Page::DialogTypeEnum::Confirm;
  if (dialog_type == JAVASCRIPT_DIALOG_TYPE_PROMPT)
    type = Page::DialogTypeEnum::Prompt;
  frontend_->JavascriptDialogOpening(url.spec(), base::UTF16ToUTF8(message),
                                     type, has_non_devtools_handlers,
                                     base::UTF16ToUTF8(default_prompt));
}

void PageHandler::DidRunBeforeUnloadConfirm(const GURL& url,
                                            bool has_non_devtools_handlers,
                                            JavaScriptDialogCallback callback) {
  if (!enabled_)
    return;
  DCHECK(pending_dialog_.is_null());
  pending_dialog_ = std::move(callback);
  frontend_->JavascriptDialogOpening(url.spec(), std::string(),
                                     Page::DialogTypeEnum::Beforeunload,
                                     has_non_devtools_handlers, std::string());
}

void PageHandler::DidCloseJavaScriptDialog(bool success,
                                           const std::u16string& user_input) {
  if (!enabled_)
    return;
  pending_dialog_.Reset();
  frontend_->JavascriptDialogClosed(success, base::UTF16ToUTF8(user_input));
}

Response PageHandler::Enable() {
  enabled_ = true;
  return Response::FallThrough();
}

Response PageHandler::Disable() {
  enabled_ = false;
  screencast_enabled_ = false;
  bypass_csp_ = false;

  if (video_consumer_)
    video_consumer_->StopCapture();

  if (!pending_dialog_.is_null()) {
    WebContentsImpl* web_contents = GetWebContents();
    // Leave dialog hanging if there is a manager that can take care of it,
    // cancel and send ack otherwise.
    bool has_dialog_manager =
        web_contents && web_contents->GetDelegate() &&
        web_contents->GetDelegate()->GetJavaScriptDialogManager(web_contents);
    if (!has_dialog_manager)
      std::move(pending_dialog_).Run(false, std::u16string());
    pending_dialog_.Reset();
  }

  for (auto* item : pending_downloads_)
    item->RemoveObserver(this);
  pending_downloads_.clear();
  navigate_callbacks_.clear();
  return Response::FallThrough();
}

Response PageHandler::Crash() {
  WebContents* web_contents = WebContents::FromRenderFrameHost(host_);
  if (!web_contents)
    return Response::ServerError("Not attached to a page");
  if (web_contents->IsCrashed())
    return Response::ServerError("The target has already crashed");
  if (host_->frame_tree_node()->navigation_request())
    return Response::ServerError("Page has pending navigations, not killing");
  return Response::FallThrough();
}

Response PageHandler::Close() {
  WebContentsImpl* web_contents = GetWebContents();
  if (!web_contents)
    return Response::ServerError("Not attached to a page");
  web_contents->DispatchBeforeUnload(false /* auto_cancel */);
  return Response::Success();
}

void PageHandler::Reload(Maybe<bool> bypassCache,
                         Maybe<std::string> script_to_evaluate_on_load,
                         std::unique_ptr<ReloadCallback> callback) {
  WebContentsImpl* web_contents = GetWebContents();
  if (!web_contents) {
    callback->sendFailure(Response::InternalError());
    return;
  }

  // In the case of inspecting a GuestView (e.g. a PDF), we should reload
  // the outer web contents (embedder), since otherwise reloading the guest by
  // itself will fail.
  if (web_contents->GetOuterWebContents())
    web_contents = web_contents->GetOuterWebContents();

  // It is important to fallback before triggering reload, so that
  // renderer could prepare beforehand.
  callback->fallThrough();
  web_contents->GetController().Reload(bypassCache.fromMaybe(false)
                                           ? ReloadType::BYPASSING_CACHE
                                           : ReloadType::NORMAL,
                                       false);
}

static network::mojom::ReferrerPolicy ParsePolicyFromString(
    const std::string& policy) {
  if (policy == Page::ReferrerPolicyEnum::NoReferrer)
    return network::mojom::ReferrerPolicy::kNever;
  if (policy == Page::ReferrerPolicyEnum::NoReferrerWhenDowngrade)
    return network::mojom::ReferrerPolicy::kNoReferrerWhenDowngrade;
  if (policy == Page::ReferrerPolicyEnum::Origin)
    return network::mojom::ReferrerPolicy::kOrigin;
  if (policy == Page::ReferrerPolicyEnum::OriginWhenCrossOrigin)
    return network::mojom::ReferrerPolicy::kOriginWhenCrossOrigin;
  if (policy == Page::ReferrerPolicyEnum::SameOrigin)
    return network::mojom::ReferrerPolicy::kSameOrigin;
  if (policy == Page::ReferrerPolicyEnum::StrictOrigin)
    return network::mojom::ReferrerPolicy::kStrictOrigin;
  if (policy == Page::ReferrerPolicyEnum::StrictOriginWhenCrossOrigin) {
    return network::mojom::ReferrerPolicy::kStrictOriginWhenCrossOrigin;
  }
  if (policy == Page::ReferrerPolicyEnum::UnsafeUrl)
    return network::mojom::ReferrerPolicy::kAlways;

  DCHECK(policy.empty());
  return network::mojom::ReferrerPolicy::kDefault;
}

void PageHandler::Navigate(const std::string& url,
                           Maybe<std::string> referrer,
                           Maybe<std::string> maybe_transition_type,
                           Maybe<std::string> frame_id,
                           Maybe<std::string> referrer_policy,
                           std::unique_ptr<NavigateCallback> callback) {
  GURL gurl(url);
  if (!gurl.is_valid()) {
    callback->sendFailure(
        Response::ServerError("Cannot navigate to invalid URL"));
    return;
  }
  if (gurl.SchemeIsFile() && !may_read_local_files_) {
    callback->sendFailure(
        Response::ServerError("Navigating to local URL is not allowed"));
    return;
  }

  if (!host_) {
    callback->sendFailure(Response::InternalError());
    return;
  }

  ui::PageTransition type;
  std::string transition_type =
      maybe_transition_type.fromMaybe(Page::TransitionTypeEnum::Typed);
  if (transition_type == Page::TransitionTypeEnum::Link)
    type = ui::PAGE_TRANSITION_LINK;
  else if (transition_type == Page::TransitionTypeEnum::Typed)
    type = ui::PAGE_TRANSITION_TYPED;
  else if (transition_type == Page::TransitionTypeEnum::Address_bar)
    type = ui::PAGE_TRANSITION_FROM_ADDRESS_BAR;
  else if (transition_type == Page::TransitionTypeEnum::Auto_bookmark)
    type = ui::PAGE_TRANSITION_AUTO_BOOKMARK;
  else if (transition_type == Page::TransitionTypeEnum::Auto_subframe)
    type = ui::PAGE_TRANSITION_AUTO_SUBFRAME;
  else if (transition_type == Page::TransitionTypeEnum::Manual_subframe)
    type = ui::PAGE_TRANSITION_MANUAL_SUBFRAME;
  else if (transition_type == Page::TransitionTypeEnum::Generated)
    type = ui::PAGE_TRANSITION_GENERATED;
  else if (transition_type == Page::TransitionTypeEnum::Auto_toplevel)
    type = ui::PAGE_TRANSITION_AUTO_TOPLEVEL;
  else if (transition_type == Page::TransitionTypeEnum::Form_submit)
    type = ui::PAGE_TRANSITION_FORM_SUBMIT;
  else if (transition_type == Page::TransitionTypeEnum::Reload)
    type = ui::PAGE_TRANSITION_RELOAD;
  else if (transition_type == Page::TransitionTypeEnum::Keyword)
    type = ui::PAGE_TRANSITION_KEYWORD;
  else if (transition_type == Page::TransitionTypeEnum::Keyword_generated)
    type = ui::PAGE_TRANSITION_KEYWORD_GENERATED;
  else
    type = ui::PAGE_TRANSITION_TYPED;

  std::string out_frame_id = frame_id.fromMaybe(
      host_->frame_tree_node()->devtools_frame_token().ToString());
  FrameTreeNode* frame_tree_node = FrameTreeNodeFromDevToolsFrameToken(
      host_->frame_tree_node(), out_frame_id);

  if (!frame_tree_node) {
    callback->sendFailure(
        Response::ServerError("No frame with given id found"));
    return;
  }

  NavigationController::LoadURLParams params(gurl);
  network::mojom::ReferrerPolicy policy =
      ParsePolicyFromString(referrer_policy.fromMaybe(""));
  params.referrer = Referrer(GURL(referrer.fromMaybe("")), policy);
  params.transition_type = type;
  params.frame_tree_node_id = frame_tree_node->frame_tree_node_id();
  if (navigation_initiator_origin_.has_value()) {
    // When this agent has an initiator origin defined, ensure that its
    // navigations are considered renderer-initiated by that origin, such that
    // URL spoof defenses are in effect. (crbug.com/1192417)
    params.is_renderer_initiated = true;
    params.initiator_origin = *navigation_initiator_origin_;
    params.source_site_instance = SiteInstance::CreateForURL(
        host_->GetBrowserContext(), navigation_initiator_origin_->GetURL());
  }
  // Handler may be destroyed while navigating if the session
  // gets disconnected as a result of access checks.
  base::WeakPtr<PageHandler> weak_self = weak_factory_.GetWeakPtr();
  frame_tree_node->navigator().controller().LoadURLWithParams(params);
  if (!weak_self)
    return;
  if (frame_tree_node->navigation_request()) {
    navigate_callbacks_[frame_tree_node->navigation_request()
                            ->devtools_navigation_token()] =
        std::move(callback);
  } else {
    callback->sendSuccess(out_frame_id, Maybe<std::string>(),
                          Maybe<std::string>());
  }
}

void PageHandler::NavigationReset(NavigationRequest* navigation_request) {
  auto navigate_callback =
      navigate_callbacks_.find(navigation_request->devtools_navigation_token());
  if (navigate_callback == navigate_callbacks_.end())
    return;
  std::string frame_id =
      navigation_request->frame_tree_node()->devtools_frame_token().ToString();
  // A new NavigationRequest may have been created before |navigation_request|
  // started, in which case it is not marked as aborted. We report this as an
  // abort to DevTools anyway.
  if (!navigation_request->IsNavigationStarted()) {
    navigate_callback->second->sendSuccess(
        frame_id, Maybe<std::string>(),
        Maybe<std::string>(net::ErrorToString(net::ERR_ABORTED)));
  } else {
    bool success = navigation_request->GetNetErrorCode() == net::OK;
    std::string error_string =
        net::ErrorToString(navigation_request->GetNetErrorCode());
    navigate_callback->second->sendSuccess(
        frame_id,
        Maybe<std::string>(
            navigation_request->devtools_navigation_token().ToString()),
        success ? Maybe<std::string>() : Maybe<std::string>(error_string));
  }
  navigate_callbacks_.erase(navigate_callback);
}

void PageHandler::DownloadWillBegin(FrameTreeNode* ftn,
                                    download::DownloadItem* item) {
  if (!enabled_)
    return;

  // The filename the end user sees may differ. This is an attempt to eagerly
  // determine the filename at the beginning of the download; see
  // DownloadTargetDeterminer:DownloadTargetDeterminer::Result
  // and DownloadTargetDeterminer::GenerateFileName in
  // chrome/browser/download/download_target_determiner.cc
  // for the more comprehensive logic.
  const std::u16string likely_filename = net::GetSuggestedFilename(
      item->GetURL(), item->GetContentDisposition(), std::string(),
      item->GetSuggestedFilename(), item->GetMimeType(), "download");

  frontend_->DownloadWillBegin(ftn->devtools_frame_token().ToString(),
                               item->GetGuid(), item->GetURL().spec(),
                               base::UTF16ToUTF8(likely_filename));

  item->AddObserver(this);
  pending_downloads_.insert(item);
}

void PageHandler::OnDownloadDestroyed(download::DownloadItem* item) {
  pending_downloads_.erase(item);
}

void PageHandler::OnDownloadUpdated(download::DownloadItem* item) {
  if (!enabled_)
    return;
  std::string state;
  switch (item->GetState()) {
    case download::DownloadItem::IN_PROGRESS:
      state = Page::DownloadProgress::StateEnum::InProgress;
      break;
    case download::DownloadItem::COMPLETE:
      state = Page::DownloadProgress::StateEnum::Completed;
      break;
    case download::DownloadItem::CANCELLED:
    case download::DownloadItem::INTERRUPTED:
      state = Page::DownloadProgress::StateEnum::Canceled;
      break;
    case download::DownloadItem::MAX_DOWNLOAD_STATE:
      NOTREACHED();
  }
  frontend_->DownloadProgress(item->GetGuid(), item->GetTotalBytes(),
                              item->GetReceivedBytes(), state);
  if (state != Page::DownloadProgress::StateEnum::InProgress) {
    item->RemoveObserver(this);
    pending_downloads_.erase(item);
  }
}

static const char* TransitionTypeName(ui::PageTransition type) {
  int32_t t = type & ~ui::PAGE_TRANSITION_QUALIFIER_MASK;
  switch (t) {
    case ui::PAGE_TRANSITION_LINK:
      return Page::TransitionTypeEnum::Link;
    case ui::PAGE_TRANSITION_TYPED:
      return Page::TransitionTypeEnum::Typed;
    case ui::PAGE_TRANSITION_AUTO_BOOKMARK:
      return Page::TransitionTypeEnum::Auto_bookmark;
    case ui::PAGE_TRANSITION_AUTO_SUBFRAME:
      return Page::TransitionTypeEnum::Auto_subframe;
    case ui::PAGE_TRANSITION_MANUAL_SUBFRAME:
      return Page::TransitionTypeEnum::Manual_subframe;
    case ui::PAGE_TRANSITION_GENERATED:
      return Page::TransitionTypeEnum::Generated;
    case ui::PAGE_TRANSITION_AUTO_TOPLEVEL:
      return Page::TransitionTypeEnum::Auto_toplevel;
    case ui::PAGE_TRANSITION_FORM_SUBMIT:
      return Page::TransitionTypeEnum::Form_submit;
    case ui::PAGE_TRANSITION_RELOAD:
      return Page::TransitionTypeEnum::Reload;
    case ui::PAGE_TRANSITION_KEYWORD:
      return Page::TransitionTypeEnum::Keyword;
    case ui::PAGE_TRANSITION_KEYWORD_GENERATED:
      return Page::TransitionTypeEnum::Keyword_generated;
    default:
      return Page::TransitionTypeEnum::Other;
  }
}

Response PageHandler::GetNavigationHistory(
    int* current_index,
    std::unique_ptr<NavigationEntries>* entries) {
  WebContentsImpl* web_contents = GetWebContents();
  if (!web_contents)
    return Response::InternalError();

  NavigationController& controller = web_contents->GetController();
  *current_index = controller.GetCurrentEntryIndex();
  *entries = std::make_unique<NavigationEntries>();
  for (int i = 0; i != controller.GetEntryCount(); ++i) {
    auto* entry = controller.GetEntryAtIndex(i);
    (*entries)->emplace_back(
        Page::NavigationEntry::Create()
            .SetId(entry->GetUniqueID())
            .SetUrl(entry->GetURL().spec())
            .SetUserTypedURL(entry->GetUserTypedURL().spec())
            .SetTitle(base::UTF16ToUTF8(entry->GetTitle()))
            .SetTransitionType(TransitionTypeName(entry->GetTransitionType()))
            .Build());
  }
  return Response::Success();
}

Response PageHandler::NavigateToHistoryEntry(int entry_id) {
  WebContentsImpl* web_contents = GetWebContents();
  if (!web_contents)
    return Response::InternalError();

  NavigationController& controller = web_contents->GetController();
  for (int i = 0; i != controller.GetEntryCount(); ++i) {
    if (controller.GetEntryAtIndex(i)->GetUniqueID() == entry_id) {
      controller.GoToIndex(i);
      return Response::Success();
    }
  }

  return Response::InvalidParams("No entry with passed id");
}

static bool ReturnTrue(NavigationEntry* entry) {
  return true;
}

Response PageHandler::ResetNavigationHistory() {
  WebContentsImpl* web_contents = GetWebContents();
  if (!web_contents)
    return Response::InternalError();

  NavigationController& controller = web_contents->GetController();
  controller.DeleteNavigationEntries(base::BindRepeating(&ReturnTrue));
  return Response::Success();
}

void PageHandler::CaptureSnapshot(
    Maybe<std::string> format,
    std::unique_ptr<CaptureSnapshotCallback> callback) {
  if (!CanExecuteGlobalCommands(host_, callback))
    return;
  std::string snapshot_format = format.fromMaybe(kMhtml);
  if (snapshot_format != kMhtml) {
    callback->sendFailure(Response::ServerError("Unsupported snapshot format"));
    return;
  }
  DevToolsMHTMLHelper::Capture(weak_factory_.GetWeakPtr(), std::move(callback));
}

void PageHandler::CaptureScreenshot(
    Maybe<std::string> format,
    Maybe<int> quality,
    Maybe<Page::Viewport> clip,
    Maybe<bool> from_surface,
    Maybe<bool> capture_beyond_viewport,
    std::unique_ptr<CaptureScreenshotCallback> callback) {
  if (!host_ || !host_->GetRenderWidgetHost() ||
      !host_->GetRenderWidgetHost()->GetView()) {
    callback->sendFailure(Response::InternalError());
    return;
  }
  if (!CanExecuteGlobalCommands(host_, callback))
    return;
  if (clip.isJust()) {
    if (clip.fromJust()->GetWidth() == 0) {
      callback->sendFailure(
          Response::ServerError("Cannot take screenshot with 0 width."));
      return;
    }
    if (clip.fromJust()->GetHeight() == 0) {
      callback->sendFailure(
          Response::ServerError("Cannot take screenshot with 0 height."));
      return;
    }
  }

  RenderWidgetHostImpl* widget_host = host_->GetRenderWidgetHost();
  std::string screenshot_format =
      format.fromMaybe(Page::CaptureScreenshot::FormatEnum::Png);
  int screenshot_quality = quality.fromMaybe(kDefaultScreenshotQuality);

  // We don't support clip/emulation when capturing from window, bail out.
  if (!from_surface.fromMaybe(true)) {
    if (!may_capture_screenshots_not_from_surface_) {
      callback->sendFailure(
          Response::ServerError("Only screenshots from surface are allowed."));
      return;
    }
    widget_host->GetSnapshotFromBrowser(
        base::BindOnce(&PageHandler::ScreenshotCaptured,
                       weak_factory_.GetWeakPtr(), std::move(callback),
                       screenshot_format, screenshot_quality, gfx::Size(),
                       gfx::Size(), blink::DeviceEmulationParams(),
                       absl::nullopt),
        false);
    return;
  }

  // Welcome to the neural net of capturing screenshot while emulating device
  // metrics!
  bool emulation_enabled = emulation_handler_->device_emulation_enabled();
  blink::DeviceEmulationParams original_params =
      emulation_handler_->GetDeviceEmulationParams();
  blink::DeviceEmulationParams modified_params = original_params;

  // Capture original view size if we know we are going to destroy it. We use
  // it in ScreenshotCaptured to restore.
  gfx::Size original_view_size =
      emulation_enabled || clip.isJust()
          ? widget_host->GetView()->GetViewBounds().size()
          : gfx::Size();
  gfx::Size emulated_view_size = modified_params.view_size;

  double dpfactor = 1;
  float widget_host_device_scale_factor = widget_host->GetDeviceScaleFactor();
  if (emulation_enabled) {
    // When emulating, emulate again and scale to make resulting image match
    // physical DP resolution. If view_size is not overriden, use actual view
    // size.
    float original_scale =
        original_params.scale > 0 ? original_params.scale : 1;
    if (!modified_params.view_size.width()) {
      emulated_view_size.set_width(
          ceil(original_view_size.width() / original_scale));
    }
    if (!modified_params.view_size.height()) {
      emulated_view_size.set_height(
          ceil(original_view_size.height() / original_scale));
    }

    dpfactor = modified_params.device_scale_factor
                   ? modified_params.device_scale_factor /
                         widget_host_device_scale_factor
                   : 1;
    // When clip is specified, we scale viewport via clip, otherwise we use
    // scale.
    modified_params.scale = clip.isJust() ? 1 : dpfactor;
    modified_params.view_size = emulated_view_size;
  } else if (clip.isJust()) {
    // When not emulating, still need to emulate the page size.
    modified_params.view_size = original_view_size;
    modified_params.screen_size = gfx::Size();
    modified_params.device_scale_factor = 0;
    modified_params.scale = 1;
  }

  // Set up viewport in renderer.
  if (clip.isJust()) {
    modified_params.viewport_offset.SetPoint(clip.fromJust()->GetX(),
                                             clip.fromJust()->GetY());
    modified_params.viewport_scale = clip.fromJust()->GetScale() * dpfactor;
    modified_params.viewport_offset.Scale(widget_host_device_scale_factor);
  }

  absl::optional<blink::web_pref::WebPreferences> maybe_original_web_prefs;
  if (capture_beyond_viewport.fromMaybe(false)) {
    blink::web_pref::WebPreferences original_web_prefs =
        host_->render_view_host()->GetDelegate()->GetOrCreateWebPreferences();
    maybe_original_web_prefs = original_web_prefs;

    blink::web_pref::WebPreferences modified_web_prefs = original_web_prefs;
    // Hiding scrollbar is needed to avoid scrollbar artefacts on the
    // screenshot. Details: https://crbug.com/1003629.
    modified_web_prefs.hide_scrollbars = true;
    modified_web_prefs.record_whole_document = true;
    host_->render_view_host()->GetDelegate()->SetWebPreferences(
        modified_web_prefs);

    {
      // TODO(crbug.com/1141835): Remove the bug is fixed.
      // Walkaround for the bug. Emulated `view_size` has to be set twice,
      // otherwise the scrollbar will be on the screenshot present.
      blink::DeviceEmulationParams tmp_params = modified_params;
      tmp_params.view_size = gfx::Size(1, 1);
      emulation_handler_->SetDeviceEmulationParams(tmp_params);
    }
  }

  // We use DeviceEmulationParams to either emulate, set viewport or both.
  emulation_handler_->SetDeviceEmulationParams(modified_params);

  // Set view size for the screenshot right after emulating.
  if (clip.isJust()) {
    double scale = dpfactor * clip.fromJust()->GetScale();
    widget_host->GetView()->SetSize(
        gfx::Size(base::ClampRound(clip.fromJust()->GetWidth() * scale),
                  base::ClampRound(clip.fromJust()->GetHeight() * scale)));
  } else if (emulation_enabled) {
    widget_host->GetView()->SetSize(
        gfx::ScaleToFlooredSize(emulated_view_size, dpfactor));
  }
  gfx::Size requested_image_size = gfx::Size();
  if (emulation_enabled || clip.isJust()) {
    if (clip.isJust()) {
      requested_image_size =
          gfx::Size(clip.fromJust()->GetWidth(), clip.fromJust()->GetHeight());
    } else {
      requested_image_size = emulated_view_size;
    }
    double scale = widget_host_device_scale_factor * dpfactor;
    if (clip.isJust())
      scale *= clip.fromJust()->GetScale();
    requested_image_size = gfx::ScaleToRoundedSize(requested_image_size, scale);
  }

  widget_host->GetSnapshotFromBrowser(
      base::BindOnce(&PageHandler::ScreenshotCaptured,
                     weak_factory_.GetWeakPtr(), std::move(callback),
                     screenshot_format, screenshot_quality, original_view_size,
                     requested_image_size, original_params,
                     maybe_original_web_prefs),
      true);
}

Response PageHandler::StartScreencast(Maybe<std::string> format,
                                      Maybe<int> quality,
                                      Maybe<int> max_width,
                                      Maybe<int> max_height,
                                      Maybe<int> every_nth_frame) {
  WebContentsImpl* web_contents = GetWebContents();
  if (!web_contents)
    return Response::InternalError();
  RenderWidgetHostImpl* widget_host =
      host_ ? host_->GetRenderWidgetHost() : nullptr;
  if (!widget_host)
    return Response::InternalError();

  screencast_enabled_ = true;
  screencast_format_ =
      format.fromMaybe(Page::CaptureScreenshot::FormatEnum::Png);
  screencast_quality_ = quality.fromMaybe(kDefaultScreenshotQuality);
  if (screencast_quality_ < 0 || screencast_quality_ > 100)
    screencast_quality_ = kDefaultScreenshotQuality;
  screencast_max_width_ = max_width.fromMaybe(-1);
  screencast_max_height_ = max_height.fromMaybe(-1);
  ++session_id_;
  frame_counter_ = 0;
  frames_in_flight_ = 0;
  capture_every_nth_frame_ = every_nth_frame.fromMaybe(1);
  bool visible = !widget_host->is_hidden();
  NotifyScreencastVisibility(visible);

  if (video_consumer_) {
    gfx::Size surface_size = gfx::Size();
    RenderWidgetHostViewBase* const view =
        static_cast<RenderWidgetHostViewBase*>(host_->GetView());
    if (view) {
      surface_size = view->GetCompositorViewportPixelSize();
      last_surface_size_ = surface_size;
    }

    gfx::Size snapshot_size = DetermineSnapshotSize(
        surface_size, screencast_max_width_, screencast_max_height_);
    if (!snapshot_size.IsEmpty())
      video_consumer_->SetMinAndMaxFrameSize(snapshot_size, snapshot_size);

    video_consumer_->StartCapture();
    return Response::FallThrough();
  }

  if (!visible)
    return Response::FallThrough();

  if (frame_metadata_) {
    InnerSwapCompositorFrame();
  } else {
    widget_host->RequestForceRedraw(0);
  }
  return Response::FallThrough();
}

Response PageHandler::StopScreencast() {
  screencast_enabled_ = false;
  if (video_consumer_)
    video_consumer_->StopCapture();
  return Response::FallThrough();
}

Response PageHandler::ScreencastFrameAck(int session_id) {
  if (session_id == session_id_)
    --frames_in_flight_;
  return Response::Success();
}

Response PageHandler::HandleJavaScriptDialog(bool accept,
                                             Maybe<std::string> prompt_text) {
  WebContentsImpl* web_contents = GetWebContents();
  if (!web_contents)
    return Response::InternalError();

  if (pending_dialog_.is_null())
    return Response::InvalidParams("No dialog is showing");

  std::u16string prompt_override;
  if (prompt_text.isJust())
    prompt_override = base::UTF8ToUTF16(prompt_text.fromJust());
  std::move(pending_dialog_).Run(accept, prompt_override);

  // Clean up the dialog UI if any.
  if (web_contents->GetDelegate()) {
    JavaScriptDialogManager* manager =
        web_contents->GetDelegate()->GetJavaScriptDialogManager(web_contents);
    if (manager) {
      manager->HandleJavaScriptDialog(
          web_contents, accept,
          prompt_text.isJust() ? &prompt_override : nullptr);
    }
  }

  return Response::Success();
}

Response PageHandler::BringToFront() {
  WebContentsImpl* wc = GetWebContents();
  if (wc) {
    wc->Activate();
    wc->Focus();
    return Response::Success();
  }
  return Response::InternalError();
}

Response PageHandler::SetDownloadBehavior(const std::string& behavior,
                                          Maybe<std::string> download_path) {
  BrowserContext* browser_context =
      host_ ? host_->GetProcess()->GetBrowserContext() : nullptr;
  if (!browser_context)
    return Response::ServerError("Could not fetch browser context");
  if (host_ && host_->GetParent())
    return Response::ServerError(kCommandIsOnlyAvailableAtTopTarget);
  return browser_handler_->DoSetDownloadBehavior(behavior, browser_context,
                                                 std::move(download_path));
}

void PageHandler::GetAppManifest(
    std::unique_ptr<GetAppManifestCallback> callback) {
  if (!host_) {
    callback->sendFailure(Response::ServerError("Cannot retrieve manifest"));
    return;
  }
  if (!CanExecuteGlobalCommands(host_, callback))
    return;
  ManifestManagerHost::GetOrCreateForPage(host_->GetPage())
      ->RequestManifestDebugInfo(base::BindOnce(&PageHandler::GotManifest,
                                                weak_factory_.GetWeakPtr(),
                                                std::move(callback)));
}

WebContentsImpl* PageHandler::GetWebContents() {
  return host_ && !host_->frame_tree_node()->parent()
             ? static_cast<WebContentsImpl*>(
                   WebContents::FromRenderFrameHost(host_))
             : nullptr;
}

void PageHandler::NotifyScreencastVisibility(bool visible) {
  if (visible)
    capture_retry_count_ = kCaptureRetryLimit;
  frontend_->ScreencastVisibilityChanged(visible);
}

bool PageHandler::ShouldCaptureNextScreencastFrame() {
  return frames_in_flight_ <= kMaxScreencastFramesInFlight &&
         !(++frame_counter_ % capture_every_nth_frame_);
}

void PageHandler::InnerSwapCompositorFrame() {
  if (!host_)
    return;

  if (!ShouldCaptureNextScreencastFrame())
    return;

  RenderWidgetHostViewBase* const view =
      static_cast<RenderWidgetHostViewBase*>(host_->GetView());
  if (!view || !view->IsSurfaceAvailableForCopy())
    return;

  const gfx::Size surface_size = view->GetCompositorViewportPixelSize();
  if (surface_size.IsEmpty())
    return;

  const gfx::Size snapshot_size = DetermineSnapshotSize(
      surface_size, screencast_max_width_, screencast_max_height_);
  if (snapshot_size.IsEmpty())
    return;

  double top_controls_visible_height =
      frame_metadata_->top_controls_height *
      frame_metadata_->top_controls_shown_ratio;

  std::unique_ptr<Page::ScreencastFrameMetadata> page_metadata =
      BuildScreencastFrameMetadata(
          surface_size, frame_metadata_->device_scale_factor,
          frame_metadata_->page_scale_factor,
          frame_metadata_->root_scroll_offset.value_or(gfx::PointF()),
          top_controls_visible_height);
  if (!page_metadata)
    return;

  // Request a copy of the surface as a scaled SkBitmap.
  view->CopyFromSurface(
      gfx::Rect(), snapshot_size,
      base::BindOnce(&PageHandler::ScreencastFrameCaptured,
                     weak_factory_.GetWeakPtr(), std::move(page_metadata)));
  frames_in_flight_++;
}

void PageHandler::OnFrameFromVideoConsumer(
    scoped_refptr<media::VideoFrame> frame) {
  if (!host_)
    return;

  if (!ShouldCaptureNextScreencastFrame())
    return;

  RenderWidgetHostViewBase* const view =
      static_cast<RenderWidgetHostViewBase*>(host_->GetView());
  if (!view)
    return;

  const gfx::Size surface_size = view->GetCompositorViewportPixelSize();
  if (surface_size.IsEmpty())
    return;

  // If window has been resized, set the new dimensions.
  if (surface_size != last_surface_size_) {
    last_surface_size_ = surface_size;
    gfx::Size snapshot_size = DetermineSnapshotSize(
        surface_size, screencast_max_width_, screencast_max_height_);
    if (!snapshot_size.IsEmpty())
      video_consumer_->SetMinAndMaxFrameSize(snapshot_size, snapshot_size);
    return;
  }

  double device_scale_factor, page_scale_factor;
  double top_controls_visible_height;
  gfx::PointF root_scroll_offset;
  GetMetadataFromFrame(*frame, &device_scale_factor, &page_scale_factor,
                       &root_scroll_offset, &top_controls_visible_height);
  std::unique_ptr<Page::ScreencastFrameMetadata> page_metadata =
      BuildScreencastFrameMetadata(surface_size, device_scale_factor,
                                   page_scale_factor, root_scroll_offset,
                                   top_controls_visible_height);
  if (!page_metadata)
    return;

  frames_in_flight_++;
  ScreencastFrameCaptured(std::move(page_metadata),
                          DevToolsVideoConsumer::GetSkBitmapFromFrame(frame));
}

void PageHandler::ScreencastFrameCaptured(
    std::unique_ptr<Page::ScreencastFrameMetadata> page_metadata,
    const SkBitmap& bitmap) {
  if (bitmap.drawsNothing()) {
    if (capture_retry_count_) {
      --capture_retry_count_;
      base::ThreadTaskRunnerHandle::Get()->PostDelayedTask(
          FROM_HERE,
          base::BindOnce(&PageHandler::InnerSwapCompositorFrame,
                         weak_factory_.GetWeakPtr()),
          base::Milliseconds(kFrameRetryDelayMs));
    }
    --frames_in_flight_;
    return;
  }
  base::ThreadPool::PostTaskAndReplyWithResult(
      FROM_HERE, {base::TaskShutdownBehavior::CONTINUE_ON_SHUTDOWN},
      base::BindOnce(&EncodeSkBitmap, bitmap, screencast_format_,
                     screencast_quality_),
      base::BindOnce(&PageHandler::ScreencastFrameEncoded,
                     weak_factory_.GetWeakPtr(), std::move(page_metadata)));
}

void PageHandler::ScreencastFrameEncoded(
    std::unique_ptr<Page::ScreencastFrameMetadata> page_metadata,
    const protocol::Binary& data) {
  if (data.size() == 0) {
    --frames_in_flight_;
    return;  // Encode failed.
  }

  frontend_->ScreencastFrame(data, std::move(page_metadata), session_id_);
}

void PageHandler::ScreenshotCaptured(
    std::unique_ptr<CaptureScreenshotCallback> callback,
    const std::string& format,
    int quality,
    const gfx::Size& original_view_size,
    const gfx::Size& requested_image_size,
    const blink::DeviceEmulationParams& original_emulation_params,
    const absl::optional<blink::web_pref::WebPreferences>&
        maybe_original_web_prefs,
    const gfx::Image& image) {
  if (original_view_size.width()) {
    RenderWidgetHostImpl* widget_host = host_->GetRenderWidgetHost();
    widget_host->GetView()->SetSize(original_view_size);
    emulation_handler_->SetDeviceEmulationParams(original_emulation_params);
  }

  if (maybe_original_web_prefs) {
    host_->render_view_host()->GetDelegate()->SetWebPreferences(
        maybe_original_web_prefs.value());
  }

  if (image.IsEmpty()) {
    callback->sendFailure(
        Response::ServerError("Unable to capture screenshot"));
    return;
  }

  if (!requested_image_size.IsEmpty() &&
      (image.Width() != requested_image_size.width() ||
       image.Height() != requested_image_size.height())) {
    const SkBitmap* bitmap = image.ToSkBitmap();
    SkBitmap cropped = SkBitmapOperations::CreateTiledBitmap(
        *bitmap, 0, 0, requested_image_size.width(),
        requested_image_size.height());
    gfx::Image croppedImage = gfx::Image::CreateFrom1xBitmap(cropped);
    callback->sendSuccess(EncodeImage(croppedImage, format, quality));
  } else {
    callback->sendSuccess(EncodeImage(image, format, quality));
  }
}

void PageHandler::GotManifest(std::unique_ptr<GetAppManifestCallback> callback,
                              const GURL& manifest_url,
                              ::blink::mojom::ManifestPtr parsed_manifest,
                              blink::mojom::ManifestDebugInfoPtr debug_info) {
  auto errors = std::make_unique<protocol::Array<Page::AppManifestError>>();
  bool failed = true;
  if (debug_info) {
    failed = false;
    for (const auto& error : debug_info->errors) {
      errors->emplace_back(Page::AppManifestError::Create()
                               .SetMessage(error->message)
                               .SetCritical(error->critical)
                               .SetLine(error->line)
                               .SetColumn(error->column)
                               .Build());
      if (error->critical)
        failed = true;
    }
  }

  std::unique_ptr<Page::AppManifestParsedProperties> parsed;
  if (!blink::IsEmptyManifest(parsed_manifest)) {
    parsed = Page::AppManifestParsedProperties::Create()
                 .SetScope(parsed_manifest->scope.possibly_invalid_spec())
                 .Build();
  }

  callback->sendSuccess(
      manifest_url.possibly_invalid_spec(), std::move(errors),
      failed ? Maybe<std::string>() : debug_info->raw_manifest,
      std::move(parsed));
}

Response PageHandler::StopLoading() {
  WebContentsImpl* web_contents = GetWebContents();
  if (!web_contents)
    return Response::InternalError();
  web_contents->Stop();
  return Response::Success();
}

Response PageHandler::SetWebLifecycleState(const std::string& state) {
  WebContentsImpl* web_contents = GetWebContents();
  if (!web_contents)
    return Response::ServerError("Not attached to a page");
  if (state == Page::SetWebLifecycleState::StateEnum::Frozen) {
    // TODO(fmeawad): Instead of forcing a visibility change, only allow
    // freezing a page if it was already hidden.
    web_contents->WasHidden();
    web_contents->SetPageFrozen(true);
    return Response::Success();
  }
  if (state == Page::SetWebLifecycleState::StateEnum::Active) {
    web_contents->SetPageFrozen(false);
    return Response::Success();
  }
  return Response::ServerError("Unidentified lifecycle state");
}

void PageHandler::GetInstallabilityErrors(
    std::unique_ptr<GetInstallabilityErrorsCallback> callback) {
  auto installability_errors =
      std::make_unique<protocol::Array<Page::InstallabilityError>>();
  // TODO: Use InstallableManager once it moves into content/.
  // Until then, this code is only used to return empty array in the tests.
  callback->sendSuccess(std::move(installability_errors));
}

void PageHandler::GetManifestIcons(
    std::unique_ptr<GetManifestIconsCallback> callback) {
  // TODO: Use InstallableManager once it moves into content/.
  // Until then, this code is only used to return no image data in the tests.
  callback->sendSuccess(Maybe<Binary>());
}

void PageHandler::GetAppId(std::unique_ptr<GetAppIdCallback> callback) {
  // TODO: Use InstallableManager once it moves into content/.
  // Until then, this code is only used to return no image data in the tests.
  callback->sendSuccess(protocol::Maybe<protocol::String>(),
                        protocol::Maybe<protocol::String>());
}

Response PageHandler::SetBypassCSP(bool enabled) {
  bypass_csp_ = enabled;
  return Response::FallThrough();
}

Page::BackForwardCacheNotRestoredReason NotRestoredReasonToProtocol(
    BackForwardCacheMetrics::NotRestoredReason reason) {
  using Reason = BackForwardCacheMetrics::NotRestoredReason;
  switch (reason) {
    case Reason::kNotPrimaryMainFrame:
      return Page::BackForwardCacheNotRestoredReasonEnum::NotPrimaryMainFrame;
    case Reason::kBackForwardCacheDisabled:
      return Page::BackForwardCacheNotRestoredReasonEnum::
          BackForwardCacheDisabled;
    case Reason::kRelatedActiveContentsExist:
      return Page::BackForwardCacheNotRestoredReasonEnum::
          RelatedActiveContentsExist;
    case Reason::kHTTPStatusNotOK:
      return Page::BackForwardCacheNotRestoredReasonEnum::HTTPStatusNotOK;
    case Reason::kSchemeNotHTTPOrHTTPS:
      return Page::BackForwardCacheNotRestoredReasonEnum::SchemeNotHTTPOrHTTPS;
    case Reason::kLoading:
      return Page::BackForwardCacheNotRestoredReasonEnum::Loading;
    case Reason::kWasGrantedMediaAccess:
      return Page::BackForwardCacheNotRestoredReasonEnum::WasGrantedMediaAccess;
    case Reason::kDisableForRenderFrameHostCalled:
      return Page::BackForwardCacheNotRestoredReasonEnum::
          DisableForRenderFrameHostCalled;
    case Reason::kDomainNotAllowed:
      return Page::BackForwardCacheNotRestoredReasonEnum::DomainNotAllowed;
    case Reason::kHTTPMethodNotGET:
      return Page::BackForwardCacheNotRestoredReasonEnum::HTTPMethodNotGET;
    case Reason::kSubframeIsNavigating:
      return Page::BackForwardCacheNotRestoredReasonEnum::SubframeIsNavigating;
    case Reason::kTimeout:
      return Page::BackForwardCacheNotRestoredReasonEnum::Timeout;
    case Reason::kCacheLimit:
      return Page::BackForwardCacheNotRestoredReasonEnum::CacheLimit;
    case Reason::kJavaScriptExecution:
      return Page::BackForwardCacheNotRestoredReasonEnum::JavaScriptExecution;
    case Reason::kRendererProcessKilled:
      return Page::BackForwardCacheNotRestoredReasonEnum::RendererProcessKilled;
    case Reason::kRendererProcessCrashed:
      return Page::BackForwardCacheNotRestoredReasonEnum::
          RendererProcessCrashed;
    case Reason::kGrantedMediaStreamAccess:
      return Page::BackForwardCacheNotRestoredReasonEnum::
          GrantedMediaStreamAccess;
    case Reason::kSchedulerTrackedFeatureUsed:
      return Page::BackForwardCacheNotRestoredReasonEnum::
          SchedulerTrackedFeatureUsed;
    case Reason::kConflictingBrowsingInstance:
      return Page::BackForwardCacheNotRestoredReasonEnum::
          ConflictingBrowsingInstance;
    case Reason::kCacheFlushed:
      return Page::BackForwardCacheNotRestoredReasonEnum::CacheFlushed;
    case Reason::kServiceWorkerVersionActivation:
      return Page::BackForwardCacheNotRestoredReasonEnum::
          ServiceWorkerVersionActivation;
    case Reason::kSessionRestored:
      return Page::BackForwardCacheNotRestoredReasonEnum::SessionRestored;
    case Reason::kServiceWorkerPostMessage:
      return Page::BackForwardCacheNotRestoredReasonEnum::
          ServiceWorkerPostMessage;
    case Reason::kEnteredBackForwardCacheBeforeServiceWorkerHostAdded:
      return Page::BackForwardCacheNotRestoredReasonEnum::
          EnteredBackForwardCacheBeforeServiceWorkerHostAdded;
    case Reason::kNotMostRecentNavigationEntry:
      return Page::BackForwardCacheNotRestoredReasonEnum::
          NotMostRecentNavigationEntry;
    case Reason::kServiceWorkerClaim:
      return Page::BackForwardCacheNotRestoredReasonEnum::ServiceWorkerClaim;
    case Reason::kIgnoreEventAndEvict:
      return Page::BackForwardCacheNotRestoredReasonEnum::IgnoreEventAndEvict;
    case Reason::kHaveInnerContents:
      return Page::BackForwardCacheNotRestoredReasonEnum::HaveInnerContents;
    case Reason::kTimeoutPuttingInCache:
      return Page::BackForwardCacheNotRestoredReasonEnum::TimeoutPuttingInCache;
    case Reason::kBackForwardCacheDisabledByLowMemory:
      return Page::BackForwardCacheNotRestoredReasonEnum::
          BackForwardCacheDisabledByLowMemory;
    case Reason::kBackForwardCacheDisabledByCommandLine:
      return Page::BackForwardCacheNotRestoredReasonEnum::
          BackForwardCacheDisabledByCommandLine;
    case Reason::kNetworkRequestDatapipeDrainedAsBytesConsumer:
      return Page::BackForwardCacheNotRestoredReasonEnum::
          NetworkRequestDatapipeDrainedAsBytesConsumer;
    case Reason::kNetworkRequestRedirected:
      return Page::BackForwardCacheNotRestoredReasonEnum::
          NetworkRequestRedirected;
    case Reason::kNetworkRequestTimeout:
      return Page::BackForwardCacheNotRestoredReasonEnum::NetworkRequestTimeout;
    case Reason::kNetworkExceedsBufferLimit:
      return Page::BackForwardCacheNotRestoredReasonEnum::
          NetworkExceedsBufferLimit;
    case Reason::kNavigationCancelledWhileRestoring:
      return Page::BackForwardCacheNotRestoredReasonEnum::
          NavigationCancelledWhileRestoring;
    case Reason::kUserAgentOverrideDiffers:
      return Page::BackForwardCacheNotRestoredReasonEnum::
          UserAgentOverrideDiffers;
    case Reason::kForegroundCacheLimit:
      return Page::BackForwardCacheNotRestoredReasonEnum::ForegroundCacheLimit;
    case Reason::kBrowsingInstanceNotSwapped:
      return Page::BackForwardCacheNotRestoredReasonEnum::
          BrowsingInstanceNotSwapped;
    case Reason::kBackForwardCacheDisabledForDelegate:
      return Page::BackForwardCacheNotRestoredReasonEnum::
          BackForwardCacheDisabledForDelegate;
    case Reason::kUnloadHandlerExistsInMainFrame:
      return Page::BackForwardCacheNotRestoredReasonEnum::
          UnloadHandlerExistsInMainFrame;
    case Reason::kUnloadHandlerExistsInSubFrame:
      return Page::BackForwardCacheNotRestoredReasonEnum::
          UnloadHandlerExistsInSubFrame;
    case Reason::kServiceWorkerUnregistration:
      return Page::BackForwardCacheNotRestoredReasonEnum::
          ServiceWorkerUnregistration;
    case Reason::kCacheControlNoStore:
      return Page::BackForwardCacheNotRestoredReasonEnum::CacheControlNoStore;
    case Reason::kCacheControlNoStoreCookieModified:
      return Page::BackForwardCacheNotRestoredReasonEnum::
          CacheControlNoStoreCookieModified;
    case Reason::kCacheControlNoStoreHTTPOnlyCookieModified:
      return Page::BackForwardCacheNotRestoredReasonEnum::
          CacheControlNoStoreHTTPOnlyCookieModified;
    case Reason::kNoResponseHead:
      return Page::BackForwardCacheNotRestoredReasonEnum::NoResponseHead;
    case Reason::kErrorDocument:
      return Page::BackForwardCacheNotRestoredReasonEnum::ErrorDocument;
    case Reason::kFencedFramesEmbedder:
      return Page::BackForwardCacheNotRestoredReasonEnum::FencedFramesEmbedder;
    case Reason::kBlocklistedFeatures:
      // Blocklisted features should be handled separately and be broken down
      // into sub reasons.
      NOTREACHED();
      return Page::BackForwardCacheNotRestoredReasonEnum::Unknown;
    case Reason::kUnknown:
      return Page::BackForwardCacheNotRestoredReasonEnum::Unknown;
  }
}

using blink::scheduler::WebSchedulerTrackedFeature;
Page::BackForwardCacheNotRestoredReason BlocklistedFeatureToProtocol(
    WebSchedulerTrackedFeature feature) {
  switch (feature) {
    case WebSchedulerTrackedFeature::kWebSocket:
      return Page::BackForwardCacheNotRestoredReasonEnum::WebSocket;
    case WebSchedulerTrackedFeature::kWebTransport:
      return Page::BackForwardCacheNotRestoredReasonEnum::WebTransport;
    case WebSchedulerTrackedFeature::kWebRTC:
      return Page::BackForwardCacheNotRestoredReasonEnum::WebRTC;
    case WebSchedulerTrackedFeature::kMainResourceHasCacheControlNoCache:
      return Page::BackForwardCacheNotRestoredReasonEnum::
          MainResourceHasCacheControlNoCache;
    case WebSchedulerTrackedFeature::kMainResourceHasCacheControlNoStore:
      return Page::BackForwardCacheNotRestoredReasonEnum::
          MainResourceHasCacheControlNoStore;
    case WebSchedulerTrackedFeature::kSubresourceHasCacheControlNoCache:
      return Page::BackForwardCacheNotRestoredReasonEnum::
          SubresourceHasCacheControlNoCache;
    case WebSchedulerTrackedFeature::kSubresourceHasCacheControlNoStore:
      return Page::BackForwardCacheNotRestoredReasonEnum::
          SubresourceHasCacheControlNoStore;
    case WebSchedulerTrackedFeature::kContainsPlugins:
      return Page::BackForwardCacheNotRestoredReasonEnum::ContainsPlugins;
    case WebSchedulerTrackedFeature::kDocumentLoaded:
      return Page::BackForwardCacheNotRestoredReasonEnum::DocumentLoaded;
    case WebSchedulerTrackedFeature::kDedicatedWorkerOrWorklet:
      return Page::BackForwardCacheNotRestoredReasonEnum::
          DedicatedWorkerOrWorklet;
    case WebSchedulerTrackedFeature::kOutstandingNetworkRequestOthers:
      return Page::BackForwardCacheNotRestoredReasonEnum::
          OutstandingNetworkRequestOthers;
    case WebSchedulerTrackedFeature::kOutstandingIndexedDBTransaction:
      return Page::BackForwardCacheNotRestoredReasonEnum::
          OutstandingIndexedDBTransaction;
    case WebSchedulerTrackedFeature::kRequestedNotificationsPermission:
      return Page::BackForwardCacheNotRestoredReasonEnum::
          RequestedNotificationsPermission;
    case WebSchedulerTrackedFeature::kRequestedMIDIPermission:
      return Page::BackForwardCacheNotRestoredReasonEnum::
          RequestedMIDIPermission;
    case WebSchedulerTrackedFeature::kRequestedAudioCapturePermission:
      return Page::BackForwardCacheNotRestoredReasonEnum::
          RequestedAudioCapturePermission;
    case WebSchedulerTrackedFeature::kRequestedVideoCapturePermission:
      return Page::BackForwardCacheNotRestoredReasonEnum::
          RequestedVideoCapturePermission;
    case WebSchedulerTrackedFeature::kRequestedBackForwardCacheBlockedSensors:
      return Page::BackForwardCacheNotRestoredReasonEnum::
          RequestedBackForwardCacheBlockedSensors;
    case WebSchedulerTrackedFeature::kRequestedBackgroundWorkPermission:
      return Page::BackForwardCacheNotRestoredReasonEnum::
          RequestedBackgroundWorkPermission;
    case WebSchedulerTrackedFeature::kBroadcastChannel:
      return Page::BackForwardCacheNotRestoredReasonEnum::BroadcastChannel;
    case WebSchedulerTrackedFeature::kIndexedDBConnection:
      return Page::BackForwardCacheNotRestoredReasonEnum::IndexedDBConnection;
    case WebSchedulerTrackedFeature::kWebXR:
      return Page::BackForwardCacheNotRestoredReasonEnum::WebXR;
    case WebSchedulerTrackedFeature::kSharedWorker:
      return Page::BackForwardCacheNotRestoredReasonEnum::SharedWorker;
    case WebSchedulerTrackedFeature::kWebLocks:
      return Page::BackForwardCacheNotRestoredReasonEnum::WebLocks;
    case WebSchedulerTrackedFeature::kWebHID:
      return Page::BackForwardCacheNotRestoredReasonEnum::WebHID;
    case WebSchedulerTrackedFeature::kWebShare:
      return Page::BackForwardCacheNotRestoredReasonEnum::WebShare;
    case WebSchedulerTrackedFeature::kRequestedStorageAccessGrant:
      return Page::BackForwardCacheNotRestoredReasonEnum::
          RequestedStorageAccessGrant;
    case WebSchedulerTrackedFeature::kWebNfc:
      return Page::BackForwardCacheNotRestoredReasonEnum::WebNfc;
    case WebSchedulerTrackedFeature::kOutstandingNetworkRequestFetch:
      return Page::BackForwardCacheNotRestoredReasonEnum::
          OutstandingNetworkRequestFetch;
    case WebSchedulerTrackedFeature::kOutstandingNetworkRequestXHR:
      return Page::BackForwardCacheNotRestoredReasonEnum::
          OutstandingNetworkRequestXHR;
    case WebSchedulerTrackedFeature::kAppBanner:
      return Page::BackForwardCacheNotRestoredReasonEnum::AppBanner;
    case WebSchedulerTrackedFeature::kPrinting:
      return Page::BackForwardCacheNotRestoredReasonEnum::Printing;
    case WebSchedulerTrackedFeature::kWebDatabase:
      return Page::BackForwardCacheNotRestoredReasonEnum::WebDatabase;
    case WebSchedulerTrackedFeature::kPictureInPicture:
      return Page::BackForwardCacheNotRestoredReasonEnum::PictureInPicture;
    case WebSchedulerTrackedFeature::kPortal:
      return Page::BackForwardCacheNotRestoredReasonEnum::Portal;
    case WebSchedulerTrackedFeature::kSpeechRecognizer:
      return Page::BackForwardCacheNotRestoredReasonEnum::SpeechRecognizer;
    case WebSchedulerTrackedFeature::kIdleManager:
      return Page::BackForwardCacheNotRestoredReasonEnum::IdleManager;
    case WebSchedulerTrackedFeature::kPaymentManager:
      return Page::BackForwardCacheNotRestoredReasonEnum::PaymentManager;
    case WebSchedulerTrackedFeature::kSpeechSynthesis:
      return Page::BackForwardCacheNotRestoredReasonEnum::SpeechSynthesis;
    case WebSchedulerTrackedFeature::kKeyboardLock:
      return Page::BackForwardCacheNotRestoredReasonEnum::KeyboardLock;
    case WebSchedulerTrackedFeature::kWebOTPService:
      return Page::BackForwardCacheNotRestoredReasonEnum::WebOTPService;
    case WebSchedulerTrackedFeature::kOutstandingNetworkRequestDirectSocket:
      return Page::BackForwardCacheNotRestoredReasonEnum::
          OutstandingNetworkRequestDirectSocket;
    case WebSchedulerTrackedFeature::kInjectedJavascript:
      return Page::BackForwardCacheNotRestoredReasonEnum::InjectedJavascript;
    case WebSchedulerTrackedFeature::kInjectedStyleSheet:
      return Page::BackForwardCacheNotRestoredReasonEnum::InjectedStyleSheet;
    case WebSchedulerTrackedFeature::kDummy:
      // This is a test only reason and should never be called.
      NOTREACHED();
      return Page::BackForwardCacheNotRestoredReasonEnum::Dummy;
  }
}

Page::BackForwardCacheNotRestoredReason
DisableForRenderFrameHostReasonToProtocol(
    BackForwardCache::DisabledReason reason) {
  switch (reason.source) {
    case BackForwardCache::DisabledSource::kLegacy:
      NOTREACHED();
      return Page::BackForwardCacheNotRestoredReasonEnum::Unknown;
    case BackForwardCache::DisabledSource::kTesting:
      NOTREACHED();
      return Page::BackForwardCacheNotRestoredReasonEnum::Unknown;
    case BackForwardCache::DisabledSource::kContent:
      switch (
          static_cast<BackForwardCacheDisable::DisabledReasonId>(reason.id)) {
        case BackForwardCacheDisable::DisabledReasonId::kUnknown:
          return Page::BackForwardCacheNotRestoredReasonEnum::Unknown;
        case BackForwardCacheDisable::DisabledReasonId::kSecurityHandler:
          return Page::BackForwardCacheNotRestoredReasonEnum::
              ContentSecurityHandler;
        case BackForwardCacheDisable::DisabledReasonId::kWebAuthenticationAPI:
          return Page::BackForwardCacheNotRestoredReasonEnum::
              ContentWebAuthenticationAPI;
        case BackForwardCacheDisable::DisabledReasonId::kFileChooser:
          return Page::BackForwardCacheNotRestoredReasonEnum::
              ContentFileChooser;
        case BackForwardCacheDisable::DisabledReasonId::kSerial:
          return Page::BackForwardCacheNotRestoredReasonEnum::ContentSerial;
        case BackForwardCacheDisable::DisabledReasonId::kFileSystemAccess:
          return Page::BackForwardCacheNotRestoredReasonEnum::
              ContentFileSystemAccess;
        case BackForwardCacheDisable::DisabledReasonId::
            kMediaDevicesDispatcherHost:
          return Page::BackForwardCacheNotRestoredReasonEnum::
              ContentMediaDevicesDispatcherHost;
        case BackForwardCacheDisable::DisabledReasonId::kWebBluetooth:
          return Page::BackForwardCacheNotRestoredReasonEnum::
              ContentWebBluetooth;
        case BackForwardCacheDisable::DisabledReasonId::kWebUSB:
          return Page::BackForwardCacheNotRestoredReasonEnum::ContentWebUSB;
        case BackForwardCacheDisable::DisabledReasonId::kMediaSession:
          return Page::BackForwardCacheNotRestoredReasonEnum::
              ContentMediaSession;
        case BackForwardCacheDisable::DisabledReasonId::kMediaSessionService:
          return Page::BackForwardCacheNotRestoredReasonEnum::
              ContentMediaSessionService;
        case BackForwardCacheDisable::DisabledReasonId::kScreenReader:
          return Page::BackForwardCacheNotRestoredReasonEnum::
              ContentScreenReader;
      }
    case BackForwardCache::DisabledSource::kEmbedder:
      switch (static_cast<back_forward_cache::DisabledReasonId>(reason.id)) {
        case back_forward_cache::DisabledReasonId::kUnknown:
          return Page::BackForwardCacheNotRestoredReasonEnum::Unknown;
        case back_forward_cache::DisabledReasonId::kPopupBlockerTabHelper:
          return Page::BackForwardCacheNotRestoredReasonEnum::
              EmbedderPopupBlockerTabHelper;
        case back_forward_cache::DisabledReasonId::
            kSafeBrowsingTriggeredPopupBlocker:
          return Page::BackForwardCacheNotRestoredReasonEnum::
              EmbedderSafeBrowsingTriggeredPopupBlocker;
        case back_forward_cache::DisabledReasonId::kSafeBrowsingThreatDetails:
          return Page::BackForwardCacheNotRestoredReasonEnum::
              EmbedderSafeBrowsingThreatDetails;
        case back_forward_cache::DisabledReasonId::kAppBannerManager:
          return Page::BackForwardCacheNotRestoredReasonEnum::
              EmbedderAppBannerManager;
        case back_forward_cache::DisabledReasonId::kDomDistillerViewerSource:
          return Page::BackForwardCacheNotRestoredReasonEnum::
              EmbedderDomDistillerViewerSource;
        case back_forward_cache::DisabledReasonId::
            kDomDistiller_SelfDeletingRequestDelegate:
          return Page::BackForwardCacheNotRestoredReasonEnum::
              EmbedderDomDistillerSelfDeletingRequestDelegate;
        case back_forward_cache::DisabledReasonId::kOomInterventionTabHelper:
          return Page::BackForwardCacheNotRestoredReasonEnum::
              EmbedderOomInterventionTabHelper;
        case back_forward_cache::DisabledReasonId::kOfflinePage:
          return Page::BackForwardCacheNotRestoredReasonEnum::
              EmbedderOfflinePage;
        case back_forward_cache::DisabledReasonId::
            kChromePasswordManagerClient_BindCredentialManager:
          return Page::BackForwardCacheNotRestoredReasonEnum::
              EmbedderChromePasswordManagerClientBindCredentialManager;
        case back_forward_cache::DisabledReasonId::kPermissionRequestManager:
          return Page::BackForwardCacheNotRestoredReasonEnum::
              EmbedderPermissionRequestManager;
        case back_forward_cache::DisabledReasonId::kModalDialog:
          return Page::BackForwardCacheNotRestoredReasonEnum::
              EmbedderModalDialog;
        case back_forward_cache::DisabledReasonId::kExtensions:
          return Page::BackForwardCacheNotRestoredReasonEnum::
              EmbedderExtensions;
        case back_forward_cache::DisabledReasonId::kExtensionMessaging:
          return Page::BackForwardCacheNotRestoredReasonEnum::
              EmbedderExtensionMessaging;
        case back_forward_cache::DisabledReasonId::
            kExtensionMessagingForOpenPort:
          return Page::BackForwardCacheNotRestoredReasonEnum::
              EmbedderExtensionMessagingForOpenPort;
        case back_forward_cache::DisabledReasonId::
            kExtensionSentMessageToCachedFrame:
          return Page::BackForwardCacheNotRestoredReasonEnum::
              EmbedderExtensionSentMessageToCachedFrame;
      }
  }
}

Page::BackForwardCacheNotRestoredReasonType MapNotRestoredReasonToType(
    BackForwardCacheMetrics::NotRestoredReason reason) {
  using Reason = BackForwardCacheMetrics::NotRestoredReason;
  switch (reason) {
    case Reason::kNotPrimaryMainFrame:
    case Reason::kBackForwardCacheDisabled:
    case Reason::kRelatedActiveContentsExist:
    case Reason::kHTTPStatusNotOK:
    case Reason::kSchemeNotHTTPOrHTTPS:
    case Reason::kLoading:
    case Reason::kWasGrantedMediaAccess:
    case Reason::kDisableForRenderFrameHostCalled:
    case Reason::kDomainNotAllowed:
    case Reason::kHTTPMethodNotGET:
    case Reason::kSubframeIsNavigating:
    case Reason::kTimeout:
    case Reason::kCacheLimit:
    case Reason::kJavaScriptExecution:
    case Reason::kRendererProcessKilled:
    case Reason::kRendererProcessCrashed:
    case Reason::kGrantedMediaStreamAccess:
    case Reason::kSchedulerTrackedFeatureUsed:
    case Reason::kConflictingBrowsingInstance:
    case Reason::kCacheFlushed:
    case Reason::kServiceWorkerVersionActivation:
    case Reason::kSessionRestored:
    case Reason::kServiceWorkerPostMessage:
    case Reason::kEnteredBackForwardCacheBeforeServiceWorkerHostAdded:
    case Reason::kNotMostRecentNavigationEntry:
    case Reason::kServiceWorkerClaim:
    case Reason::kIgnoreEventAndEvict:
    case Reason::kHaveInnerContents:
    case Reason::kTimeoutPuttingInCache:
    case Reason::kBackForwardCacheDisabledByLowMemory:
    case Reason::kBackForwardCacheDisabledByCommandLine:
    case Reason::kNetworkRequestRedirected:
    case Reason::kNetworkRequestTimeout:
    case Reason::kNetworkExceedsBufferLimit:
    case Reason::kNavigationCancelledWhileRestoring:
    case Reason::kForegroundCacheLimit:
    case Reason::kUserAgentOverrideDiffers:
    case Reason::kBrowsingInstanceNotSwapped:
    case Reason::kBackForwardCacheDisabledForDelegate:
    case Reason::kServiceWorkerUnregistration:
    case Reason::kCacheControlNoStore:
    case Reason::kCacheControlNoStoreCookieModified:
    case Reason::kCacheControlNoStoreHTTPOnlyCookieModified:
    case Reason::kNoResponseHead:
    case Reason::kErrorDocument:
    case Reason::kFencedFramesEmbedder:
      return Page::BackForwardCacheNotRestoredReasonTypeEnum::Circumstantial;
    case Reason::kUnloadHandlerExistsInMainFrame:
    case Reason::kUnloadHandlerExistsInSubFrame:
      return Page::BackForwardCacheNotRestoredReasonTypeEnum::PageSupportNeeded;
    case Reason::kNetworkRequestDatapipeDrainedAsBytesConsumer:
    case Reason::kUnknown:
      return Page::BackForwardCacheNotRestoredReasonTypeEnum::SupportPending;
    case Reason::kBlocklistedFeatures:
      NOTREACHED();
      return Page::BackForwardCacheNotRestoredReasonTypeEnum::PageSupportNeeded;
  }
}

Page::BackForwardCacheNotRestoredReasonType MapBlocklistedFeatureToType(
    WebSchedulerTrackedFeature feature) {
  switch (feature) {
    case WebSchedulerTrackedFeature::kWebRTC:
    case WebSchedulerTrackedFeature::kOutstandingNetworkRequestOthers:
    case WebSchedulerTrackedFeature::kOutstandingIndexedDBTransaction:
    case WebSchedulerTrackedFeature::kBroadcastChannel:
    case WebSchedulerTrackedFeature::kIndexedDBConnection:
    case WebSchedulerTrackedFeature::kWebXR:
    case WebSchedulerTrackedFeature::kSharedWorker:
    case WebSchedulerTrackedFeature::kWebHID:
    case WebSchedulerTrackedFeature::kWebShare:
    case WebSchedulerTrackedFeature::kWebDatabase:
    case WebSchedulerTrackedFeature::kPaymentManager:
    case WebSchedulerTrackedFeature::kKeyboardLock:
    case WebSchedulerTrackedFeature::kWebOTPService:
    case WebSchedulerTrackedFeature::kOutstandingNetworkRequestDirectSocket:
    case WebSchedulerTrackedFeature::kOutstandingNetworkRequestFetch:
    case WebSchedulerTrackedFeature::kOutstandingNetworkRequestXHR:
    case WebSchedulerTrackedFeature::kWebTransport:
      return Page::BackForwardCacheNotRestoredReasonTypeEnum::PageSupportNeeded;
    case WebSchedulerTrackedFeature::kPortal:
    case WebSchedulerTrackedFeature::kWebNfc:
    case WebSchedulerTrackedFeature::kRequestedStorageAccessGrant:
    case WebSchedulerTrackedFeature::kRequestedNotificationsPermission:
    case WebSchedulerTrackedFeature::kRequestedMIDIPermission:
    case WebSchedulerTrackedFeature::kRequestedAudioCapturePermission:
    case WebSchedulerTrackedFeature::kRequestedVideoCapturePermission:
    case WebSchedulerTrackedFeature::kRequestedBackForwardCacheBlockedSensors:
    case WebSchedulerTrackedFeature::kRequestedBackgroundWorkPermission:
    case WebSchedulerTrackedFeature::kContainsPlugins:
    case WebSchedulerTrackedFeature::kIdleManager:
    case WebSchedulerTrackedFeature::kSpeechRecognizer:
    case WebSchedulerTrackedFeature::kPrinting:
    case WebSchedulerTrackedFeature::kPictureInPicture:
    case WebSchedulerTrackedFeature::kWebLocks:
    case WebSchedulerTrackedFeature::kAppBanner:
    case WebSchedulerTrackedFeature::kWebSocket:
    case WebSchedulerTrackedFeature::kDedicatedWorkerOrWorklet:
    case WebSchedulerTrackedFeature::kSpeechSynthesis:
      return Page::BackForwardCacheNotRestoredReasonTypeEnum::SupportPending;
    case WebSchedulerTrackedFeature::kMainResourceHasCacheControlNoStore:
    case WebSchedulerTrackedFeature::kMainResourceHasCacheControlNoCache:
    case WebSchedulerTrackedFeature::kSubresourceHasCacheControlNoCache:
    case WebSchedulerTrackedFeature::kSubresourceHasCacheControlNoStore:
    case WebSchedulerTrackedFeature::kInjectedStyleSheet:
    case WebSchedulerTrackedFeature::kInjectedJavascript:
    case WebSchedulerTrackedFeature::kDocumentLoaded:
    case WebSchedulerTrackedFeature::kDummy:
      return Page::BackForwardCacheNotRestoredReasonTypeEnum::Circumstantial;
  }
}

Page::BackForwardCacheNotRestoredReasonType
MapDisableForRenderFrameHostReasonToType(
    BackForwardCache::DisabledReason reason) {
  return Page::BackForwardCacheNotRestoredReasonTypeEnum::SupportPending;
}

std::unique_ptr<protocol::Array<Page::BackForwardCacheNotRestoredExplanation>>
CreateNotRestoredExplanation(
    const BackForwardCacheCanStoreDocumentResult::NotStoredReasons
        not_stored_reasons,
    const blink::scheduler::WebSchedulerTrackedFeatures blocklisted_features,
    const std::set<BackForwardCache::DisabledReason>& disabled_reasons) {
  auto reasons = std::make_unique<
      protocol::Array<Page::BackForwardCacheNotRestoredExplanation>>();

  for (BackForwardCacheMetrics::NotRestoredReason reason : not_stored_reasons) {
    if (reason ==
        BackForwardCacheMetrics::NotRestoredReason::kBlocklistedFeatures) {
      DCHECK(!blocklisted_features.Empty());
      for (blink::scheduler::WebSchedulerTrackedFeature feature :
           blocklisted_features) {
        reasons->emplace_back(
            Page::BackForwardCacheNotRestoredExplanation::Create()
                .SetType(MapBlocklistedFeatureToType(feature))
                .SetReason(BlocklistedFeatureToProtocol(feature))
                .Build());
      }
    } else if (reason == BackForwardCacheMetrics::NotRestoredReason::
                             kDisableForRenderFrameHostCalled) {
      for (auto disabled_reason : disabled_reasons) {
        auto reason =
            Page::BackForwardCacheNotRestoredExplanation::Create()
                .SetType(
                    MapDisableForRenderFrameHostReasonToType(disabled_reason))
                .SetReason(
                    DisableForRenderFrameHostReasonToProtocol(disabled_reason))
                .Build();
        if (!disabled_reason.context.empty())
          reason->SetContext(disabled_reason.context);
        reasons->emplace_back(std::move(reason));
      }
    } else {
      reasons->emplace_back(
          Page::BackForwardCacheNotRestoredExplanation::Create()
              .SetType(MapNotRestoredReasonToType(reason))
              .SetReason(NotRestoredReasonToProtocol(reason))
              .Build());
    }
  }
  return reasons;
}

std::unique_ptr<Page::BackForwardCacheNotRestoredExplanationTree>
CreateNotRestoredExplanationTree(
    const BackForwardCacheCanStoreTreeResult& tree_result) {
  auto explanation = CreateNotRestoredExplanation(
      tree_result.GetDocumentResult().not_stored_reasons(),
      tree_result.GetDocumentResult().blocklisted_features(),
      tree_result.GetDocumentResult().disabled_reasons());

  auto children_array = std::make_unique<
      protocol::Array<Page::BackForwardCacheNotRestoredExplanationTree>>();
  for (auto& child : tree_result.GetChildren()) {
    children_array->emplace_back(
        CreateNotRestoredExplanationTree(*(child.get())));
  }
  return Page::BackForwardCacheNotRestoredExplanationTree::Create()
      .SetUrl(tree_result.GetUrl().spec())
      .SetExplanations(std::move(explanation))
      .SetChildren(std::move(children_array))
      .Build();
}

Response PageHandler::AddCompilationCache(const std::string& url,
                                          const Binary& data) {
  // We're just checking a permission here, the real business happens
  // in the renderer, if we fall through.
  if (allow_unsafe_operations_)
    return Response::FallThrough();
  return Response::ServerError("Permission denied");
}

void PageHandler::BackForwardCacheNotUsed(
    const NavigationRequest* navigation,
    const BackForwardCacheCanStoreDocumentResult* result,
    const BackForwardCacheCanStoreTreeResult* tree_result) {
  if (!enabled_)
    return;

  FrameTreeNode* ftn = navigation->frame_tree_node();
  std::string devtools_navigation_token =
      navigation->devtools_navigation_token().ToString();
  std::string frame_id = ftn->devtools_frame_token().ToString();

  auto explanation = CreateNotRestoredExplanation(
      result->not_stored_reasons(), result->blocklisted_features(),
      result->disabled_reasons());

  // TODO(crbug.com/1281855): |tree_result| should not be nullptr when |result|
  // has the reasons.
  std::unique_ptr<Page::BackForwardCacheNotRestoredExplanationTree>
      explanation_tree =
          tree_result ? CreateNotRestoredExplanationTree(*tree_result)
                      : nullptr;
  frontend_->BackForwardCacheNotUsed(devtools_navigation_token, frame_id,
                                     std::move(explanation),
                                     std::move(explanation_tree));
}

void PageHandler::DidActivatePrerender(const NavigationRequest& nav_request) {
  if (!enabled_)
    return;
  FrameTreeNode* ftn = nav_request.frame_tree_node();
  std::string initiating_frame_id = ftn->devtools_frame_token().ToString();
  const GURL& prerendering_url = nav_request.common_params().url;
  frontend_->PrerenderAttemptCompleted(
      initiating_frame_id, prerendering_url.spec(),
      Page::PrerenderFinalStatusEnum::Activated);
}

bool PageHandler::ShouldBypassCSP() {
  return enabled_ && bypass_csp_;
}

}  // namespace protocol
}  // namespace content<|MERGE_RESOLUTION|>--- conflicted
+++ resolved
@@ -194,13 +194,9 @@
     EmulationHandler* emulation_handler,
     BrowserHandler* browser_handler,
     bool allow_unsafe_operations,
-<<<<<<< HEAD
     bool may_capture_screenshots_not_from_surface,
-    absl::optional<url::Origin> navigation_initiator_origin)
-=======
     absl::optional<url::Origin> navigation_initiator_origin,
     bool may_read_local_files)
->>>>>>> 7d2c5d17
     : DevToolsDomainHandler(Page::Metainfo::domainName),
       allow_unsafe_operations_(allow_unsafe_operations),
       may_capture_screenshots_not_from_surface_(
