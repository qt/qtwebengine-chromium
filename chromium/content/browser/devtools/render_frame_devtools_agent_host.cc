// Copyright (c) 2012 The Chromium Authors. All rights reserved.
// Use of this source code is governed by a BSD-style license that can be
// found in the LICENSE file.

#include "content/browser/devtools/render_frame_devtools_agent_host.h"

#include <set>
#include <string>
#include <tuple>
#include <utility>

#include "base/bind.h"
#include "base/json/json_reader.h"
#include "base/lazy_instance.h"
#include "base/memory/ptr_util.h"
#include "base/strings/utf_string_conversions.h"
#include "build/build_config.h"
#include "components/viz/common/buildflags.h"
#include "content/browser/bad_message.h"
#include "content/browser/child_process_security_policy_impl.h"
#include "content/browser/devtools/devtools_manager.h"
#include "content/browser/devtools/devtools_renderer_channel.h"
#include "content/browser/devtools/devtools_session.h"
#include "content/browser/devtools/frame_auto_attacher.h"
#include "content/browser/devtools/protocol/audits_handler.h"
#include "content/browser/devtools/protocol/background_service_handler.h"
#include "content/browser/devtools/protocol/browser_handler.h"
#include "content/browser/devtools/protocol/dom_handler.h"
#include "content/browser/devtools/protocol/emulation_handler.h"
#include "content/browser/devtools/protocol/fetch_handler.h"
#include "content/browser/devtools/protocol/handler_helpers.h"
#include "content/browser/devtools/protocol/input_handler.h"
#include "content/browser/devtools/protocol/inspector_handler.h"
#include "content/browser/devtools/protocol/io_handler.h"
#include "content/browser/devtools/protocol/log_handler.h"
#include "content/browser/devtools/protocol/memory_handler.h"
#include "content/browser/devtools/protocol/network_handler.h"
#include "content/browser/devtools/protocol/overlay_handler.h"
#include "content/browser/devtools/protocol/page_handler.h"
#include "content/browser/devtools/protocol/protocol.h"
#include "content/browser/devtools/protocol/schema_handler.h"
#include "content/browser/devtools/protocol/security_handler.h"
#include "content/browser/devtools/protocol/service_worker_handler.h"
#include "content/browser/devtools/protocol/storage_handler.h"
#include "content/browser/devtools/protocol/target_handler.h"
#include "content/browser/devtools/protocol/tracing_handler.h"
#include "content/browser/fenced_frame/fenced_frame.h"
#include "content/browser/renderer_host/navigation_request.h"
#include "content/browser/renderer_host/render_frame_host_impl.h"
#include "content/browser/renderer_host/render_process_host_impl.h"
#include "content/browser/renderer_host/render_view_host_impl.h"
#include "content/browser/site_instance_impl.h"
#include "content/browser/web_contents/web_contents_impl.h"
#include "content/browser/web_package/signed_exchange_envelope.h"
#include "content/public/browser/back_forward_cache.h"
#include "content/public/browser/browser_context.h"
#include "content/public/browser/browser_task_traits.h"
#include "content/public/browser/browser_thread.h"
#include "content/public/browser/content_browser_client.h"
#include "content/public/browser/navigation_handle.h"
#include "content/public/browser/network_service_instance.h"
#include "content/public/browser/render_frame_host.h"
#include "content/public/browser/render_widget_host_iterator.h"
#include "content/public/browser/web_contents_delegate.h"
#include "third_party/blink/public/common/associated_interfaces/associated_interface_provider.h"
#include "third_party/blink/public/mojom/devtools/devtools_agent.mojom.h"

#if BUILDFLAG(IS_ANDROID)
#include "content/browser/devtools/devtools_frame_trace_recorder.h"
#include "content/browser/renderer_host/compositor_impl_android.h"
#include "content/public/browser/render_widget_host_view.h"
#include "mojo/public/cpp/bindings/pending_receiver.h"
#include "services/device/public/mojom/wake_lock_context.mojom.h"
#else
#include "content/browser/devtools/protocol/webauthn_handler.h"
#endif

#if BUILDFLAG(USE_VIZ_DEBUGGER)
#include "content/browser/devtools/protocol/visual_debugger_handler.h"
#endif

namespace content {

namespace {
using RenderFrameDevToolsMap =
    std::map<FrameTreeNode*, RenderFrameDevToolsAgentHost*>;
base::LazyInstance<RenderFrameDevToolsMap>::Leaky g_agent_host_instances =
    LAZY_INSTANCE_INITIALIZER;

RenderFrameDevToolsAgentHost* FindAgentHost(FrameTreeNode* frame_tree_node) {
  if (!g_agent_host_instances.IsCreated())
    return nullptr;
  auto it = g_agent_host_instances.Get().find(frame_tree_node);
  return it == g_agent_host_instances.Get().end() ? nullptr : it->second;
}

bool ShouldCreateDevToolsForNode(FrameTreeNode* ftn) {
  return !ftn->parent() ||
         (ftn->current_frame_host() &&
          RenderFrameDevToolsAgentHost::ShouldCreateDevToolsForHost(
              ftn->current_frame_host()));
}

}  // namespace

FrameTreeNode* GetFrameTreeNodeAncestor(FrameTreeNode* frame_tree_node) {
  while (frame_tree_node && !ShouldCreateDevToolsForNode(frame_tree_node))
    frame_tree_node = FrameTreeNode::From(frame_tree_node->parent());
  DCHECK(frame_tree_node);
  return frame_tree_node;
}

// static
scoped_refptr<DevToolsAgentHost> DevToolsAgentHost::GetOrCreateFor(
    WebContents* web_contents) {
  FrameTreeNode* node =
      static_cast<WebContentsImpl*>(web_contents)->GetPrimaryFrameTree().root();
  // TODO(dgozman): this check should not be necessary. See
  // http://crbug.com/489664.
  if (!node)
    return nullptr;
  return RenderFrameDevToolsAgentHost::GetOrCreateFor(node);
}

// static
DevToolsAgentHostImpl* RenderFrameDevToolsAgentHost::GetFor(
    FrameTreeNode* frame_tree_node) {
  frame_tree_node = GetFrameTreeNodeAncestor(frame_tree_node);
  return FindAgentHost(frame_tree_node);
}

// static
DevToolsAgentHostImpl* RenderFrameDevToolsAgentHost::GetFor(
    RenderFrameHostImpl* rfh) {
  return ShouldCreateDevToolsForHost(rfh)
             ? FindAgentHost(rfh->frame_tree_node())
             : GetFor(rfh->frame_tree_node());
}

scoped_refptr<DevToolsAgentHost> RenderFrameDevToolsAgentHost::GetOrCreateFor(
    FrameTreeNode* frame_tree_node) {
  frame_tree_node = GetFrameTreeNodeAncestor(frame_tree_node);
  RenderFrameDevToolsAgentHost* result = FindAgentHost(frame_tree_node);
  if (!result)
    result = new RenderFrameDevToolsAgentHost(
        frame_tree_node, frame_tree_node->current_frame_host());
  return result;
}

// static
bool RenderFrameDevToolsAgentHost::ShouldCreateDevToolsForHost(
    RenderFrameHostImpl* rfh) {
  DCHECK(rfh);
  return rfh->is_local_root();
}

// static
scoped_refptr<DevToolsAgentHost>
RenderFrameDevToolsAgentHost::CreateForLocalRootOrEmbeddedPageNavigation(
    NavigationRequest* request) {
  // Note that this method does not use FrameTreeNode::current_frame_host(),
  // since it is used while the frame host may not be set as current yet,
  // for example right before commit time. Instead target frame from the
  // navigation handle is used. When this method is invoked it's already known
  // that the navigation will commit to the new frame host.
  FrameTreeNode* frame_tree_node = request->frame_tree_node();
  DCHECK(!FindAgentHost(frame_tree_node));
  return new RenderFrameDevToolsAgentHost(frame_tree_node,
                                          request->GetRenderFrameHost());
}

// static
scoped_refptr<DevToolsAgentHost> RenderFrameDevToolsAgentHost::FindForDangling(
    FrameTreeNode* frame_tree_node) {
  return FindAgentHost(frame_tree_node);
}

// static
bool DevToolsAgentHost::HasFor(WebContents* web_contents) {
  FrameTreeNode* node =
      static_cast<WebContentsImpl*>(web_contents)->GetPrimaryFrameTree().root();
  return node ? FindAgentHost(node) != nullptr : false;
}

// static
bool DevToolsAgentHost::IsDebuggerAttached(WebContents* web_contents) {
  FrameTreeNode* node =
      static_cast<WebContentsImpl*>(web_contents)->GetPrimaryFrameTree().root();
  RenderFrameDevToolsAgentHost* host = node ? FindAgentHost(node) : nullptr;
  return host && host->IsAttached();
}

// static
void RenderFrameDevToolsAgentHost::AddAllAgentHosts(
    DevToolsAgentHost::List* result) {
  for (WebContentsImpl* wc : WebContentsImpl::GetAllWebContents()) {
    // TODO(https://crbug.com/1264031): With MPArch a WebContents might have
    // multiple FrameTrees. This probably needs to iterate over all FrameTrees.
    // Investigate.
    for (FrameTreeNode* node : wc->GetPrimaryFrameTree().Nodes()) {
      if (!node->current_frame_host() || !ShouldCreateDevToolsForNode(node))
        continue;
      if (!node->current_frame_host()->IsRenderFrameLive())
        continue;
      result->push_back(RenderFrameDevToolsAgentHost::GetOrCreateFor(node));
    }
  }
}

// static
void RenderFrameDevToolsAgentHost::AttachToWebContents(
    WebContents* web_contents) {
  if (ShouldForceCreation()) {
    // Force agent host.
    DevToolsAgentHost::GetOrCreateFor(web_contents);
  }
}

// static
void RenderFrameDevToolsAgentHost::UpdateRawHeadersAccess(
    RenderFrameHostImpl* rfh) {
  if (!rfh) {
    return;
  }
  RenderProcessHost* rph = rfh->GetProcess();
  std::set<url::Origin> process_origins;
  for (const auto& entry : g_agent_host_instances.Get()) {
    RenderFrameHostImpl* frame_host = entry.second->frame_host_;
    if (!frame_host)
      continue;
    // Do not skip the nodes if they're about to get attached.
    if (!entry.second->IsAttached() && entry.first != rfh->frame_tree_node()) {
      continue;
    }
    RenderProcessHost* process_host = frame_host->GetProcess();
    if (process_host == rph)
      process_origins.insert(frame_host->GetLastCommittedOrigin());
  }
  GetNetworkService()->SetRawHeadersAccess(
      rph->GetID(),
      std::vector<url::Origin>(process_origins.begin(), process_origins.end()));
}

RenderFrameDevToolsAgentHost::RenderFrameDevToolsAgentHost(
    FrameTreeNode* frame_tree_node,
    RenderFrameHostImpl* frame_host)
    : DevToolsAgentHostImpl(frame_tree_node->devtools_frame_token().ToString()),
      auto_attacher_(std::make_unique<FrameAutoAttacher>(GetRendererChannel())),
      frame_tree_node_(nullptr) {
  SetFrameTreeNode(frame_tree_node);
  ChangeFrameHostAndObservedProcess(frame_host);
  render_frame_alive_ = frame_host_ && frame_host_->IsRenderFrameLive();
  if (frame_tree_node->parent()) {
    render_frame_crashed_ = !render_frame_alive_;
  } else {
    WebContents* web_contents = WebContents::FromRenderFrameHost(frame_host);
    render_frame_crashed_ = web_contents && web_contents->IsCrashed();
  }
  AddRef();  // Balanced in DestroyOnRenderFrameGone.
  NotifyCreated();
}

void RenderFrameDevToolsAgentHost::SetFrameTreeNode(
    FrameTreeNode* frame_tree_node) {
  if (frame_tree_node_)
    g_agent_host_instances.Get().erase(frame_tree_node_);
  frame_tree_node_ = frame_tree_node;
  if (frame_tree_node_) {
    // TODO(dgozman): with ConnectWebContents/DisconnectWebContents,
    // we may get two agent hosts for the same FrameTreeNode.
    // That is definitely a bug, and we should fix that, and DCHECK
    // here that there is no other agent host.
    g_agent_host_instances.Get()[frame_tree_node] = this;
  }
  auto* wc = frame_tree_node_
                 ? WebContentsImpl::FromFrameTreeNode(frame_tree_node_)
                 : nullptr;
  WebContentsObserver::Observe(wc);
}

BrowserContext* RenderFrameDevToolsAgentHost::GetBrowserContext() {
  WebContents* contents = web_contents();
  return contents ? contents->GetBrowserContext() : nullptr;
}

WebContents* RenderFrameDevToolsAgentHost::GetWebContents() {
  return web_contents();
}

bool RenderFrameDevToolsAgentHost::AttachSession(DevToolsSession* session,
                                                 bool acquire_wake_lock) {
  if (!ShouldAllowSession(session))
    return false;

  if (frame_tree_node_ && !frame_tree_node_->parent() &&
      frame_tree_node_->is_on_initial_empty_document()) {
    // Since the DevTools protocol can be used to modify the initial empty
    // document of a tab, notify the browser that the pending URL shouldn't be
    // displayed anymore to eliminate a URL spoof risk.
    frame_host_->DidAccessInitialMainDocument();
  }

  auto emulation_handler = std::make_unique<protocol::EmulationHandler>();
  protocol::EmulationHandler* emulation_handler_ptr = emulation_handler.get();

  session->AddHandler(std::make_unique<protocol::AuditsHandler>());
  session->AddHandler(std::make_unique<protocol::BackgroundServiceHandler>());
  auto browser_handler = std::make_unique<protocol::BrowserHandler>(
      session->GetClient()->MayWriteLocalFiles());
  auto* browser_handler_ptr = browser_handler.get();
  session->AddHandler(std::move(browser_handler));
  session->AddHandler(std::make_unique<protocol::DOMHandler>(
      session->GetClient()->MayReadLocalFiles()));
  session->AddHandler(std::move(emulation_handler));
  auto input_handler = std::make_unique<protocol::InputHandler>(
      session->GetClient()->MayReadLocalFiles(),
      session->GetClient()->MaySendInputEventsToBrowser());
  session->AddHandler(std::move(input_handler));
  session->AddHandler(std::make_unique<protocol::InspectorHandler>());
  session->AddHandler(std::make_unique<protocol::IOHandler>(GetIOContext()));
  session->AddHandler(std::make_unique<protocol::MemoryHandler>());
#if BUILDFLAG(USE_VIZ_DEBUGGER)
  session->AddHandler(std::make_unique<protocol::VisualDebuggerHandler>());
#endif
  if (!frame_tree_node_ || !frame_tree_node_->parent())
    session->AddHandler(std::make_unique<protocol::OverlayHandler>());
  session->AddHandler(std::make_unique<protocol::NetworkHandler>(
      GetId(),
      frame_tree_node_ ? frame_tree_node_->devtools_frame_token()
                       : base::UnguessableToken(),
      GetIOContext(),
      base::BindRepeating(
          &RenderFrameDevToolsAgentHost::UpdateResourceLoaderFactories,
          base::Unretained(this)),
      session->GetClient()->MayReadLocalFiles()));
  session->AddHandler(std::make_unique<protocol::FetchHandler>(
      GetIOContext(), base::BindRepeating(
                          [](RenderFrameDevToolsAgentHost* self,
                             base::OnceClosure done_callback) {
                            self->UpdateResourceLoaderFactories();
                            std::move(done_callback).Run();
                          },
                          base::Unretained(this))));
  session->AddHandler(std::make_unique<protocol::SchemaHandler>());
  const bool may_attach_to_brower = session->GetClient()->MayAttachToBrowser();
  session->AddHandler(std::make_unique<protocol::ServiceWorkerHandler>(
      /* allow_inspect_worker= */ may_attach_to_brower));
  session->AddHandler(std::make_unique<protocol::StorageHandler>());
  session->AddHandler(std::make_unique<protocol::TargetHandler>(
      may_attach_to_brower
          ? protocol::TargetHandler::AccessMode::kRegular
          : protocol::TargetHandler::AccessMode::kAutoAttachOnly,
      GetId(), auto_attacher_.get(), session->GetRootSession()));
  session->AddHandler(std::make_unique<protocol::PageHandler>(
      emulation_handler_ptr, browser_handler_ptr,
      session->GetClient()->AllowUnsafeOperations(),
<<<<<<< HEAD
      session->GetClient()->MayAttachToBrowser(),
      session->GetClient()->GetNavigationInitiatorOrigin()));
=======
      session->GetClient()->GetNavigationInitiatorOrigin(),
      session->GetClient()->MayReadLocalFiles()));
>>>>>>> 7d2c5d17
  session->AddHandler(std::make_unique<protocol::SecurityHandler>());
  if (!frame_tree_node_ || !frame_tree_node_->parent()) {
    session->AddHandler(
        std::make_unique<protocol::TracingHandler>(GetIOContext()));
  }
  session->AddHandler(std::make_unique<protocol::LogHandler>());
#if !BUILDFLAG(IS_ANDROID)
  session->AddHandler(std::make_unique<protocol::WebAuthnHandler>());
#endif  // !BUILDFLAG(IS_ANDROID)

  if (sessions().empty()) {
#if BUILDFLAG(IS_ANDROID)
    // With video capture API snapshots happen in TracingHandler. However, the
    // video capture API cannot be used with Android WebView so
    // DevToolsFrameTraceRecorder takes snapshots.
    if (!CompositorImpl::IsInitialized())
      frame_trace_recorder_ = std::make_unique<DevToolsFrameTraceRecorder>();
#endif
    UpdateRawHeadersAccess(frame_host_);
#if BUILDFLAG(IS_ANDROID)
    if (acquire_wake_lock)
      GetWakeLock()->RequestWakeLock();
#endif
  }
  return true;
}

void RenderFrameDevToolsAgentHost::DetachSession(DevToolsSession* session) {
  // Destroying session automatically detaches in renderer.
  if (sessions().empty()) {
#if BUILDFLAG(IS_ANDROID)
    frame_trace_recorder_.reset();
#endif
    UpdateRawHeadersAccess(frame_host_);
#if BUILDFLAG(IS_ANDROID)
    GetWakeLock()->CancelWakeLock();
#endif
  }
}

void RenderFrameDevToolsAgentHost::InspectElement(RenderFrameHost* frame_host,
                                                  int x,
                                                  int y) {
  FrameTreeNode* ftn =
      static_cast<RenderFrameHostImpl*>(frame_host)->frame_tree_node();
  RenderFrameDevToolsAgentHost* host =
      static_cast<RenderFrameDevToolsAgentHost*>(GetOrCreateFor(ftn).get());

  gfx::Point point(x, y);
  // The renderer expects coordinates relative to the local frame root,
  // so we need to transform the coordinates from the root space
  // to the local frame root widget's space.
  if (host->frame_host_) {
    if (RenderWidgetHostView* view = host->frame_host_->GetView()) {
      point = gfx::ToRoundedPoint(
          view->TransformRootPointToViewCoordSpace(gfx::PointF(point)));
    }
  }
  host->GetRendererChannel()->InspectElement(point);
}

RenderFrameDevToolsAgentHost::~RenderFrameDevToolsAgentHost() {
  SetFrameTreeNode(nullptr);
  ChangeFrameHostAndObservedProcess(nullptr);
}

void RenderFrameDevToolsAgentHost::ReadyToCommitNavigation(
    NavigationHandle* navigation_handle) {
  NavigationRequest* request = NavigationRequest::From(navigation_handle);
  for (auto* tracing : protocol::TracingHandler::ForAgentHost(this))
    tracing->ReadyToCommitNavigation(request);

  if (request->frame_tree_node() != frame_tree_node_) {
    if (ShouldForceCreation() && request->GetRenderFrameHost() &&
        request->GetRenderFrameHost()->is_local_root_subframe()) {
      // An agent may have been created earlier if auto attach is on.
      if (!FindAgentHost(request->frame_tree_node()))
        CreateForLocalRootOrEmbeddedPageNavigation(request);
    }
    return;
  }

  // Child workers will eventually disconnect, but timing depends on the
  // renderer process. To ensure consistent view over protocol, disconnect them
  // right now.
  GetRendererChannel()->ForceDetachWorkerSessions();
  UpdateFrameHost(request->GetRenderFrameHost());
  // UpdateFrameHost may destruct |this|.
}

void RenderFrameDevToolsAgentHost::DidFinishNavigation(
    NavigationHandle* navigation_handle) {
  NavigationRequest* request = NavigationRequest::From(navigation_handle);
  // If we opt for retaning self within the conditional block below, do so
  // till the end of the function, as we require |this| after the conditional.
  scoped_refptr<RenderFrameDevToolsAgentHost> protect;
  if (request->frame_tree_node() == frame_tree_node_) {
    navigation_requests_.erase(request);
    if (request->HasCommitted())
      NotifyNavigated();

    if (IsAttached()) {
      UpdateRawHeadersAccess(frame_tree_node_->current_frame_host());
    }
    // UpdateFrameHost may destruct |this|.
    protect = this;
    UpdateFrameHost(frame_tree_node_->current_frame_host());

    if (navigation_requests_.empty()) {
      for (DevToolsSession* session : sessions())
        session->ResumeSendingMessagesToAgent();
    }
  }
  auto_attacher_->DidFinishNavigation(
      NavigationRequest::From(navigation_handle));
}

void RenderFrameDevToolsAgentHost::UpdateFrameHost(
    RenderFrameHostImpl* frame_host) {
  if (frame_host == frame_host_) {
    if (frame_host && !render_frame_alive_)
      UpdateFrameAlive();
    return;
  }

  if (frame_host && !ShouldCreateDevToolsForHost(frame_host)) {
    DestroyOnRenderFrameGone();
    // |this| may be deleted at this point.
    return;
  }

  RenderFrameHostImpl* old_host = frame_host_;
  ChangeFrameHostAndObservedProcess(frame_host);
  if (IsAttached())
    UpdateRawHeadersAccess(old_host);

  std::vector<DevToolsSession*> restricted_sessions;
  for (DevToolsSession* session : sessions()) {
    if (!ShouldAllowSession(session))
      restricted_sessions.push_back(session);
  }
  scoped_refptr<RenderFrameDevToolsAgentHost> protect;
  if (!restricted_sessions.empty()) {
    protect = this;
    ForceDetachRestrictedSessions(restricted_sessions);
  }

  UpdateFrameAlive();
}

void RenderFrameDevToolsAgentHost::DidStartNavigation(
    NavigationHandle* navigation_handle) {
  NavigationRequest* request = NavigationRequest::From(navigation_handle);
  if (request->frame_tree_node() != frame_tree_node_)
    return;
  if (navigation_requests_.empty()) {
    for (DevToolsSession* session : sessions())
      session->SuspendSendingMessagesToAgent();
  }
  navigation_requests_.insert(request);
}

void RenderFrameDevToolsAgentHost::RenderFrameHostChanged(
    RenderFrameHost* old_host,
    RenderFrameHost* new_host) {
  auto* new_host_impl = static_cast<RenderFrameHostImpl*>(new_host);
  FrameTreeNode* frame_tree_node = new_host_impl->frame_tree_node();
  if (frame_tree_node != frame_tree_node_)
    return;
  UpdateFrameHost(new_host_impl);
  // UpdateFrameHost may destruct |this|.
}

void RenderFrameDevToolsAgentHost::FrameDeleted(int frame_tree_node_id) {
  for (auto* tracing : protocol::TracingHandler::ForAgentHost(this))
    tracing->FrameDeleted(frame_tree_node_id);
  if (frame_tree_node_id == frame_tree_node_->frame_tree_node_id()) {
    DestroyOnRenderFrameGone();
    // |this| may be deleted at this point.
  }
}

void RenderFrameDevToolsAgentHost::RenderFrameDeleted(RenderFrameHost* rfh) {
  if (rfh == frame_host_) {
    render_frame_alive_ = false;
    UpdateRendererChannel(IsAttached());
  }
}

void RenderFrameDevToolsAgentHost::DestroyOnRenderFrameGone() {
  scoped_refptr<RenderFrameDevToolsAgentHost> protect(this);
  if (IsAttached()) {
    ForceDetachAllSessions();
    UpdateRawHeadersAccess(frame_host_);
  }
  ChangeFrameHostAndObservedProcess(nullptr);
  UpdateRendererChannel(IsAttached());
  SetFrameTreeNode(nullptr);
  Release();
}

#if BUILDFLAG(IS_ANDROID)
device::mojom::WakeLock* RenderFrameDevToolsAgentHost::GetWakeLock() {
  // Here is a lazy binding, and will not reconnect after connection error.
  if (!wake_lock_) {
    mojo::PendingReceiver<device::mojom::WakeLock> receiver =
        wake_lock_.BindNewPipeAndPassReceiver();
    device::mojom::WakeLockContext* wake_lock_context =
        web_contents()->GetWakeLockContext();
    if (wake_lock_context) {
      wake_lock_context->GetWakeLock(
          device::mojom::WakeLockType::kPreventDisplaySleep,
          device::mojom::WakeLockReason::kOther, "DevTools",
          std::move(receiver));
    }
  }
  return wake_lock_.get();
}
#endif

void RenderFrameDevToolsAgentHost::ChangeFrameHostAndObservedProcess(
    RenderFrameHostImpl* frame_host) {
  if (frame_host_)
    frame_host_->GetProcess()->RemoveObserver(this);
  frame_host_ = frame_host;
  if (frame_host_)
    frame_host_->GetProcess()->AddObserver(this);
}

void RenderFrameDevToolsAgentHost::UpdateFrameAlive() {
  render_frame_alive_ = frame_host_ && frame_host_->IsRenderFrameLive();
  if (render_frame_alive_ && render_frame_crashed_) {
    render_frame_crashed_ = false;
    for (DevToolsSession* session : sessions())
      session->ClearPendingMessages(/*did_crash=*/true);
    for (auto* inspector : protocol::InspectorHandler::ForAgentHost(this))
      inspector->TargetReloadedAfterCrash();
  }
  UpdateRendererChannel(IsAttached());
}

void RenderFrameDevToolsAgentHost::RenderProcessExited(
    RenderProcessHost* host,
    const ChildProcessTerminationInfo& info) {
  switch (info.status) {
    case base::TERMINATION_STATUS_ABNORMAL_TERMINATION:
    case base::TERMINATION_STATUS_PROCESS_WAS_KILLED:
#if BUILDFLAG(IS_CHROMEOS)
    case base::TERMINATION_STATUS_PROCESS_WAS_KILLED_BY_OOM:
#endif
    case base::TERMINATION_STATUS_PROCESS_CRASHED:
#if BUILDFLAG(IS_ANDROID)
    case base::TERMINATION_STATUS_OOM_PROTECTED:
#endif
    case base::TERMINATION_STATUS_LAUNCH_FAILED:
      for (auto* inspector : protocol::InspectorHandler::ForAgentHost(this))
        inspector->TargetCrashed();
      NotifyCrashed(info.status);
      render_frame_crashed_ = true;
      break;
    default:
      for (auto* inspector : protocol::InspectorHandler::ForAgentHost(this))
        inspector->TargetDetached("Render process gone.");
      break;
  }
}

void RenderFrameDevToolsAgentHost::OnVisibilityChanged(
    content::Visibility visibility) {
#if BUILDFLAG(IS_ANDROID)
  if (!sessions().empty()) {
    if (visibility == content::Visibility::HIDDEN) {
      GetWakeLock()->CancelWakeLock();
    } else {
      GetWakeLock()->RequestWakeLock();
    }
  }
#endif
}

void RenderFrameDevToolsAgentHost::OnNavigationRequestWillBeSent(
    const NavigationRequest& navigation_request) {
  GURL url = navigation_request.common_params().url;
  if (url.SchemeIs(url::kJavaScriptScheme) && frame_host_)
    url = frame_host_->GetLastCommittedURL();
  std::vector<DevToolsSession*> restricted_sessions;
  bool is_webui = frame_host_ && frame_host_->web_ui();
  for (DevToolsSession* session : sessions()) {
    if (!session->GetClient()->MayAttachToURL(url, is_webui))
      restricted_sessions.push_back(session);
  }
  if (!restricted_sessions.empty())
    ForceDetachRestrictedSessions(restricted_sessions);
}

void RenderFrameDevToolsAgentHost::UpdatePortals() {
  auto_attacher_->UpdatePages();
}

void RenderFrameDevToolsAgentHost::DidCreateFencedFrame(
    FencedFrame* fenced_frame) {
  auto_attacher_->AutoAttachToPage(fenced_frame->GetInnerRoot()->frame_tree(),
                                   true);
}

void RenderFrameDevToolsAgentHost::DisconnectWebContents() {
  navigation_requests_.clear();
  SetFrameTreeNode(nullptr);
  // UpdateFrameHost may destruct |this|.
  scoped_refptr<RenderFrameDevToolsAgentHost> protect(this);
  UpdateFrameHost(nullptr);
  for (DevToolsSession* session : sessions())
    session->ResumeSendingMessagesToAgent();
}

void RenderFrameDevToolsAgentHost::ConnectWebContents(WebContents* wc) {
  RenderFrameHostImpl* host =
      static_cast<RenderFrameHostImpl*>(wc->GetMainFrame());
  DCHECK(host);
  SetFrameTreeNode(host->frame_tree_node());
  UpdateFrameHost(host);
  // UpdateFrameHost may destruct |this|.
}

std::string RenderFrameDevToolsAgentHost::GetParentId() {
  if (IsChildFrame()) {
    FrameTreeNode* frame_tree_node =
        GetFrameTreeNodeAncestor(frame_tree_node_->parent()->frame_tree_node());
    return RenderFrameDevToolsAgentHost::GetOrCreateFor(frame_tree_node)
        ->GetId();
  }

  WebContentsImpl* contents = static_cast<WebContentsImpl*>(web_contents());
  if (!contents)
    return "";
  contents = contents->GetOuterWebContents();
  if (contents)
    return DevToolsAgentHost::GetOrCreateFor(contents)->GetId();
  return "";
}

std::string RenderFrameDevToolsAgentHost::GetOpenerId() {
  if (!frame_tree_node_)
    return std::string();
  FrameTreeNode* opener = frame_tree_node_->original_opener();
  return opener ? opener->devtools_frame_token().ToString() : std::string();
}

std::string RenderFrameDevToolsAgentHost::GetOpenerFrameId() {
  if (!frame_tree_node_)
    return std::string();
  const absl::optional<base::UnguessableToken>& opener_devtools_frame_token =
      frame_tree_node_->opener_devtools_frame_token();
  return opener_devtools_frame_token ? opener_devtools_frame_token->ToString()
                                     : std::string();
}

bool RenderFrameDevToolsAgentHost::CanAccessOpener() {
  return (frame_tree_node_ && frame_tree_node_->opener());
}

std::string RenderFrameDevToolsAgentHost::GetType() {
  if (IsChildFrame())
    return kTypeFrame;
  if (frame_tree_node_ && frame_tree_node_->IsFencedFrameRoot())
    return kTypePage;
  if (web_contents() &&
      static_cast<WebContentsImpl*>(web_contents())->IsPortal()) {
    return kTypePage;
  }
  if (web_contents() &&
      static_cast<WebContentsImpl*>(web_contents())->GetOuterWebContents()) {
    return kTypeGuest;
  }
  DevToolsManager* manager = DevToolsManager::GetInstance();
  if (manager->delegate() && web_contents()) {
    std::string type = manager->delegate()->GetTargetType(web_contents());
    if (!type.empty())
      return type;
  }
  return kTypePage;
}

std::string RenderFrameDevToolsAgentHost::GetTitle() {
  DevToolsManager* manager = DevToolsManager::GetInstance();
  if (manager->delegate() && web_contents()) {
    std::string title = manager->delegate()->GetTargetTitle(web_contents());
    if (!title.empty())
      return title;
  }
  if (frame_host_) {
    if (IsChildFrame())
      return frame_host_->GetLastCommittedURL().spec();
    if (!frame_host_->GetPage().IsPrimary()) {
      NavigationEntryImpl* entry = frame_host_->frame_tree_node()
                                       ->frame_tree()
                                       ->controller()
                                       .GetLastCommittedEntry();
      return entry ? base::UTF16ToUTF8(entry->GetTitleForDisplay())
                   : std::string();
    }
  }
  if (web_contents())
    return base::UTF16ToUTF8(web_contents()->GetTitle());
  return GetURL().spec();
}

std::string RenderFrameDevToolsAgentHost::GetDescription() {
  DevToolsManager* manager = DevToolsManager::GetInstance();
  if (manager->delegate() && web_contents())
    return manager->delegate()->GetTargetDescription(web_contents());
  return std::string();
}

GURL RenderFrameDevToolsAgentHost::GetURL() {
  // Order is important here.
  if (frame_host_ && (IsChildFrame() || !frame_host_->GetPage().IsPrimary()))
    return frame_host_->GetLastCommittedURL();
  WebContents* web_contents = GetWebContents();
  if (web_contents) {
    return web_contents->GetVisibleURL();
  }
  return GURL();
}

GURL RenderFrameDevToolsAgentHost::GetFaviconURL() {
  WebContents* wc = web_contents();
  if (!wc)
    return GURL();
  NavigationEntry* entry = wc->GetController().GetLastCommittedEntry();
  if (entry)
    return entry->GetFavicon().url;
  return GURL();
}

bool RenderFrameDevToolsAgentHost::Activate() {
  WebContentsImpl* wc = static_cast<WebContentsImpl*>(web_contents());
  if (wc) {
    wc->Activate();
    return true;
  }
  return false;
}

void RenderFrameDevToolsAgentHost::Reload() {
  WebContentsImpl* wc = static_cast<WebContentsImpl*>(web_contents());
  if (wc)
    wc->GetController().Reload(ReloadType::NORMAL, true);
}

bool RenderFrameDevToolsAgentHost::Close() {
  if (web_contents()) {
    web_contents()->ClosePage();
    return true;
  }
  return false;
}

base::TimeTicks RenderFrameDevToolsAgentHost::GetLastActivityTime() {
  if (WebContents* contents = web_contents())
    return contents->GetLastActiveTime();
  return base::TimeTicks();
}

#if BUILDFLAG(IS_ANDROID)
void RenderFrameDevToolsAgentHost::SignalSynchronousSwapCompositorFrame(
    RenderFrameHost* frame_host,
    const cc::RenderFrameMetadata& frame_metadata) {
  scoped_refptr<RenderFrameDevToolsAgentHost> dtah(FindAgentHost(
      static_cast<RenderFrameHostImpl*>(frame_host)->frame_tree_node()));
  if (dtah) {
    // Unblock the compositor.
    GetUIThreadTaskRunner({})->PostTask(
        FROM_HERE,
        base::BindOnce(
            &RenderFrameDevToolsAgentHost::SynchronousSwapCompositorFrame,
            dtah.get(), frame_metadata));
  }
}

void RenderFrameDevToolsAgentHost::SynchronousSwapCompositorFrame(
    const cc::RenderFrameMetadata& frame_metadata) {
  for (auto* page : protocol::PageHandler::ForAgentHost(this))
    page->OnSynchronousSwapCompositorFrame(frame_metadata);

  if (!frame_trace_recorder_)
    return;
  bool did_initiate_recording = false;
  for (auto* tracing : protocol::TracingHandler::ForAgentHost(this))
    did_initiate_recording |= tracing->did_initiate_recording();
  if (did_initiate_recording) {
    frame_trace_recorder_->OnSynchronousSwapCompositorFrame(frame_host_,
                                                            frame_metadata);
  }
}
#endif

void RenderFrameDevToolsAgentHost::UpdateRendererChannel(bool force) {
  mojo::PendingAssociatedRemote<blink::mojom::DevToolsAgent> agent_remote;
  mojo::PendingAssociatedReceiver<blink::mojom::DevToolsAgentHost>
      host_receiver;
  if (frame_host_ && render_frame_alive_ && force) {
    mojo::PendingAssociatedRemote<blink::mojom::DevToolsAgentHost> host_remote;
    host_receiver = host_remote.InitWithNewEndpointAndPassReceiver();
    frame_host_->BindDevToolsAgent(
        std::move(host_remote),
        agent_remote.InitWithNewEndpointAndPassReceiver());
  }
  int process_id = frame_host_ ? frame_host_->GetProcess()->GetID()
                               : ChildProcessHost::kInvalidUniqueID;
  GetRendererChannel()->SetRendererAssociated(std::move(agent_remote),
                                              std::move(host_receiver),
                                              process_id, frame_host_);
  auto_attacher_->SetRenderFrameHost(frame_host_);
}

protocol::TargetAutoAttacher* RenderFrameDevToolsAgentHost::auto_attacher() {
  return auto_attacher_.get();
}

bool RenderFrameDevToolsAgentHost::IsChildFrame() {
  return frame_tree_node_ && frame_tree_node_->parent();
}

bool RenderFrameDevToolsAgentHost::ShouldAllowSession(
    DevToolsSession* session) {
  // There's not much we can say if there's not host yet, but we'll
  // check again when host is updated.
  if (!frame_host_)
    return true;
  DevToolsManager* manager = DevToolsManager::GetInstance();
  if (manager->delegate() &&
      !manager->delegate()->AllowInspectingRenderFrameHost(frame_host_)) {
    return false;
  }
  return session->GetClient()->MayAttachToRenderFrameHost(frame_host_);
}

void RenderFrameDevToolsAgentHost::UpdateResourceLoaderFactories() {
  if (!frame_tree_node_)
    return;
  base::queue<FrameTreeNode*> queue;
  queue.push(frame_tree_node_);
  while (!queue.empty()) {
    FrameTreeNode* node = queue.front();
    queue.pop();
    RenderFrameHostImpl* host = node->current_frame_host();
    if (node != frame_tree_node_ && host->is_local_root_subframe())
      continue;
    host->UpdateSubresourceLoaderFactories();
    for (size_t i = 0; i < node->child_count(); ++i)
      queue.push(node->child_at(i));
  }
}

absl::optional<network::CrossOriginEmbedderPolicy>
RenderFrameDevToolsAgentHost::cross_origin_embedder_policy(
    const std::string& id) {
  FrameTreeNode* frame_tree_node =
      protocol::FrameTreeNodeFromDevToolsFrameToken(
          frame_host_->frame_tree_node(), id);
  if (!frame_tree_node) {
    return absl::nullopt;
  }
  RenderFrameHostImpl* rfhi = frame_tree_node->current_frame_host();
  return rfhi->cross_origin_embedder_policy();
}

absl::optional<network::CrossOriginOpenerPolicy>
RenderFrameDevToolsAgentHost::cross_origin_opener_policy(
    const std::string& id) {
  FrameTreeNode* frame_tree_node =
      protocol::FrameTreeNodeFromDevToolsFrameToken(
          frame_host_->frame_tree_node(), id);
  if (!frame_tree_node) {
    return absl::nullopt;
  }
  RenderFrameHostImpl* rfhi = frame_tree_node->current_frame_host();
  return rfhi->cross_origin_opener_policy();
}

}  // namespace content<|MERGE_RESOLUTION|>--- conflicted
+++ resolved
@@ -354,13 +354,9 @@
   session->AddHandler(std::make_unique<protocol::PageHandler>(
       emulation_handler_ptr, browser_handler_ptr,
       session->GetClient()->AllowUnsafeOperations(),
-<<<<<<< HEAD
       session->GetClient()->MayAttachToBrowser(),
-      session->GetClient()->GetNavigationInitiatorOrigin()));
-=======
       session->GetClient()->GetNavigationInitiatorOrigin(),
       session->GetClient()->MayReadLocalFiles()));
->>>>>>> 7d2c5d17
   session->AddHandler(std::make_unique<protocol::SecurityHandler>());
   if (!frame_tree_node_ || !frame_tree_node_->parent()) {
     session->AddHandler(
