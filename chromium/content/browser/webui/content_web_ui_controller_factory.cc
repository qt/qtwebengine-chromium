// Copyright (c) 2013 The Chromium Authors. All rights reserved.
// Use of this source code is governed by a BSD-style license that can be
// found in the LICENSE file.

#include "content/browser/webui/content_web_ui_controller_factory.h"

#include "build/build_config.h"
#include "content/browser/accessibility/accessibility_ui.h"
#include "content/browser/appcache/appcache_internals_ui.h"
#include "content/browser/gpu/gpu_internals_ui.h"
#include "content/browser/indexed_db/indexed_db_internals_ui.h"
#include "content/browser/media/media_internals_ui.h"
#include "content/browser/net/network_errors_listing_ui.h"
#include "content/browser/service_worker/service_worker_internals_ui.h"
#include "content/browser/tracing/tracing_ui.h"
#include "content/public/browser/storage_partition.h"
#include "content/public/browser/web_contents.h"
#include "content/public/browser/web_ui.h"
#include "content/public/common/url_constants.h"

#if defined(ENABLE_WEBRTC)
#include "content/browser/webrtc/webrtc_internals_ui.h"
#endif

namespace content {

WebUI::TypeID ContentWebUIControllerFactory::GetWebUIType(
      BrowserContext* browser_context, const GURL& url) const {
  if (!url.SchemeIs(kChromeUIScheme))
    return WebUI::kNoWebUI;

<<<<<<< HEAD
  if (url.host() == kChromeUIWebRTCInternalsHost ||
#if !defined(OS_ANDROID) && !defined(TOOLKIT_QT)
      url.host() == kChromeUITracingHost ||
=======
  if (url.host_piece() == kChromeUIWebRTCInternalsHost ||
#if !defined(OS_ANDROID)
      url.host_piece() == kChromeUITracingHost ||
>>>>>>> e733310d
#endif
      url.host_piece() == kChromeUIGpuHost ||
      url.host_piece() == kChromeUIIndexedDBInternalsHost ||
      url.host_piece() == kChromeUIMediaInternalsHost ||
      url.host_piece() == kChromeUIServiceWorkerInternalsHost ||
      url.host_piece() == kChromeUIAccessibilityHost ||
      url.host_piece() == kChromeUIAppCacheInternalsHost ||
      url.host_piece() == kChromeUINetworkErrorsListingHost) {
    return const_cast<ContentWebUIControllerFactory*>(this);
  }
  return WebUI::kNoWebUI;
}

bool ContentWebUIControllerFactory::UseWebUIForURL(
    BrowserContext* browser_context, const GURL& url) const {
  return GetWebUIType(browser_context, url) != WebUI::kNoWebUI;
}

bool ContentWebUIControllerFactory::UseWebUIBindingsForURL(
    BrowserContext* browser_context, const GURL& url) const {
  return UseWebUIForURL(browser_context, url);
}

WebUIController* ContentWebUIControllerFactory::CreateWebUIControllerForURL(
    WebUI* web_ui, const GURL& url) const {
  if (!url.SchemeIs(kChromeUIScheme))
    return nullptr;

  if (url.host_piece() == kChromeUIAppCacheInternalsHost)
    return new AppCacheInternalsUI(web_ui);
  if (url.host_piece() == kChromeUIGpuHost)
    return new GpuInternalsUI(web_ui);
  if (url.host_piece() == kChromeUIIndexedDBInternalsHost)
    return new IndexedDBInternalsUI(web_ui);
  if (url.host_piece() == kChromeUIMediaInternalsHost)
    return new MediaInternalsUI(web_ui);
<<<<<<< HEAD
#if !defined(TOOLKIT_QT)
  if (url.host() == kChromeUIAccessibilityHost)
    return new AccessibilityUI(web_ui);
#endif
  if (url.host() == kChromeUIServiceWorkerInternalsHost)
=======
  if (url.host_piece() == kChromeUIAccessibilityHost)
    return new AccessibilityUI(web_ui);
  if (url.host_piece() == kChromeUIServiceWorkerInternalsHost)
>>>>>>> e733310d
    return new ServiceWorkerInternalsUI(web_ui);
  if (url.host_piece() == kChromeUINetworkErrorsListingHost)
    return new NetworkErrorsListingUI(web_ui);
<<<<<<< HEAD
#if !defined(OS_ANDROID) && !defined(TOOLKIT_QT)
  if (url.host() == kChromeUITracingHost)
=======
#if !defined(OS_ANDROID)
  if (url.host_piece() == kChromeUITracingHost)
>>>>>>> e733310d
    return new TracingUI(web_ui);
#endif

#if defined(ENABLE_WEBRTC)
  if (url.host_piece() == kChromeUIWebRTCInternalsHost)
    return new WebRTCInternalsUI(web_ui);
#endif

  return nullptr;
}

// static
ContentWebUIControllerFactory* ContentWebUIControllerFactory::GetInstance() {
  return base::Singleton<ContentWebUIControllerFactory>::get();
}

ContentWebUIControllerFactory::ContentWebUIControllerFactory() {
}

ContentWebUIControllerFactory::~ContentWebUIControllerFactory() {
}

}  // namespace content<|MERGE_RESOLUTION|>--- conflicted
+++ resolved
@@ -29,15 +29,9 @@
   if (!url.SchemeIs(kChromeUIScheme))
     return WebUI::kNoWebUI;
 
-<<<<<<< HEAD
-  if (url.host() == kChromeUIWebRTCInternalsHost ||
+  if (url.host_piece() == kChromeUIWebRTCInternalsHost ||
 #if !defined(OS_ANDROID) && !defined(TOOLKIT_QT)
-      url.host() == kChromeUITracingHost ||
-=======
-  if (url.host_piece() == kChromeUIWebRTCInternalsHost ||
-#if !defined(OS_ANDROID)
       url.host_piece() == kChromeUITracingHost ||
->>>>>>> e733310d
 #endif
       url.host_piece() == kChromeUIGpuHost ||
       url.host_piece() == kChromeUIIndexedDBInternalsHost ||
@@ -74,27 +68,16 @@
     return new IndexedDBInternalsUI(web_ui);
   if (url.host_piece() == kChromeUIMediaInternalsHost)
     return new MediaInternalsUI(web_ui);
-<<<<<<< HEAD
 #if !defined(TOOLKIT_QT)
-  if (url.host() == kChromeUIAccessibilityHost)
+  if (url.host_piece() == kChromeUIAccessibilityHost)
     return new AccessibilityUI(web_ui);
 #endif
-  if (url.host() == kChromeUIServiceWorkerInternalsHost)
-=======
-  if (url.host_piece() == kChromeUIAccessibilityHost)
-    return new AccessibilityUI(web_ui);
   if (url.host_piece() == kChromeUIServiceWorkerInternalsHost)
->>>>>>> e733310d
     return new ServiceWorkerInternalsUI(web_ui);
   if (url.host_piece() == kChromeUINetworkErrorsListingHost)
     return new NetworkErrorsListingUI(web_ui);
-<<<<<<< HEAD
 #if !defined(OS_ANDROID) && !defined(TOOLKIT_QT)
-  if (url.host() == kChromeUITracingHost)
-=======
-#if !defined(OS_ANDROID)
   if (url.host_piece() == kChromeUITracingHost)
->>>>>>> e733310d
     return new TracingUI(web_ui);
 #endif
 
