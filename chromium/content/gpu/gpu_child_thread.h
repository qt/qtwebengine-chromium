// Copyright (c) 2012 The Chromium Authors. All rights reserved.
// Use of this source code is governed by a BSD-style license that can be
// found in the LICENSE file.

#ifndef CONTENT_GPU_GPU_CHILD_THREAD_H_
#define CONTENT_GPU_GPU_CHILD_THREAD_H_

#include <queue>
#include <string>

#include "base/basictypes.h"
#include "base/command_line.h"
#include "base/memory/ref_counted.h"
#include "base/memory/scoped_ptr.h"
#include "base/time/time.h"
#include "build/build_config.h"
#include "content/child/child_thread_impl.h"
#include "content/common/gpu/gpu_channel.h"
#include "content/common/gpu/gpu_channel_manager.h"
#include "content/common/gpu/gpu_config.h"
#include "content/common/gpu/x_util.h"
#include "gpu/config/gpu_info.h"
#include "ui/gfx/native_widget_types.h"

namespace sandbox {
class TargetServices;
}

namespace content {
class GpuMemoryBufferFactory;
class GpuWatchdogThread;

// The main thread of the GPU child process. There will only ever be one of
// these per process. It does process initialization and shutdown. It forwards
// IPC messages to GpuChannelManager, which is responsible for issuing rendering
// commands to the GPU.
class GpuChildThread : public ChildThreadImpl {
 public:
  typedef std::queue<IPC::Message*> DeferredMessages;

  GpuChildThread(GpuWatchdogThread* gpu_watchdog_thread,
                 bool dead_on_arrival,
                 const gpu::GPUInfo& gpu_info,
                 const DeferredMessages& deferred_messages,
                 GpuMemoryBufferFactory* gpu_memory_buffer_factory);

  GpuChildThread(const InProcessChildThreadParams& params,
                 GpuMemoryBufferFactory* gpu_memory_buffer_factory);

  ~GpuChildThread() override;

  static gfx::GpuMemoryBufferType GetGpuMemoryBufferFactoryType();

  void Shutdown() override;

  void Init(const base::Time& process_start_time);
  void StopWatchdog();

  // ChildThread overrides.
  bool Send(IPC::Message* msg) override;
  bool OnControlMessageReceived(const IPC::Message& msg) override;

  GpuChannelManager* ChannelManager() const { return gpu_channel_manager_.get(); }

  static GpuChildThread* instance() { return instance_; }

 private:
  // Message handlers.
  void OnInitialize();
  void OnCollectGraphicsInfo();
  void OnGetVideoMemoryUsageStats();
  void OnSetVideoMemoryWindowCount(uint32 window_count);

  void OnClean();
  void OnCrash();
  void OnHang();
  void OnDisableWatchdog();
  void OnGpuSwitched();

#if defined(USE_TCMALLOC)
  void OnGetGpuTcmalloc();
#endif

  // Set this flag to true if a fatal error occurred before we receive the
  // OnInitialize message, in which case we just declare ourselves DOA.
  bool dead_on_arrival_;
  base::Time process_start_time_;
  scoped_refptr<GpuWatchdogThread> watchdog_thread_;

#if defined(OS_WIN)
  // Windows specific client sandbox interface.
  sandbox::TargetServices* target_services_;
#endif

  scoped_ptr<GpuChannelManager> gpu_channel_manager_;

  // Information about the GPU, such as device and vendor ID.
  gpu::GPUInfo gpu_info_;

  // Error messages collected in gpu_main() before the thread is created.
  DeferredMessages deferred_messages_;

  // Whether the GPU thread is running in the browser process.
  bool in_browser_process_;

<<<<<<< HEAD
  // The GpuMemoryBufferFactory instance used to allocate GpuMemoryBuffers.
  GpuMemoryBufferFactory* const gpu_memory_buffer_factory_;
=======
  static GpuChildThread* instance_;
>>>>>>> 76827135

  DISALLOW_COPY_AND_ASSIGN(GpuChildThread);
};

}  // namespace content

#endif  // CONTENT_GPU_GPU_CHILD_THREAD_H_<|MERGE_RESOLUTION|>--- conflicted
+++ resolved
@@ -103,12 +103,10 @@
   // Whether the GPU thread is running in the browser process.
   bool in_browser_process_;
 
-<<<<<<< HEAD
   // The GpuMemoryBufferFactory instance used to allocate GpuMemoryBuffers.
   GpuMemoryBufferFactory* const gpu_memory_buffer_factory_;
-=======
+
   static GpuChildThread* instance_;
->>>>>>> 76827135
 
   DISALLOW_COPY_AND_ASSIGN(GpuChildThread);
 };
