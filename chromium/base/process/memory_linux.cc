--- conflicted
+++ resolved
@@ -41,110 +41,6 @@
 
 }  // namespace
 
-<<<<<<< HEAD
-// TODO(primiano): Once the unified shim is on by default (crbug.com/550886)
-// get rid of the code in this entire #if section. The whole termination-on-OOM
-// logic is implemented in the shim.
-#if !defined(ADDRESS_SANITIZER) && !defined(MEMORY_SANITIZER) && \
-    !defined(THREAD_SANITIZER) && !defined(LEAK_SANITIZER) &&    \
-    !BUILDFLAG(USE_ALLOCATOR_SHIM)
-
-#if defined(LIBC_GLIBC) && !defined(USE_TCMALLOC)
-
-extern "C" {
-void* __libc_malloc(size_t size);
-void* __libc_realloc(void* ptr, size_t size);
-void* __libc_calloc(size_t nmemb, size_t size);
-void* __libc_valloc(size_t size);
-#if PVALLOC_AVAILABLE == 1
-void* __libc_pvalloc(size_t size);
-#endif
-void* __libc_memalign(size_t alignment, size_t size);
-
-#if !defined(TOOLKIT_QT) // QTBUG-61521,QTBUG-60565
-// Overriding the system memory allocation functions:
-//
-// For security reasons, we want malloc failures to be fatal. Too much code
-// doesn't check for a NULL return value from malloc and unconditionally uses
-// the resulting pointer. If the first offset that they try to access is
-// attacker controlled, then the attacker can direct the code to access any
-// part of memory.
-//
-// Thus, we define all the standard malloc functions here and mark them as
-// visibility 'default'. This means that they replace the malloc functions for
-// all Chromium code and also for all code in shared libraries. There are tests
-// for this in process_util_unittest.cc.
-//
-// If we are using tcmalloc, then the problem is moot since tcmalloc handles
-// this for us. Thus this code is in a !defined(USE_TCMALLOC) block.
-//
-// If we are testing the binary with AddressSanitizer, we should not
-// redefine malloc and let AddressSanitizer do it instead.
-//
-// We call the real libc functions in this code by using __libc_malloc etc.
-// Previously we tried using dlsym(RTLD_NEXT, ...) but that failed depending on
-// the link order. Since ld.so needs calloc during symbol resolution, it
-// defines its own versions of several of these functions in dl-minimal.c.
-// Depending on the runtime library order, dlsym ended up giving us those
-// functions and bad things happened. See crbug.com/31809
-//
-// This means that any code which calls __libc_* gets the raw libc versions of
-// these functions.
-
-#define DIE_ON_OOM_1(function_name) \
-  void* function_name(size_t) __attribute__ ((visibility("default"))); \
-  \
-  void* function_name(size_t size) { \
-    void* ret = __libc_##function_name(size); \
-    if (ret == NULL && size != 0) \
-      OnNoMemorySize(size); \
-    return ret; \
-  }
-
-#define DIE_ON_OOM_2(function_name, arg1_type) \
-  void* function_name(arg1_type, size_t) \
-      __attribute__ ((visibility("default"))); \
-  \
-  void* function_name(arg1_type arg1, size_t size) { \
-    void* ret = __libc_##function_name(arg1, size); \
-    if (ret == NULL && size != 0) \
-      OnNoMemorySize(size); \
-    return ret; \
-  }
-
-DIE_ON_OOM_1(malloc)
-DIE_ON_OOM_1(valloc)
-#if PVALLOC_AVAILABLE == 1
-DIE_ON_OOM_1(pvalloc)
-#endif
-
-DIE_ON_OOM_2(calloc, size_t)
-DIE_ON_OOM_2(realloc, void*)
-DIE_ON_OOM_2(memalign, size_t)
-
-// posix_memalign has a unique signature and doesn't have a __libc_ variant.
-int posix_memalign(void** ptr, size_t alignment, size_t size)
-    __attribute__ ((visibility("default")));
-
-int posix_memalign(void** ptr, size_t alignment, size_t size) {
-  // This will use the safe version of memalign, above.
-  *ptr = memalign(alignment, size);
-  return 0;
-}
-#endif // TOOLKIT_QT
-
-}  // extern C
-
-#else
-
-// TODO(mostynb@opera.com): dlsym dance
-
-#endif  // LIBC_GLIBC && !USE_TCMALLOC
-
-#endif  // !*_SANITIZER
-
-=======
->>>>>>> e6430e57
 void EnableTerminationOnHeapCorruption() {
   // On Linux, there nothing to do AFAIK.
 }
@@ -203,7 +99,7 @@
 bool UncheckedMalloc(size_t size, void** result) {
 #if BUILDFLAG(USE_ALLOCATOR_SHIM)
   *result = allocator::UncheckedAlloc(size);
-#elif defined(MEMORY_TOOL_REPLACES_ALLOCATOR) || \
+#elif defined(MEMORY_TOOL_REPLACES_ALLOCATOR) || defined(TOOLKIT_QT) || \
     (!defined(LIBC_GLIBC) && !defined(USE_TCMALLOC))
   *result = malloc(size);
 #elif defined(LIBC_GLIBC) && !defined(USE_TCMALLOC)
