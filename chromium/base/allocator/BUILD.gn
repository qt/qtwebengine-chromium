# Copyright (c) 2013 The Chromium Authors. All rights reserved.
# Use of this source code is governed by a BSD-style license that can be
# found in the LICENSE file.

import("//build/buildflag_header.gni")
import("//build/config/allocator.gni")
import("//build/config/compiler/compiler.gni")

declare_args() {
  # Provide a way to force disable debugallocation in Debug builds,
  # e.g. for profiling (it's more rare to profile Debug builds,
  # but people sometimes need to do that).
  enable_debugallocation = is_debug
}

<<<<<<< HEAD
# The Windows-only allocator shim is only enabled for Release static builds, and
# is mutually exclusive with the generalized shim.
win_use_allocator_shim = is_win && !is_shared && !is_debug &&
                         !use_allocator_shim && !is_asan

=======
>>>>>>> e6430e57
# This "allocator" meta-target will forward to the default allocator according
# to the build settings.
group("allocator") {
  public_deps = []
  deps = []

  if (use_allocator == "tcmalloc") {
    deps += [ ":tcmalloc" ]
  }
}

config("tcmalloc_flags") {
  defines = []
  if (enable_debugallocation) {
    defines += [
      # Use debugallocation for Debug builds to catch problems early
      # and cleanly, http://crbug.com/30715 .
      "TCMALLOC_FOR_DEBUGALLOCATION",
    ]
  }
  if (use_allocator_shim) {
    defines += [ "TCMALLOC_DONT_REPLACE_SYSTEM_ALLOC" ]
  }
  if (is_clang) {
    cflags = [
      # tcmalloc initializes some fields in the wrong order.
      "-Wno-reorder",

      # tcmalloc contains some unused local template specializations.
      "-Wno-unused-function",

      # tcmalloc uses COMPILE_ASSERT without static_assert but with typedefs.
      "-Wno-unused-local-typedefs",

      # for magic2_ in debugallocation.cc (only built in Debug builds) typedefs.
      "-Wno-unused-private-field",
    ]
  } else {
    cflags = []
  }

  if (is_linux || is_android) {
    # We enable all warnings by default, but upstream disables a few.
    # Keep "-Wno-*" flags in sync with upstream by comparing against:
    # http://code.google.com/p/google-perftools/source/browse/trunk/Makefile.am
    cflags += [
      "-Wno-sign-compare",
      "-Wno-unused-result",
    ]
  }
}

if (use_allocator == "tcmalloc") {
  # tcmalloc currently won't compile on Android.
  source_set("tcmalloc") {
    tcmalloc_dir = "//third_party/tcmalloc/chromium"

    # Don't check tcmalloc's includes. These files include various files like
    # base/foo.h and they actually refer to tcmalloc's forked copy of base
    # rather than the regular one, which confuses the header checker.
    check_includes = false

    sources = [
      # Generated for our configuration from tcmalloc's build
      # and checked in.
      "$tcmalloc_dir/src/config.h",
      "$tcmalloc_dir/src/config_android.h",
      "$tcmalloc_dir/src/config_linux.h",
      "$tcmalloc_dir/src/config_win.h",

      # tcmalloc native and forked files.
      "$tcmalloc_dir/src/base/abort.cc",
      "$tcmalloc_dir/src/base/abort.h",
      "$tcmalloc_dir/src/base/arm_instruction_set_select.h",
      "$tcmalloc_dir/src/base/atomicops-internals-arm-generic.h",
      "$tcmalloc_dir/src/base/atomicops-internals-arm-v6plus.h",
      "$tcmalloc_dir/src/base/atomicops-internals-linuxppc.h",
      "$tcmalloc_dir/src/base/atomicops-internals-macosx.h",
      "$tcmalloc_dir/src/base/atomicops-internals-windows.h",
      "$tcmalloc_dir/src/base/atomicops-internals-x86.cc",
      "$tcmalloc_dir/src/base/atomicops-internals-x86.h",
      "$tcmalloc_dir/src/base/atomicops.h",
      "$tcmalloc_dir/src/base/commandlineflags.h",
      "$tcmalloc_dir/src/base/cycleclock.h",

      # We don't list dynamic_annotations.c since its copy is already
      # present in the dynamic_annotations target.
      "$tcmalloc_dir/src/base/elf_mem_image.cc",
      "$tcmalloc_dir/src/base/elf_mem_image.h",
      "$tcmalloc_dir/src/base/linuxthreads.cc",
      "$tcmalloc_dir/src/base/linuxthreads.h",
      "$tcmalloc_dir/src/base/logging.cc",
      "$tcmalloc_dir/src/base/logging.h",
      "$tcmalloc_dir/src/base/low_level_alloc.cc",
      "$tcmalloc_dir/src/base/low_level_alloc.h",
      "$tcmalloc_dir/src/base/spinlock.cc",
      "$tcmalloc_dir/src/base/spinlock.h",
      "$tcmalloc_dir/src/base/spinlock_internal.cc",
      "$tcmalloc_dir/src/base/spinlock_internal.h",
      "$tcmalloc_dir/src/base/synchronization_profiling.h",
      "$tcmalloc_dir/src/base/sysinfo.cc",
      "$tcmalloc_dir/src/base/sysinfo.h",
      "$tcmalloc_dir/src/base/vdso_support.cc",
      "$tcmalloc_dir/src/base/vdso_support.h",
      "$tcmalloc_dir/src/central_freelist.cc",
      "$tcmalloc_dir/src/central_freelist.h",
      "$tcmalloc_dir/src/common.cc",
      "$tcmalloc_dir/src/common.h",

      # #included by debugallocation_shim.cc
      #"$tcmalloc_dir/src/debugallocation.cc",
      "$tcmalloc_dir/src/free_list.cc",
      "$tcmalloc_dir/src/free_list.h",
      "$tcmalloc_dir/src/gperftools/heap-profiler.h",
      "$tcmalloc_dir/src/gperftools/malloc_extension.h",
      "$tcmalloc_dir/src/gperftools/malloc_hook.h",
      "$tcmalloc_dir/src/gperftools/stacktrace.h",
      "$tcmalloc_dir/src/heap-profile-table.cc",
      "$tcmalloc_dir/src/heap-profile-table.h",
      "$tcmalloc_dir/src/heap-profiler.cc",
      "$tcmalloc_dir/src/internal_logging.cc",
      "$tcmalloc_dir/src/internal_logging.h",
      "$tcmalloc_dir/src/linked_list.h",
      "$tcmalloc_dir/src/malloc_extension.cc",
      "$tcmalloc_dir/src/malloc_hook-inl.h",
      "$tcmalloc_dir/src/malloc_hook.cc",
      "$tcmalloc_dir/src/maybe_threads.cc",
      "$tcmalloc_dir/src/maybe_threads.h",
      "$tcmalloc_dir/src/memory_region_map.cc",
      "$tcmalloc_dir/src/memory_region_map.h",
      "$tcmalloc_dir/src/page_heap.cc",
      "$tcmalloc_dir/src/page_heap.h",
      "$tcmalloc_dir/src/raw_printer.cc",
      "$tcmalloc_dir/src/raw_printer.h",
      "$tcmalloc_dir/src/sampler.cc",
      "$tcmalloc_dir/src/sampler.h",
      "$tcmalloc_dir/src/span.cc",
      "$tcmalloc_dir/src/span.h",
      "$tcmalloc_dir/src/stack_trace_table.cc",
      "$tcmalloc_dir/src/stack_trace_table.h",
      "$tcmalloc_dir/src/stacktrace.cc",
      "$tcmalloc_dir/src/static_vars.cc",
      "$tcmalloc_dir/src/static_vars.h",
      "$tcmalloc_dir/src/symbolize.cc",
      "$tcmalloc_dir/src/symbolize.h",
      "$tcmalloc_dir/src/system-alloc.cc",
      "$tcmalloc_dir/src/system-alloc.h",

      # #included by debugallocation_shim.cc
      #"$tcmalloc_dir/src/tcmalloc.cc",
      #"$tcmalloc_dir/src/tcmalloc.h",
      "$tcmalloc_dir/src/thread_cache.cc",
      "$tcmalloc_dir/src/thread_cache.h",
      "$tcmalloc_dir/src/windows/port.cc",
      "$tcmalloc_dir/src/windows/port.h",
      "debugallocation_shim.cc",

      # These are both #included by allocator_shim for maximal linking.
      #"generic_allocators.cc",
      #"win_allocator.cc",
    ]

    # Disable the heap checker in tcmalloc.
    defines = [ "NO_HEAP_CHECK" ]

    include_dirs = [
      ".",
      "$tcmalloc_dir/src/base",
      "$tcmalloc_dir/src",
    ]

    configs -= [ "//build/config/compiler:chromium_code" ]
    configs += [
      "//build/config/compiler:no_chromium_code",
      ":tcmalloc_flags",
    ]

    # Thumb mode disabled due to bug in clang integrated assembler
    # TODO(https://llvm.org/bugs/show_bug.cgi?id=31058)
    configs -= [ "//build/config/compiler:compiler_arm_thumb" ]
    configs += [ "//build/config/compiler:compiler_arm" ]

    # TODO(crbug.com/633719) Make tcmalloc work with AFDO if possible.
    configs -= [ "//build/config/compiler:afdo" ]

    deps = []

    if (enable_profiling) {
      sources += [
        "$tcmalloc_dir/src/base/thread_lister.c",
        "$tcmalloc_dir/src/base/thread_lister.h",
        "$tcmalloc_dir/src/profile-handler.cc",
        "$tcmalloc_dir/src/profile-handler.h",
        "$tcmalloc_dir/src/profiledata.cc",
        "$tcmalloc_dir/src/profiledata.h",
        "$tcmalloc_dir/src/profiler.cc",
      ]
      defines += [ "ENABLE_PROFILING=1" ]
    }

    if (is_linux || is_android) {
      sources -= [
        "$tcmalloc_dir/src/system-alloc.h",
        "$tcmalloc_dir/src/windows/port.cc",
        "$tcmalloc_dir/src/windows/port.h",
      ]

      # Compiling tcmalloc with -fvisibility=default is only necessary when
      # not using the allocator shim, which provides the correct visibility
      # annotations for those symbols which need to be exported (see
      # //base/allocator/allocator_shim_override_glibc_weak_symbols.h and
      # //base/allocator/allocator_shim_internals.h for the definition of
      # SHIM_ALWAYS_EXPORT).
      if (!use_allocator_shim) {
        configs -= [ "//build/config/gcc:symbol_visibility_hidden" ]
        configs += [ "//build/config/gcc:symbol_visibility_default" ]
      }

      ldflags = [
        # Don't let linker rip this symbol out, otherwise the heap&cpu
        # profilers will not initialize properly on startup.
        "-Wl,-uIsHeapProfilerRunning,-uProfilerStart",

        # Do the same for heap leak checker.
        "-Wl,-u_Z21InitialMallocHook_NewPKvj,-u_Z22InitialMallocHook_MMapPKvS0_jiiix,-u_Z22InitialMallocHook_SbrkPKvi",
        "-Wl,-u_Z21InitialMallocHook_NewPKvm,-u_Z22InitialMallocHook_MMapPKvS0_miiil,-u_Z22InitialMallocHook_SbrkPKvl",
        "-Wl,-u_ZN15HeapLeakChecker12IgnoreObjectEPKv,-u_ZN15HeapLeakChecker14UnIgnoreObjectEPKv",
      ]
    }

    # Make sure the allocation library is optimized as much as possible when
    # we"re in release mode.
    if (!is_debug) {
      configs -= [ "//build/config/compiler:default_optimization" ]
      configs += [ "//build/config/compiler:optimize_max" ]
    }

    deps += [ "//base/third_party/dynamic_annotations" ]
  }
}  # use_allocator == "tcmalloc"

buildflag_header("features") {
  header = "features.h"
  flags = [ "USE_ALLOCATOR_SHIM=$use_allocator_shim" ]
}

# Used to shim malloc symbols on Android. see //base/allocator/README.md.
config("wrap_malloc_symbols") {
  ldflags = [
    "-Wl,-wrap,calloc",
    "-Wl,-wrap,free",
    "-Wl,-wrap,malloc",
    "-Wl,-wrap,memalign",
    "-Wl,-wrap,posix_memalign",
    "-Wl,-wrap,pvalloc",
    "-Wl,-wrap,realloc",
    "-Wl,-wrap,valloc",
  ]
}<|MERGE_RESOLUTION|>--- conflicted
+++ resolved
@@ -13,14 +13,6 @@
   enable_debugallocation = is_debug
 }
 
-<<<<<<< HEAD
-# The Windows-only allocator shim is only enabled for Release static builds, and
-# is mutually exclusive with the generalized shim.
-win_use_allocator_shim = is_win && !is_shared && !is_debug &&
-                         !use_allocator_shim && !is_asan
-
-=======
->>>>>>> e6430e57
 # This "allocator" meta-target will forward to the default allocator according
 # to the build settings.
 group("allocator") {
