/*
 * parser.c : an XML 1.0 parser, namespaces and validity support are mostly
 *            implemented on top of the SAX interfaces
 *
 * References:
 *   The XML specification:
 *     http://www.w3.org/TR/REC-xml
 *   Original 1.0 version:
 *     http://www.w3.org/TR/1998/REC-xml-19980210
 *   XML second edition working draft
 *     http://www.w3.org/TR/2000/WD-xml-2e-20000814
 *
 * Okay this is a big file, the parser core is around 7000 lines, then it
 * is followed by the progressive parser top routines, then the various
 * high level APIs to call the parser and a few miscellaneous functions.
 * A number of helper functions and deprecated ones have been moved to
 * parserInternals.c to reduce this file size.
 * As much as possible the functions are associated with their relative
 * production in the XML specification. A few productions defining the
 * different ranges of character are actually implanted either in
 * parserInternals.h or parserInternals.c
 * The DOM tree build is realized from the default SAX callbacks in
 * the module SAX.c.
 * The routines doing the validation checks are in valid.c and called either
 * from the SAX callbacks or as standalone functions using a preparsed
 * document.
 *
 * See Copyright for the status of this software.
 *
 * daniel@veillard.com
 */

#define IN_LIBXML
#include "libxml.h"

#if defined(WIN32) && !defined (__CYGWIN__)
#define XML_DIR_SEP '\\'
#else
#define XML_DIR_SEP '/'
#endif

#include <stdlib.h>
#include <limits.h>
#include <string.h>
#include <stdarg.h>
#include <stddef.h>
#include <libxml/xmlmemory.h>
#include <libxml/threads.h>
#include <libxml/globals.h>
#include <libxml/tree.h>
#include <libxml/parser.h>
#include <libxml/parserInternals.h>
#include <libxml/valid.h>
#include <libxml/entities.h>
#include <libxml/xmlerror.h>
#include <libxml/encoding.h>
#include <libxml/xmlIO.h>
#include <libxml/uri.h>
#ifdef LIBXML_CATALOG_ENABLED
#include <libxml/catalog.h>
#endif
#ifdef LIBXML_SCHEMAS_ENABLED
#include <libxml/xmlschemastypes.h>
#include <libxml/relaxng.h>
#endif
#ifdef HAVE_CTYPE_H
#include <ctype.h>
#endif
#ifdef HAVE_STDLIB_H
#include <stdlib.h>
#endif
#ifdef HAVE_SYS_STAT_H
#include <sys/stat.h>
#endif
#ifdef HAVE_FCNTL_H
#include <fcntl.h>
#endif
#ifdef HAVE_UNISTD_H
#include <unistd.h>
#endif
#ifdef HAVE_ZLIB_H
#include <zlib.h>
#endif
#ifdef HAVE_LZMA_H
#include <lzma.h>
#endif

#include "buf.h"
#include "enc.h"

static void
xmlFatalErr(xmlParserCtxtPtr ctxt, xmlParserErrors error, const char *info);

static xmlParserCtxtPtr
xmlCreateEntityParserCtxtInternal(const xmlChar *URL, const xmlChar *ID,
	                  const xmlChar *base, xmlParserCtxtPtr pctx);

static void xmlHaltParser(xmlParserCtxtPtr ctxt);

/************************************************************************
 *									*
 *	Arbitrary limits set in the parser. See XML_PARSE_HUGE		*
 *									*
 ************************************************************************/

#define XML_PARSER_BIG_ENTITY 1000
#define XML_PARSER_LOT_ENTITY 5000

/*
 * XML_PARSER_NON_LINEAR is the threshold where the ratio of parsed entity
 *    replacement over the size in byte of the input indicates that you have
 *    and eponential behaviour. A value of 10 correspond to at least 3 entity
 *    replacement per byte of input.
 */
#define XML_PARSER_NON_LINEAR 10

/*
 * xmlParserEntityCheck
 *
 * Function to check non-linear entity expansion behaviour
 * This is here to detect and stop exponential linear entity expansion
 * This is not a limitation of the parser but a safety
 * boundary feature. It can be disabled with the XML_PARSE_HUGE
 * parser option.
 */
static int
xmlParserEntityCheck(xmlParserCtxtPtr ctxt, size_t size,
                     xmlEntityPtr ent, size_t replacement)
{
    size_t consumed = 0;

    if ((ctxt == NULL) || (ctxt->options & XML_PARSE_HUGE))
        return (0);
    if (ctxt->lastError.code == XML_ERR_ENTITY_LOOP)
        return (1);

    /*
     * This may look absurd but is needed to detect
     * entities problems
     */
    if ((ent != NULL) && (ent->guard == XML_ENTITY_BEING_CHECKED)) {
        xmlFatalErr(ctxt, XML_ERR_ENTITY_LOOP, NULL);
        return (1);
    }
    if ((ent != NULL) && (ent->etype != XML_INTERNAL_PREDEFINED_ENTITY) &&
	(ent->content != NULL) && (ent->checked == 0) &&
	(ctxt->errNo != XML_ERR_ENTITY_LOOP)) {
	unsigned long oldnbent = ctxt->nbentities;
	xmlChar *rep;

        ent->guard = XML_ENTITY_BEING_CHECKED;
	ent->checked = 1;

        ++ctxt->depth;
	rep = xmlStringDecodeEntities(ctxt, ent->content,
				  XML_SUBSTITUTE_REF, 0, 0, 0);
        --ctxt->depth;
        ent->guard = XML_ENTITY_NOT_BEING_CHECKED;
	if (ctxt->errNo == XML_ERR_ENTITY_LOOP) {
	    ent->content[0] = 0;
	}

	ent->checked = (ctxt->nbentities - oldnbent + 1) * 2;
	if (rep != NULL) {
	    if (xmlStrchr(rep, '<'))
		ent->checked |= 1;
	    xmlFree(rep);
	    rep = NULL;
	}
    }
    if (replacement != 0) {
	if (replacement < XML_MAX_TEXT_LENGTH)
	    return(0);

        /*
	 * If the volume of entity copy reaches 10 times the
	 * amount of parsed data and over the large text threshold
	 * then that's very likely to be an abuse.
	 */
        if (ctxt->input != NULL) {
	    consumed = ctxt->input->consumed +
	               (ctxt->input->cur - ctxt->input->base);
	}
        consumed += ctxt->sizeentities;

        if (replacement < XML_PARSER_NON_LINEAR * consumed)
	    return(0);
    } else if (size != 0) {
        /*
         * Do the check based on the replacement size of the entity
         */
        if (size < XML_PARSER_BIG_ENTITY)
	    return(0);

        /*
         * A limit on the amount of text data reasonably used
         */
        if (ctxt->input != NULL) {
            consumed = ctxt->input->consumed +
                (ctxt->input->cur - ctxt->input->base);
        }
        consumed += ctxt->sizeentities;

        if ((size < XML_PARSER_NON_LINEAR * consumed) &&
	    (ctxt->nbentities * 3 < XML_PARSER_NON_LINEAR * consumed))
            return (0);
    } else if (ent != NULL) {
        /*
         * use the number of parsed entities in the replacement
         */
        size = ent->checked / 2;

        /*
         * The amount of data parsed counting entities size only once
         */
        if (ctxt->input != NULL) {
            consumed = ctxt->input->consumed +
                (ctxt->input->cur - ctxt->input->base);
        }
        consumed += ctxt->sizeentities;

        /*
         * Check the density of entities for the amount of data
	 * knowing an entity reference will take at least 3 bytes
         */
        if (size * 3 < consumed * XML_PARSER_NON_LINEAR)
            return (0);
    } else {
        /*
         * strange we got no data for checking
         */
	if (((ctxt->lastError.code != XML_ERR_UNDECLARED_ENTITY) &&
	     (ctxt->lastError.code != XML_WAR_UNDECLARED_ENTITY)) ||
	    (ctxt->nbentities <= 10000))
	    return (0);
    }
    xmlFatalErr(ctxt, XML_ERR_ENTITY_LOOP, NULL);
    return (1);
}

/**
 * xmlParserMaxDepth:
 *
 * arbitrary depth limit for the XML documents that we allow to
 * process. This is not a limitation of the parser but a safety
 * boundary feature. It can be disabled with the XML_PARSE_HUGE
 * parser option.
 */
unsigned int xmlParserMaxDepth = 256;



#define SAX2 1
#define XML_PARSER_BIG_BUFFER_SIZE 300
#define XML_PARSER_BUFFER_SIZE 100
#define SAX_COMPAT_MODE BAD_CAST "SAX compatibility mode document"

/**
 * XML_PARSER_CHUNK_SIZE
 *
 * When calling GROW that's the minimal amount of data
 * the parser expected to have received. It is not a hard
 * limit but an optimization when reading strings like Names
 * It is not strictly needed as long as inputs available characters
 * are followed by 0, which should be provided by the I/O level
 */
#define XML_PARSER_CHUNK_SIZE 100

/*
 * List of XML prefixed PI allowed by W3C specs
 */

static const char *xmlW3CPIs[] = {
    "xml-stylesheet",
    "xml-model",
    NULL
};


/* DEPR void xmlParserHandleReference(xmlParserCtxtPtr ctxt); */
static xmlEntityPtr xmlParseStringPEReference(xmlParserCtxtPtr ctxt,
                                              const xmlChar **str);

static xmlParserErrors
xmlParseExternalEntityPrivate(xmlDocPtr doc, xmlParserCtxtPtr oldctxt,
	              xmlSAXHandlerPtr sax,
		      void *user_data, int depth, const xmlChar *URL,
		      const xmlChar *ID, xmlNodePtr *list);

static int
xmlCtxtUseOptionsInternal(xmlParserCtxtPtr ctxt, int options,
                          const char *encoding);
#ifdef LIBXML_LEGACY_ENABLED
static void
xmlAddEntityReference(xmlEntityPtr ent, xmlNodePtr firstNode,
                      xmlNodePtr lastNode);
#endif /* LIBXML_LEGACY_ENABLED */

static xmlParserErrors
xmlParseBalancedChunkMemoryInternal(xmlParserCtxtPtr oldctxt,
		      const xmlChar *string, void *user_data, xmlNodePtr *lst);

static int
xmlLoadEntityContent(xmlParserCtxtPtr ctxt, xmlEntityPtr entity);

/************************************************************************
 *									*
 *		Some factorized error routines				*
 *									*
 ************************************************************************/

/**
 * xmlErrAttributeDup:
 * @ctxt:  an XML parser context
 * @prefix:  the attribute prefix
 * @localname:  the attribute localname
 *
 * Handle a redefinition of attribute error
 */
static void
xmlErrAttributeDup(xmlParserCtxtPtr ctxt, const xmlChar * prefix,
                   const xmlChar * localname)
{
    if ((ctxt != NULL) && (ctxt->disableSAX != 0) &&
        (ctxt->instate == XML_PARSER_EOF))
	return;
    if (ctxt != NULL)
	ctxt->errNo = XML_ERR_ATTRIBUTE_REDEFINED;

    if (prefix == NULL)
        __xmlRaiseError(NULL, NULL, NULL, ctxt, NULL, XML_FROM_PARSER,
                        XML_ERR_ATTRIBUTE_REDEFINED, XML_ERR_FATAL, NULL, 0,
                        (const char *) localname, NULL, NULL, 0, 0,
                        "Attribute %s redefined\n", localname);
    else
        __xmlRaiseError(NULL, NULL, NULL, ctxt, NULL, XML_FROM_PARSER,
                        XML_ERR_ATTRIBUTE_REDEFINED, XML_ERR_FATAL, NULL, 0,
                        (const char *) prefix, (const char *) localname,
                        NULL, 0, 0, "Attribute %s:%s redefined\n", prefix,
                        localname);
    if (ctxt != NULL) {
	ctxt->wellFormed = 0;
	if (ctxt->recovery == 0)
	    ctxt->disableSAX = 1;
    }
}

/**
 * xmlFatalErr:
 * @ctxt:  an XML parser context
 * @error:  the error number
 * @extra:  extra information string
 *
 * Handle a fatal parser error, i.e. violating Well-Formedness constraints
 */
static void
xmlFatalErr(xmlParserCtxtPtr ctxt, xmlParserErrors error, const char *info)
{
    const char *errmsg;

    if ((ctxt != NULL) && (ctxt->disableSAX != 0) &&
        (ctxt->instate == XML_PARSER_EOF))
	return;
    switch (error) {
        case XML_ERR_INVALID_HEX_CHARREF:
            errmsg = "CharRef: invalid hexadecimal value";
            break;
        case XML_ERR_INVALID_DEC_CHARREF:
            errmsg = "CharRef: invalid decimal value";
            break;
        case XML_ERR_INVALID_CHARREF:
            errmsg = "CharRef: invalid value";
            break;
        case XML_ERR_INTERNAL_ERROR:
            errmsg = "internal error";
            break;
        case XML_ERR_PEREF_AT_EOF:
            errmsg = "PEReference at end of document";
            break;
        case XML_ERR_PEREF_IN_PROLOG:
            errmsg = "PEReference in prolog";
            break;
        case XML_ERR_PEREF_IN_EPILOG:
            errmsg = "PEReference in epilog";
            break;
        case XML_ERR_PEREF_NO_NAME:
            errmsg = "PEReference: no name";
            break;
        case XML_ERR_PEREF_SEMICOL_MISSING:
            errmsg = "PEReference: expecting ';'";
            break;
        case XML_ERR_ENTITY_LOOP:
            errmsg = "Detected an entity reference loop";
            break;
        case XML_ERR_ENTITY_NOT_STARTED:
            errmsg = "EntityValue: \" or ' expected";
            break;
        case XML_ERR_ENTITY_PE_INTERNAL:
            errmsg = "PEReferences forbidden in internal subset";
            break;
        case XML_ERR_ENTITY_NOT_FINISHED:
            errmsg = "EntityValue: \" or ' expected";
            break;
        case XML_ERR_ATTRIBUTE_NOT_STARTED:
            errmsg = "AttValue: \" or ' expected";
            break;
        case XML_ERR_LT_IN_ATTRIBUTE:
            errmsg = "Unescaped '<' not allowed in attributes values";
            break;
        case XML_ERR_LITERAL_NOT_STARTED:
            errmsg = "SystemLiteral \" or ' expected";
            break;
        case XML_ERR_LITERAL_NOT_FINISHED:
            errmsg = "Unfinished System or Public ID \" or ' expected";
            break;
        case XML_ERR_MISPLACED_CDATA_END:
            errmsg = "Sequence ']]>' not allowed in content";
            break;
        case XML_ERR_URI_REQUIRED:
            errmsg = "SYSTEM or PUBLIC, the URI is missing";
            break;
        case XML_ERR_PUBID_REQUIRED:
            errmsg = "PUBLIC, the Public Identifier is missing";
            break;
        case XML_ERR_HYPHEN_IN_COMMENT:
            errmsg = "Comment must not contain '--' (double-hyphen)";
            break;
        case XML_ERR_PI_NOT_STARTED:
            errmsg = "xmlParsePI : no target name";
            break;
        case XML_ERR_RESERVED_XML_NAME:
            errmsg = "Invalid PI name";
            break;
        case XML_ERR_NOTATION_NOT_STARTED:
            errmsg = "NOTATION: Name expected here";
            break;
        case XML_ERR_NOTATION_NOT_FINISHED:
            errmsg = "'>' required to close NOTATION declaration";
            break;
        case XML_ERR_VALUE_REQUIRED:
            errmsg = "Entity value required";
            break;
        case XML_ERR_URI_FRAGMENT:
            errmsg = "Fragment not allowed";
            break;
        case XML_ERR_ATTLIST_NOT_STARTED:
            errmsg = "'(' required to start ATTLIST enumeration";
            break;
        case XML_ERR_NMTOKEN_REQUIRED:
            errmsg = "NmToken expected in ATTLIST enumeration";
            break;
        case XML_ERR_ATTLIST_NOT_FINISHED:
            errmsg = "')' required to finish ATTLIST enumeration";
            break;
        case XML_ERR_MIXED_NOT_STARTED:
            errmsg = "MixedContentDecl : '|' or ')*' expected";
            break;
        case XML_ERR_PCDATA_REQUIRED:
            errmsg = "MixedContentDecl : '#PCDATA' expected";
            break;
        case XML_ERR_ELEMCONTENT_NOT_STARTED:
            errmsg = "ContentDecl : Name or '(' expected";
            break;
        case XML_ERR_ELEMCONTENT_NOT_FINISHED:
            errmsg = "ContentDecl : ',' '|' or ')' expected";
            break;
        case XML_ERR_PEREF_IN_INT_SUBSET:
            errmsg =
                "PEReference: forbidden within markup decl in internal subset";
            break;
        case XML_ERR_GT_REQUIRED:
            errmsg = "expected '>'";
            break;
        case XML_ERR_CONDSEC_INVALID:
            errmsg = "XML conditional section '[' expected";
            break;
        case XML_ERR_EXT_SUBSET_NOT_FINISHED:
            errmsg = "Content error in the external subset";
            break;
        case XML_ERR_CONDSEC_INVALID_KEYWORD:
            errmsg =
                "conditional section INCLUDE or IGNORE keyword expected";
            break;
        case XML_ERR_CONDSEC_NOT_FINISHED:
            errmsg = "XML conditional section not closed";
            break;
        case XML_ERR_XMLDECL_NOT_STARTED:
            errmsg = "Text declaration '<?xml' required";
            break;
        case XML_ERR_XMLDECL_NOT_FINISHED:
            errmsg = "parsing XML declaration: '?>' expected";
            break;
        case XML_ERR_EXT_ENTITY_STANDALONE:
            errmsg = "external parsed entities cannot be standalone";
            break;
        case XML_ERR_ENTITYREF_SEMICOL_MISSING:
            errmsg = "EntityRef: expecting ';'";
            break;
        case XML_ERR_DOCTYPE_NOT_FINISHED:
            errmsg = "DOCTYPE improperly terminated";
            break;
        case XML_ERR_LTSLASH_REQUIRED:
            errmsg = "EndTag: '</' not found";
            break;
        case XML_ERR_EQUAL_REQUIRED:
            errmsg = "expected '='";
            break;
        case XML_ERR_STRING_NOT_CLOSED:
            errmsg = "String not closed expecting \" or '";
            break;
        case XML_ERR_STRING_NOT_STARTED:
            errmsg = "String not started expecting ' or \"";
            break;
        case XML_ERR_ENCODING_NAME:
            errmsg = "Invalid XML encoding name";
            break;
        case XML_ERR_STANDALONE_VALUE:
            errmsg = "standalone accepts only 'yes' or 'no'";
            break;
        case XML_ERR_DOCUMENT_EMPTY:
            errmsg = "Document is empty";
            break;
        case XML_ERR_DOCUMENT_END:
            errmsg = "Extra content at the end of the document";
            break;
        case XML_ERR_NOT_WELL_BALANCED:
            errmsg = "chunk is not well balanced";
            break;
        case XML_ERR_EXTRA_CONTENT:
            errmsg = "extra content at the end of well balanced chunk";
            break;
        case XML_ERR_VERSION_MISSING:
            errmsg = "Malformed declaration expecting version";
            break;
        case XML_ERR_NAME_TOO_LONG:
            errmsg = "Name too long use XML_PARSE_HUGE option";
            break;
#if 0
        case:
            errmsg = "";
            break;
#endif
        default:
            errmsg = "Unregistered error message";
    }
    if (ctxt != NULL)
	ctxt->errNo = error;
    if (info == NULL) {
        __xmlRaiseError(NULL, NULL, NULL, ctxt, NULL, XML_FROM_PARSER, error,
                        XML_ERR_FATAL, NULL, 0, info, NULL, NULL, 0, 0, "%s\n",
                        errmsg);
    } else {
        __xmlRaiseError(NULL, NULL, NULL, ctxt, NULL, XML_FROM_PARSER, error,
                        XML_ERR_FATAL, NULL, 0, info, NULL, NULL, 0, 0, "%s: %s\n",
                        errmsg, info);
    }
    if (ctxt != NULL) {
	ctxt->wellFormed = 0;
	if (ctxt->recovery == 0)
	    ctxt->disableSAX = 1;
    }
}

/**
 * xmlFatalErrMsg:
 * @ctxt:  an XML parser context
 * @error:  the error number
 * @msg:  the error message
 *
 * Handle a fatal parser error, i.e. violating Well-Formedness constraints
 */
static void LIBXML_ATTR_FORMAT(3,0)
xmlFatalErrMsg(xmlParserCtxtPtr ctxt, xmlParserErrors error,
               const char *msg)
{
    if ((ctxt != NULL) && (ctxt->disableSAX != 0) &&
        (ctxt->instate == XML_PARSER_EOF))
	return;
    if (ctxt != NULL)
	ctxt->errNo = error;
    __xmlRaiseError(NULL, NULL, NULL, ctxt, NULL, XML_FROM_PARSER, error,
                    XML_ERR_FATAL, NULL, 0, NULL, NULL, NULL, 0, 0, "%s", msg);
    if (ctxt != NULL) {
	ctxt->wellFormed = 0;
	if (ctxt->recovery == 0)
	    ctxt->disableSAX = 1;
    }
}

/**
 * xmlWarningMsg:
 * @ctxt:  an XML parser context
 * @error:  the error number
 * @msg:  the error message
 * @str1:  extra data
 * @str2:  extra data
 *
 * Handle a warning.
 */
static void LIBXML_ATTR_FORMAT(3,0)
xmlWarningMsg(xmlParserCtxtPtr ctxt, xmlParserErrors error,
              const char *msg, const xmlChar *str1, const xmlChar *str2)
{
    xmlStructuredErrorFunc schannel = NULL;

    if ((ctxt != NULL) && (ctxt->disableSAX != 0) &&
        (ctxt->instate == XML_PARSER_EOF))
	return;
    if ((ctxt != NULL) && (ctxt->sax != NULL) &&
        (ctxt->sax->initialized == XML_SAX2_MAGIC))
        schannel = ctxt->sax->serror;
    if (ctxt != NULL) {
        __xmlRaiseError(schannel,
                    (ctxt->sax) ? ctxt->sax->warning : NULL,
                    ctxt->userData,
                    ctxt, NULL, XML_FROM_PARSER, error,
                    XML_ERR_WARNING, NULL, 0,
		    (const char *) str1, (const char *) str2, NULL, 0, 0,
		    msg, (const char *) str1, (const char *) str2);
    } else {
        __xmlRaiseError(schannel, NULL, NULL,
                    ctxt, NULL, XML_FROM_PARSER, error,
                    XML_ERR_WARNING, NULL, 0,
		    (const char *) str1, (const char *) str2, NULL, 0, 0,
		    msg, (const char *) str1, (const char *) str2);
    }
}

/**
 * xmlValidityError:
 * @ctxt:  an XML parser context
 * @error:  the error number
 * @msg:  the error message
 * @str1:  extra data
 *
 * Handle a validity error.
 */
static void LIBXML_ATTR_FORMAT(3,0)
xmlValidityError(xmlParserCtxtPtr ctxt, xmlParserErrors error,
              const char *msg, const xmlChar *str1, const xmlChar *str2)
{
    xmlStructuredErrorFunc schannel = NULL;

    if ((ctxt != NULL) && (ctxt->disableSAX != 0) &&
        (ctxt->instate == XML_PARSER_EOF))
	return;
    if (ctxt != NULL) {
	ctxt->errNo = error;
	if ((ctxt->sax != NULL) && (ctxt->sax->initialized == XML_SAX2_MAGIC))
	    schannel = ctxt->sax->serror;
    }
    if (ctxt != NULL) {
        __xmlRaiseError(schannel,
                    ctxt->vctxt.error, ctxt->vctxt.userData,
                    ctxt, NULL, XML_FROM_DTD, error,
                    XML_ERR_ERROR, NULL, 0, (const char *) str1,
		    (const char *) str2, NULL, 0, 0,
		    msg, (const char *) str1, (const char *) str2);
	ctxt->valid = 0;
    } else {
        __xmlRaiseError(schannel, NULL, NULL,
                    ctxt, NULL, XML_FROM_DTD, error,
                    XML_ERR_ERROR, NULL, 0, (const char *) str1,
		    (const char *) str2, NULL, 0, 0,
		    msg, (const char *) str1, (const char *) str2);
    }
}

/**
 * xmlFatalErrMsgInt:
 * @ctxt:  an XML parser context
 * @error:  the error number
 * @msg:  the error message
 * @val:  an integer value
 *
 * Handle a fatal parser error, i.e. violating Well-Formedness constraints
 */
static void LIBXML_ATTR_FORMAT(3,0)
xmlFatalErrMsgInt(xmlParserCtxtPtr ctxt, xmlParserErrors error,
                  const char *msg, int val)
{
    if ((ctxt != NULL) && (ctxt->disableSAX != 0) &&
        (ctxt->instate == XML_PARSER_EOF))
	return;
    if (ctxt != NULL)
	ctxt->errNo = error;
    __xmlRaiseError(NULL, NULL, NULL,
                    ctxt, NULL, XML_FROM_PARSER, error, XML_ERR_FATAL,
                    NULL, 0, NULL, NULL, NULL, val, 0, msg, val);
    if (ctxt != NULL) {
	ctxt->wellFormed = 0;
	if (ctxt->recovery == 0)
	    ctxt->disableSAX = 1;
    }
}

/**
 * xmlFatalErrMsgStrIntStr:
 * @ctxt:  an XML parser context
 * @error:  the error number
 * @msg:  the error message
 * @str1:  an string info
 * @val:  an integer value
 * @str2:  an string info
 *
 * Handle a fatal parser error, i.e. violating Well-Formedness constraints
 */
static void LIBXML_ATTR_FORMAT(3,0)
xmlFatalErrMsgStrIntStr(xmlParserCtxtPtr ctxt, xmlParserErrors error,
                  const char *msg, const xmlChar *str1, int val,
		  const xmlChar *str2)
{
    if ((ctxt != NULL) && (ctxt->disableSAX != 0) &&
        (ctxt->instate == XML_PARSER_EOF))
	return;
    if (ctxt != NULL)
	ctxt->errNo = error;
    __xmlRaiseError(NULL, NULL, NULL,
                    ctxt, NULL, XML_FROM_PARSER, error, XML_ERR_FATAL,
                    NULL, 0, (const char *) str1, (const char *) str2,
		    NULL, val, 0, msg, str1, val, str2);
    if (ctxt != NULL) {
	ctxt->wellFormed = 0;
	if (ctxt->recovery == 0)
	    ctxt->disableSAX = 1;
    }
}

/**
 * xmlFatalErrMsgStr:
 * @ctxt:  an XML parser context
 * @error:  the error number
 * @msg:  the error message
 * @val:  a string value
 *
 * Handle a fatal parser error, i.e. violating Well-Formedness constraints
 */
static void LIBXML_ATTR_FORMAT(3,0)
xmlFatalErrMsgStr(xmlParserCtxtPtr ctxt, xmlParserErrors error,
                  const char *msg, const xmlChar * val)
{
    if ((ctxt != NULL) && (ctxt->disableSAX != 0) &&
        (ctxt->instate == XML_PARSER_EOF))
	return;
    if (ctxt != NULL)
	ctxt->errNo = error;
    __xmlRaiseError(NULL, NULL, NULL, ctxt, NULL,
                    XML_FROM_PARSER, error, XML_ERR_FATAL,
                    NULL, 0, (const char *) val, NULL, NULL, 0, 0, msg,
                    val);
    if (ctxt != NULL) {
	ctxt->wellFormed = 0;
	if (ctxt->recovery == 0)
	    ctxt->disableSAX = 1;
    }
}

/**
 * xmlErrMsgStr:
 * @ctxt:  an XML parser context
 * @error:  the error number
 * @msg:  the error message
 * @val:  a string value
 *
 * Handle a non fatal parser error
 */
static void LIBXML_ATTR_FORMAT(3,0)
xmlErrMsgStr(xmlParserCtxtPtr ctxt, xmlParserErrors error,
                  const char *msg, const xmlChar * val)
{
    if ((ctxt != NULL) && (ctxt->disableSAX != 0) &&
        (ctxt->instate == XML_PARSER_EOF))
	return;
    if (ctxt != NULL)
	ctxt->errNo = error;
    __xmlRaiseError(NULL, NULL, NULL, ctxt, NULL,
                    XML_FROM_PARSER, error, XML_ERR_ERROR,
                    NULL, 0, (const char *) val, NULL, NULL, 0, 0, msg,
                    val);
}

/**
 * xmlNsErr:
 * @ctxt:  an XML parser context
 * @error:  the error number
 * @msg:  the message
 * @info1:  extra information string
 * @info2:  extra information string
 *
 * Handle a fatal parser error, i.e. violating Well-Formedness constraints
 */
static void LIBXML_ATTR_FORMAT(3,0)
xmlNsErr(xmlParserCtxtPtr ctxt, xmlParserErrors error,
         const char *msg,
         const xmlChar * info1, const xmlChar * info2,
         const xmlChar * info3)
{
    if ((ctxt != NULL) && (ctxt->disableSAX != 0) &&
        (ctxt->instate == XML_PARSER_EOF))
	return;
    if (ctxt != NULL)
	ctxt->errNo = error;
    __xmlRaiseError(NULL, NULL, NULL, ctxt, NULL, XML_FROM_NAMESPACE, error,
                    XML_ERR_ERROR, NULL, 0, (const char *) info1,
                    (const char *) info2, (const char *) info3, 0, 0, msg,
                    info1, info2, info3);
    if (ctxt != NULL)
	ctxt->nsWellFormed = 0;
}

/**
 * xmlNsWarn
 * @ctxt:  an XML parser context
 * @error:  the error number
 * @msg:  the message
 * @info1:  extra information string
 * @info2:  extra information string
 *
 * Handle a namespace warning error
 */
static void LIBXML_ATTR_FORMAT(3,0)
xmlNsWarn(xmlParserCtxtPtr ctxt, xmlParserErrors error,
         const char *msg,
         const xmlChar * info1, const xmlChar * info2,
         const xmlChar * info3)
{
    if ((ctxt != NULL) && (ctxt->disableSAX != 0) &&
        (ctxt->instate == XML_PARSER_EOF))
	return;
    __xmlRaiseError(NULL, NULL, NULL, ctxt, NULL, XML_FROM_NAMESPACE, error,
                    XML_ERR_WARNING, NULL, 0, (const char *) info1,
                    (const char *) info2, (const char *) info3, 0, 0, msg,
                    info1, info2, info3);
}

/************************************************************************
 *									*
 *		Library wide options					*
 *									*
 ************************************************************************/

/**
  * xmlHasFeature:
  * @feature: the feature to be examined
  *
  * Examines if the library has been compiled with a given feature.
  *
  * Returns a non-zero value if the feature exist, otherwise zero.
  * Returns zero (0) if the feature does not exist or an unknown
  * unknown feature is requested, non-zero otherwise.
  */
int
xmlHasFeature(xmlFeature feature)
{
    switch (feature) {
	case XML_WITH_THREAD:
#ifdef LIBXML_THREAD_ENABLED
	    return(1);
#else
	    return(0);
#endif
        case XML_WITH_TREE:
#ifdef LIBXML_TREE_ENABLED
            return(1);
#else
            return(0);
#endif
        case XML_WITH_OUTPUT:
#ifdef LIBXML_OUTPUT_ENABLED
            return(1);
#else
            return(0);
#endif
        case XML_WITH_PUSH:
#ifdef LIBXML_PUSH_ENABLED
            return(1);
#else
            return(0);
#endif
        case XML_WITH_READER:
#ifdef LIBXML_READER_ENABLED
            return(1);
#else
            return(0);
#endif
        case XML_WITH_PATTERN:
#ifdef LIBXML_PATTERN_ENABLED
            return(1);
#else
            return(0);
#endif
        case XML_WITH_WRITER:
#ifdef LIBXML_WRITER_ENABLED
            return(1);
#else
            return(0);
#endif
        case XML_WITH_SAX1:
#ifdef LIBXML_SAX1_ENABLED
            return(1);
#else
            return(0);
#endif
        case XML_WITH_FTP:
#ifdef LIBXML_FTP_ENABLED
            return(1);
#else
            return(0);
#endif
        case XML_WITH_HTTP:
#ifdef LIBXML_HTTP_ENABLED
            return(1);
#else
            return(0);
#endif
        case XML_WITH_VALID:
#ifdef LIBXML_VALID_ENABLED
            return(1);
#else
            return(0);
#endif
        case XML_WITH_HTML:
#ifdef LIBXML_HTML_ENABLED
            return(1);
#else
            return(0);
#endif
        case XML_WITH_LEGACY:
#ifdef LIBXML_LEGACY_ENABLED
            return(1);
#else
            return(0);
#endif
        case XML_WITH_C14N:
#ifdef LIBXML_C14N_ENABLED
            return(1);
#else
            return(0);
#endif
        case XML_WITH_CATALOG:
#ifdef LIBXML_CATALOG_ENABLED
            return(1);
#else
            return(0);
#endif
        case XML_WITH_XPATH:
#ifdef LIBXML_XPATH_ENABLED
            return(1);
#else
            return(0);
#endif
        case XML_WITH_XPTR:
#ifdef LIBXML_XPTR_ENABLED
            return(1);
#else
            return(0);
#endif
        case XML_WITH_XINCLUDE:
#ifdef LIBXML_XINCLUDE_ENABLED
            return(1);
#else
            return(0);
#endif
        case XML_WITH_ICONV:
#ifdef LIBXML_ICONV_ENABLED
            return(1);
#else
            return(0);
#endif
        case XML_WITH_ISO8859X:
#ifdef LIBXML_ISO8859X_ENABLED
            return(1);
#else
            return(0);
#endif
        case XML_WITH_UNICODE:
#ifdef LIBXML_UNICODE_ENABLED
            return(1);
#else
            return(0);
#endif
        case XML_WITH_REGEXP:
#ifdef LIBXML_REGEXP_ENABLED
            return(1);
#else
            return(0);
#endif
        case XML_WITH_AUTOMATA:
#ifdef LIBXML_AUTOMATA_ENABLED
            return(1);
#else
            return(0);
#endif
        case XML_WITH_EXPR:
#ifdef LIBXML_EXPR_ENABLED
            return(1);
#else
            return(0);
#endif
        case XML_WITH_SCHEMAS:
#ifdef LIBXML_SCHEMAS_ENABLED
            return(1);
#else
            return(0);
#endif
        case XML_WITH_SCHEMATRON:
#ifdef LIBXML_SCHEMATRON_ENABLED
            return(1);
#else
            return(0);
#endif
        case XML_WITH_MODULES:
#ifdef LIBXML_MODULES_ENABLED
            return(1);
#else
            return(0);
#endif
        case XML_WITH_DEBUG:
#ifdef LIBXML_DEBUG_ENABLED
            return(1);
#else
            return(0);
#endif
        case XML_WITH_DEBUG_MEM:
#ifdef DEBUG_MEMORY_LOCATION
            return(1);
#else
            return(0);
#endif
        case XML_WITH_DEBUG_RUN:
#ifdef LIBXML_DEBUG_RUNTIME
            return(1);
#else
            return(0);
#endif
        case XML_WITH_ZLIB:
#ifdef LIBXML_ZLIB_ENABLED
            return(1);
#else
            return(0);
#endif
        case XML_WITH_LZMA:
#ifdef LIBXML_LZMA_ENABLED
            return(1);
#else
            return(0);
#endif
        case XML_WITH_ICU:
#ifdef LIBXML_ICU_ENABLED
            return(1);
#else
            return(0);
#endif
        default:
	    break;
     }
     return(0);
}

/************************************************************************
 *									*
 *		SAX2 defaulted attributes handling			*
 *									*
 ************************************************************************/

/**
 * xmlDetectSAX2:
 * @ctxt:  an XML parser context
 *
 * Do the SAX2 detection and specific intialization
 */
static void
xmlDetectSAX2(xmlParserCtxtPtr ctxt) {
    if (ctxt == NULL) return;
#ifdef LIBXML_SAX1_ENABLED
    if ((ctxt->sax) &&  (ctxt->sax->initialized == XML_SAX2_MAGIC) &&
        ((ctxt->sax->startElementNs != NULL) ||
         (ctxt->sax->endElementNs != NULL))) ctxt->sax2 = 1;
#else
    ctxt->sax2 = 1;
#endif /* LIBXML_SAX1_ENABLED */

    ctxt->str_xml = xmlDictLookup(ctxt->dict, BAD_CAST "xml", 3);
    ctxt->str_xmlns = xmlDictLookup(ctxt->dict, BAD_CAST "xmlns", 5);
    ctxt->str_xml_ns = xmlDictLookup(ctxt->dict, XML_XML_NAMESPACE, 36);
    if ((ctxt->str_xml==NULL) || (ctxt->str_xmlns==NULL) ||
		(ctxt->str_xml_ns == NULL)) {
        xmlErrMemory(ctxt, NULL);
    }
}

typedef struct _xmlDefAttrs xmlDefAttrs;
typedef xmlDefAttrs *xmlDefAttrsPtr;
struct _xmlDefAttrs {
    int nbAttrs;	/* number of defaulted attributes on that element */
    int maxAttrs;       /* the size of the array */
#if __STDC_VERSION__ >= 199901L
    /* Using a C99 flexible array member avoids UBSan errors. */
    const xmlChar *values[]; /* array of localname/prefix/values/external */
#else
    const xmlChar *values[5];
#endif
};

/**
 * xmlAttrNormalizeSpace:
 * @src: the source string
 * @dst: the target string
 *
 * Normalize the space in non CDATA attribute values:
 * If the attribute type is not CDATA, then the XML processor MUST further
 * process the normalized attribute value by discarding any leading and
 * trailing space (#x20) characters, and by replacing sequences of space
 * (#x20) characters by a single space (#x20) character.
 * Note that the size of dst need to be at least src, and if one doesn't need
 * to preserve dst (and it doesn't come from a dictionary or read-only) then
 * passing src as dst is just fine.
 *
 * Returns a pointer to the normalized value (dst) or NULL if no conversion
 *         is needed.
 */
static xmlChar *
xmlAttrNormalizeSpace(const xmlChar *src, xmlChar *dst)
{
    if ((src == NULL) || (dst == NULL))
        return(NULL);

    while (*src == 0x20) src++;
    while (*src != 0) {
	if (*src == 0x20) {
	    while (*src == 0x20) src++;
	    if (*src != 0)
		*dst++ = 0x20;
	} else {
	    *dst++ = *src++;
	}
    }
    *dst = 0;
    if (dst == src)
       return(NULL);
    return(dst);
}

/**
 * xmlAttrNormalizeSpace2:
 * @src: the source string
 *
 * Normalize the space in non CDATA attribute values, a slightly more complex
 * front end to avoid allocation problems when running on attribute values
 * coming from the input.
 *
 * Returns a pointer to the normalized value (dst) or NULL if no conversion
 *         is needed.
 */
static const xmlChar *
xmlAttrNormalizeSpace2(xmlParserCtxtPtr ctxt, xmlChar *src, int *len)
{
    int i;
    int remove_head = 0;
    int need_realloc = 0;
    const xmlChar *cur;

    if ((ctxt == NULL) || (src == NULL) || (len == NULL))
        return(NULL);
    i = *len;
    if (i <= 0)
        return(NULL);

    cur = src;
    while (*cur == 0x20) {
        cur++;
	remove_head++;
    }
    while (*cur != 0) {
	if (*cur == 0x20) {
	    cur++;
	    if ((*cur == 0x20) || (*cur == 0)) {
	        need_realloc = 1;
		break;
	    }
	} else
	    cur++;
    }
    if (need_realloc) {
        xmlChar *ret;

	ret = xmlStrndup(src + remove_head, i - remove_head + 1);
	if (ret == NULL) {
	    xmlErrMemory(ctxt, NULL);
	    return(NULL);
	}
	xmlAttrNormalizeSpace(ret, ret);
	*len = (int) strlen((const char *)ret);
        return(ret);
    } else if (remove_head) {
        *len -= remove_head;
        memmove(src, src + remove_head, 1 + *len);
	return(src);
    }
    return(NULL);
}

/**
 * xmlAddDefAttrs:
 * @ctxt:  an XML parser context
 * @fullname:  the element fullname
 * @fullattr:  the attribute fullname
 * @value:  the attribute value
 *
 * Add a defaulted attribute for an element
 */
static void
xmlAddDefAttrs(xmlParserCtxtPtr ctxt,
               const xmlChar *fullname,
               const xmlChar *fullattr,
               const xmlChar *value) {
    xmlDefAttrsPtr defaults;
    int len;
    const xmlChar *name;
    const xmlChar *prefix;

    /*
     * Allows to detect attribute redefinitions
     */
    if (ctxt->attsSpecial != NULL) {
        if (xmlHashLookup2(ctxt->attsSpecial, fullname, fullattr) != NULL)
	    return;
    }

    if (ctxt->attsDefault == NULL) {
        ctxt->attsDefault = xmlHashCreateDict(10, ctxt->dict);
	if (ctxt->attsDefault == NULL)
	    goto mem_error;
    }

    /*
     * split the element name into prefix:localname , the string found
     * are within the DTD and then not associated to namespace names.
     */
    name = xmlSplitQName3(fullname, &len);
    if (name == NULL) {
        name = xmlDictLookup(ctxt->dict, fullname, -1);
	prefix = NULL;
    } else {
        name = xmlDictLookup(ctxt->dict, name, -1);
	prefix = xmlDictLookup(ctxt->dict, fullname, len);
    }

    /*
     * make sure there is some storage
     */
    defaults = xmlHashLookup2(ctxt->attsDefault, name, prefix);
    if (defaults == NULL) {
        defaults = (xmlDefAttrsPtr) xmlMalloc(sizeof(xmlDefAttrs) +
	                   (4 * 5) * sizeof(const xmlChar *));
	if (defaults == NULL)
	    goto mem_error;
	defaults->nbAttrs = 0;
	defaults->maxAttrs = 4;
	if (xmlHashUpdateEntry2(ctxt->attsDefault, name, prefix,
	                        defaults, NULL) < 0) {
	    xmlFree(defaults);
	    goto mem_error;
	}
    } else if (defaults->nbAttrs >= defaults->maxAttrs) {
        xmlDefAttrsPtr temp;

        temp = (xmlDefAttrsPtr) xmlRealloc(defaults, sizeof(xmlDefAttrs) +
		       (2 * defaults->maxAttrs * 5) * sizeof(const xmlChar *));
	if (temp == NULL)
	    goto mem_error;
	defaults = temp;
	defaults->maxAttrs *= 2;
	if (xmlHashUpdateEntry2(ctxt->attsDefault, name, prefix,
	                        defaults, NULL) < 0) {
	    xmlFree(defaults);
	    goto mem_error;
	}
    }

    /*
     * Split the element name into prefix:localname , the string found
     * are within the DTD and hen not associated to namespace names.
     */
    name = xmlSplitQName3(fullattr, &len);
    if (name == NULL) {
        name = xmlDictLookup(ctxt->dict, fullattr, -1);
	prefix = NULL;
    } else {
        name = xmlDictLookup(ctxt->dict, name, -1);
	prefix = xmlDictLookup(ctxt->dict, fullattr, len);
    }

    defaults->values[5 * defaults->nbAttrs] = name;
    defaults->values[5 * defaults->nbAttrs + 1] = prefix;
    /* intern the string and precompute the end */
    len = xmlStrlen(value);
    value = xmlDictLookup(ctxt->dict, value, len);
    defaults->values[5 * defaults->nbAttrs + 2] = value;
    defaults->values[5 * defaults->nbAttrs + 3] = value + len;
    if (ctxt->external)
        defaults->values[5 * defaults->nbAttrs + 4] = BAD_CAST "external";
    else
        defaults->values[5 * defaults->nbAttrs + 4] = NULL;
    defaults->nbAttrs++;

    return;

mem_error:
    xmlErrMemory(ctxt, NULL);
    return;
}

/**
 * xmlAddSpecialAttr:
 * @ctxt:  an XML parser context
 * @fullname:  the element fullname
 * @fullattr:  the attribute fullname
 * @type:  the attribute type
 *
 * Register this attribute type
 */
static void
xmlAddSpecialAttr(xmlParserCtxtPtr ctxt,
		  const xmlChar *fullname,
		  const xmlChar *fullattr,
		  int type)
{
    if (ctxt->attsSpecial == NULL) {
        ctxt->attsSpecial = xmlHashCreateDict(10, ctxt->dict);
	if (ctxt->attsSpecial == NULL)
	    goto mem_error;
    }

    if (xmlHashLookup2(ctxt->attsSpecial, fullname, fullattr) != NULL)
        return;

    xmlHashAddEntry2(ctxt->attsSpecial, fullname, fullattr,
                     (void *) (long) type);
    return;

mem_error:
    xmlErrMemory(ctxt, NULL);
    return;
}

/**
 * xmlCleanSpecialAttrCallback:
 *
 * Removes CDATA attributes from the special attribute table
 */
static void
xmlCleanSpecialAttrCallback(void *payload, void *data,
                            const xmlChar *fullname, const xmlChar *fullattr,
                            const xmlChar *unused ATTRIBUTE_UNUSED) {
    xmlParserCtxtPtr ctxt = (xmlParserCtxtPtr) data;

    if (((long) payload) == XML_ATTRIBUTE_CDATA) {
        xmlHashRemoveEntry2(ctxt->attsSpecial, fullname, fullattr, NULL);
    }
}

/**
 * xmlCleanSpecialAttr:
 * @ctxt:  an XML parser context
 *
 * Trim the list of attributes defined to remove all those of type
 * CDATA as they are not special. This call should be done when finishing
 * to parse the DTD and before starting to parse the document root.
 */
static void
xmlCleanSpecialAttr(xmlParserCtxtPtr ctxt)
{
    if (ctxt->attsSpecial == NULL)
        return;

    xmlHashScanFull(ctxt->attsSpecial, xmlCleanSpecialAttrCallback, ctxt);

    if (xmlHashSize(ctxt->attsSpecial) == 0) {
        xmlHashFree(ctxt->attsSpecial, NULL);
        ctxt->attsSpecial = NULL;
    }
    return;
}

/**
 * xmlCheckLanguageID:
 * @lang:  pointer to the string value
 *
 * Checks that the value conforms to the LanguageID production:
 *
 * NOTE: this is somewhat deprecated, those productions were removed from
 *       the XML Second edition.
 *
 * [33] LanguageID ::= Langcode ('-' Subcode)*
 * [34] Langcode ::= ISO639Code |  IanaCode |  UserCode
 * [35] ISO639Code ::= ([a-z] | [A-Z]) ([a-z] | [A-Z])
 * [36] IanaCode ::= ('i' | 'I') '-' ([a-z] | [A-Z])+
 * [37] UserCode ::= ('x' | 'X') '-' ([a-z] | [A-Z])+
 * [38] Subcode ::= ([a-z] | [A-Z])+
 *
 * The current REC reference the sucessors of RFC 1766, currently 5646
 *
 * http://www.rfc-editor.org/rfc/rfc5646.txt
 * langtag       = language
 *                 ["-" script]
 *                 ["-" region]
 *                 *("-" variant)
 *                 *("-" extension)
 *                 ["-" privateuse]
 * language      = 2*3ALPHA            ; shortest ISO 639 code
 *                 ["-" extlang]       ; sometimes followed by
 *                                     ; extended language subtags
 *               / 4ALPHA              ; or reserved for future use
 *               / 5*8ALPHA            ; or registered language subtag
 *
 * extlang       = 3ALPHA              ; selected ISO 639 codes
 *                 *2("-" 3ALPHA)      ; permanently reserved
 *
 * script        = 4ALPHA              ; ISO 15924 code
 *
 * region        = 2ALPHA              ; ISO 3166-1 code
 *               / 3DIGIT              ; UN M.49 code
 *
 * variant       = 5*8alphanum         ; registered variants
 *               / (DIGIT 3alphanum)
 *
 * extension     = singleton 1*("-" (2*8alphanum))
 *
 *                                     ; Single alphanumerics
 *                                     ; "x" reserved for private use
 * singleton     = DIGIT               ; 0 - 9
 *               / %x41-57             ; A - W
 *               / %x59-5A             ; Y - Z
 *               / %x61-77             ; a - w
 *               / %x79-7A             ; y - z
 *
 * it sounds right to still allow Irregular i-xxx IANA and user codes too
 * The parser below doesn't try to cope with extension or privateuse
 * that could be added but that's not interoperable anyway
 *
 * Returns 1 if correct 0 otherwise
 **/
int
xmlCheckLanguageID(const xmlChar * lang)
{
    const xmlChar *cur = lang, *nxt;

    if (cur == NULL)
        return (0);
    if (((cur[0] == 'i') && (cur[1] == '-')) ||
        ((cur[0] == 'I') && (cur[1] == '-')) ||
        ((cur[0] == 'x') && (cur[1] == '-')) ||
        ((cur[0] == 'X') && (cur[1] == '-'))) {
        /*
         * Still allow IANA code and user code which were coming
         * from the previous version of the XML-1.0 specification
         * it's deprecated but we should not fail
         */
        cur += 2;
        while (((cur[0] >= 'A') && (cur[0] <= 'Z')) ||
               ((cur[0] >= 'a') && (cur[0] <= 'z')))
            cur++;
        return(cur[0] == 0);
    }
    nxt = cur;
    while (((nxt[0] >= 'A') && (nxt[0] <= 'Z')) ||
           ((nxt[0] >= 'a') && (nxt[0] <= 'z')))
           nxt++;
    if (nxt - cur >= 4) {
        /*
         * Reserved
         */
        if ((nxt - cur > 8) || (nxt[0] != 0))
            return(0);
        return(1);
    }
    if (nxt - cur < 2)
        return(0);
    /* we got an ISO 639 code */
    if (nxt[0] == 0)
        return(1);
    if (nxt[0] != '-')
        return(0);

    nxt++;
    cur = nxt;
    /* now we can have extlang or script or region or variant */
    if ((nxt[0] >= '0') && (nxt[0] <= '9'))
        goto region_m49;

    while (((nxt[0] >= 'A') && (nxt[0] <= 'Z')) ||
           ((nxt[0] >= 'a') && (nxt[0] <= 'z')))
           nxt++;
    if (nxt - cur == 4)
        goto script;
    if (nxt - cur == 2)
        goto region;
    if ((nxt - cur >= 5) && (nxt - cur <= 8))
        goto variant;
    if (nxt - cur != 3)
        return(0);
    /* we parsed an extlang */
    if (nxt[0] == 0)
        return(1);
    if (nxt[0] != '-')
        return(0);

    nxt++;
    cur = nxt;
    /* now we can have script or region or variant */
    if ((nxt[0] >= '0') && (nxt[0] <= '9'))
        goto region_m49;

    while (((nxt[0] >= 'A') && (nxt[0] <= 'Z')) ||
           ((nxt[0] >= 'a') && (nxt[0] <= 'z')))
           nxt++;
    if (nxt - cur == 2)
        goto region;
    if ((nxt - cur >= 5) && (nxt - cur <= 8))
        goto variant;
    if (nxt - cur != 4)
        return(0);
    /* we parsed a script */
script:
    if (nxt[0] == 0)
        return(1);
    if (nxt[0] != '-')
        return(0);

    nxt++;
    cur = nxt;
    /* now we can have region or variant */
    if ((nxt[0] >= '0') && (nxt[0] <= '9'))
        goto region_m49;

    while (((nxt[0] >= 'A') && (nxt[0] <= 'Z')) ||
           ((nxt[0] >= 'a') && (nxt[0] <= 'z')))
           nxt++;

    if ((nxt - cur >= 5) && (nxt - cur <= 8))
        goto variant;
    if (nxt - cur != 2)
        return(0);
    /* we parsed a region */
region:
    if (nxt[0] == 0)
        return(1);
    if (nxt[0] != '-')
        return(0);

    nxt++;
    cur = nxt;
    /* now we can just have a variant */
    while (((nxt[0] >= 'A') && (nxt[0] <= 'Z')) ||
           ((nxt[0] >= 'a') && (nxt[0] <= 'z')))
           nxt++;

    if ((nxt - cur < 5) || (nxt - cur > 8))
        return(0);

    /* we parsed a variant */
variant:
    if (nxt[0] == 0)
        return(1);
    if (nxt[0] != '-')
        return(0);
    /* extensions and private use subtags not checked */
    return (1);

region_m49:
    if (((nxt[1] >= '0') && (nxt[1] <= '9')) &&
        ((nxt[2] >= '0') && (nxt[2] <= '9'))) {
        nxt += 3;
        goto region;
    }
    return(0);
}

/************************************************************************
 *									*
 *		Parser stacks related functions and macros		*
 *									*
 ************************************************************************/

static xmlEntityPtr xmlParseStringEntityRef(xmlParserCtxtPtr ctxt,
                                            const xmlChar ** str);

#ifdef SAX2
/**
 * nsPush:
 * @ctxt:  an XML parser context
 * @prefix:  the namespace prefix or NULL
 * @URL:  the namespace name
 *
 * Pushes a new parser namespace on top of the ns stack
 *
 * Returns -1 in case of error, -2 if the namespace should be discarded
 *	   and the index in the stack otherwise.
 */
static int
nsPush(xmlParserCtxtPtr ctxt, const xmlChar *prefix, const xmlChar *URL)
{
    if (ctxt->options & XML_PARSE_NSCLEAN) {
        int i;
	for (i = ctxt->nsNr - 2;i >= 0;i -= 2) {
	    if (ctxt->nsTab[i] == prefix) {
		/* in scope */
	        if (ctxt->nsTab[i + 1] == URL)
		    return(-2);
		/* out of scope keep it */
		break;
	    }
	}
    }
    if ((ctxt->nsMax == 0) || (ctxt->nsTab == NULL)) {
	ctxt->nsMax = 10;
	ctxt->nsNr = 0;
	ctxt->nsTab = (const xmlChar **)
	              xmlMalloc(ctxt->nsMax * sizeof(xmlChar *));
	if (ctxt->nsTab == NULL) {
	    xmlErrMemory(ctxt, NULL);
	    ctxt->nsMax = 0;
            return (-1);
	}
    } else if (ctxt->nsNr >= ctxt->nsMax) {
        const xmlChar ** tmp;
        ctxt->nsMax *= 2;
        tmp = (const xmlChar **) xmlRealloc((char *) ctxt->nsTab,
				    ctxt->nsMax * sizeof(ctxt->nsTab[0]));
        if (tmp == NULL) {
            xmlErrMemory(ctxt, NULL);
	    ctxt->nsMax /= 2;
            return (-1);
        }
	ctxt->nsTab = tmp;
    }
    ctxt->nsTab[ctxt->nsNr++] = prefix;
    ctxt->nsTab[ctxt->nsNr++] = URL;
    return (ctxt->nsNr);
}
/**
 * nsPop:
 * @ctxt: an XML parser context
 * @nr:  the number to pop
 *
 * Pops the top @nr parser prefix/namespace from the ns stack
 *
 * Returns the number of namespaces removed
 */
static int
nsPop(xmlParserCtxtPtr ctxt, int nr)
{
    int i;

    if (ctxt->nsTab == NULL) return(0);
    if (ctxt->nsNr < nr) {
        xmlGenericError(xmlGenericErrorContext, "Pbm popping %d NS\n", nr);
        nr = ctxt->nsNr;
    }
    if (ctxt->nsNr <= 0)
        return (0);

    for (i = 0;i < nr;i++) {
         ctxt->nsNr--;
	 ctxt->nsTab[ctxt->nsNr] = NULL;
    }
    return(nr);
}
#endif

static int
xmlCtxtGrowAttrs(xmlParserCtxtPtr ctxt, int nr) {
    const xmlChar **atts;
    int *attallocs;
    int maxatts;

    if (ctxt->atts == NULL) {
	maxatts = 55; /* allow for 10 attrs by default */
	atts = (const xmlChar **)
	       xmlMalloc(maxatts * sizeof(xmlChar *));
	if (atts == NULL) goto mem_error;
	ctxt->atts = atts;
	attallocs = (int *) xmlMalloc((maxatts / 5) * sizeof(int));
	if (attallocs == NULL) goto mem_error;
	ctxt->attallocs = attallocs;
	ctxt->maxatts = maxatts;
    } else if (nr + 5 > ctxt->maxatts) {
	maxatts = (nr + 5) * 2;
	atts = (const xmlChar **) xmlRealloc((void *) ctxt->atts,
				     maxatts * sizeof(const xmlChar *));
	if (atts == NULL) goto mem_error;
	ctxt->atts = atts;
	attallocs = (int *) xmlRealloc((void *) ctxt->attallocs,
	                             (maxatts / 5) * sizeof(int));
	if (attallocs == NULL) goto mem_error;
	ctxt->attallocs = attallocs;
	ctxt->maxatts = maxatts;
    }
    return(ctxt->maxatts);
mem_error:
    xmlErrMemory(ctxt, NULL);
    return(-1);
}

/**
 * inputPush:
 * @ctxt:  an XML parser context
 * @value:  the parser input
 *
 * Pushes a new parser input on top of the input stack
 *
 * Returns -1 in case of error, the index in the stack otherwise
 */
int
inputPush(xmlParserCtxtPtr ctxt, xmlParserInputPtr value)
{
    if ((ctxt == NULL) || (value == NULL))
        return(-1);
    if (ctxt->inputNr >= ctxt->inputMax) {
        ctxt->inputMax *= 2;
        ctxt->inputTab =
            (xmlParserInputPtr *) xmlRealloc(ctxt->inputTab,
                                             ctxt->inputMax *
                                             sizeof(ctxt->inputTab[0]));
        if (ctxt->inputTab == NULL) {
            xmlErrMemory(ctxt, NULL);
	    xmlFreeInputStream(value);
	    ctxt->inputMax /= 2;
	    value = NULL;
            return (-1);
        }
    }
    ctxt->inputTab[ctxt->inputNr] = value;
    ctxt->input = value;
    return (ctxt->inputNr++);
}
/**
 * inputPop:
 * @ctxt: an XML parser context
 *
 * Pops the top parser input from the input stack
 *
 * Returns the input just removed
 */
xmlParserInputPtr
inputPop(xmlParserCtxtPtr ctxt)
{
    xmlParserInputPtr ret;

    if (ctxt == NULL)
        return(NULL);
    if (ctxt->inputNr <= 0)
        return (NULL);
    ctxt->inputNr--;
    if (ctxt->inputNr > 0)
        ctxt->input = ctxt->inputTab[ctxt->inputNr - 1];
    else
        ctxt->input = NULL;
    ret = ctxt->inputTab[ctxt->inputNr];
    ctxt->inputTab[ctxt->inputNr] = NULL;
    return (ret);
}
/**
 * nodePush:
 * @ctxt:  an XML parser context
 * @value:  the element node
 *
 * Pushes a new element node on top of the node stack
 *
 * Returns -1 in case of error, the index in the stack otherwise
 */
int
nodePush(xmlParserCtxtPtr ctxt, xmlNodePtr value)
{
    if (ctxt == NULL) return(0);
    if (ctxt->nodeNr >= ctxt->nodeMax) {
        xmlNodePtr *tmp;

	tmp = (xmlNodePtr *) xmlRealloc(ctxt->nodeTab,
                                      ctxt->nodeMax * 2 *
                                      sizeof(ctxt->nodeTab[0]));
        if (tmp == NULL) {
            xmlErrMemory(ctxt, NULL);
            return (-1);
        }
        ctxt->nodeTab = tmp;
	ctxt->nodeMax *= 2;
    }
    if ((((unsigned int) ctxt->nodeNr) > xmlParserMaxDepth) &&
        ((ctxt->options & XML_PARSE_HUGE) == 0)) {
	xmlFatalErrMsgInt(ctxt, XML_ERR_INTERNAL_ERROR,
		 "Excessive depth in document: %d use XML_PARSE_HUGE option\n",
			  xmlParserMaxDepth);
	xmlHaltParser(ctxt);
	return(-1);
    }
    ctxt->nodeTab[ctxt->nodeNr] = value;
    ctxt->node = value;
    return (ctxt->nodeNr++);
}

/**
 * nodePop:
 * @ctxt: an XML parser context
 *
 * Pops the top element node from the node stack
 *
 * Returns the node just removed
 */
xmlNodePtr
nodePop(xmlParserCtxtPtr ctxt)
{
    xmlNodePtr ret;

    if (ctxt == NULL) return(NULL);
    if (ctxt->nodeNr <= 0)
        return (NULL);
    ctxt->nodeNr--;
    if (ctxt->nodeNr > 0)
        ctxt->node = ctxt->nodeTab[ctxt->nodeNr - 1];
    else
        ctxt->node = NULL;
    ret = ctxt->nodeTab[ctxt->nodeNr];
    ctxt->nodeTab[ctxt->nodeNr] = NULL;
    return (ret);
}

#ifdef LIBXML_PUSH_ENABLED
/**
 * nameNsPush:
 * @ctxt:  an XML parser context
 * @value:  the element name
 * @prefix:  the element prefix
 * @URI:  the element namespace name
 *
 * Pushes a new element name/prefix/URL on top of the name stack
 *
 * Returns -1 in case of error, the index in the stack otherwise
 */
static int
nameNsPush(xmlParserCtxtPtr ctxt, const xmlChar * value,
           const xmlChar *prefix, const xmlChar *URI, int nsNr)
{
    if (ctxt->nameNr >= ctxt->nameMax) {
        const xmlChar * *tmp;
        void **tmp2;
        ctxt->nameMax *= 2;
        tmp = (const xmlChar * *) xmlRealloc((xmlChar * *)ctxt->nameTab,
                                    ctxt->nameMax *
                                    sizeof(ctxt->nameTab[0]));
        if (tmp == NULL) {
	    ctxt->nameMax /= 2;
	    goto mem_error;
        }
	ctxt->nameTab = tmp;
        tmp2 = (void **) xmlRealloc((void * *)ctxt->pushTab,
                                    ctxt->nameMax * 3 *
                                    sizeof(ctxt->pushTab[0]));
        if (tmp2 == NULL) {
	    ctxt->nameMax /= 2;
	    goto mem_error;
        }
	ctxt->pushTab = tmp2;
    }
    ctxt->nameTab[ctxt->nameNr] = value;
    ctxt->name = value;
    ctxt->pushTab[ctxt->nameNr * 3] = (void *) prefix;
    ctxt->pushTab[ctxt->nameNr * 3 + 1] = (void *) URI;
    ctxt->pushTab[ctxt->nameNr * 3 + 2] = (void *) (long) nsNr;
    return (ctxt->nameNr++);
mem_error:
    xmlErrMemory(ctxt, NULL);
    return (-1);
}
/**
 * nameNsPop:
 * @ctxt: an XML parser context
 *
 * Pops the top element/prefix/URI name from the name stack
 *
 * Returns the name just removed
 */
static const xmlChar *
nameNsPop(xmlParserCtxtPtr ctxt)
{
    const xmlChar *ret;

    if (ctxt->nameNr <= 0)
        return (NULL);
    ctxt->nameNr--;
    if (ctxt->nameNr > 0)
        ctxt->name = ctxt->nameTab[ctxt->nameNr - 1];
    else
        ctxt->name = NULL;
    ret = ctxt->nameTab[ctxt->nameNr];
    ctxt->nameTab[ctxt->nameNr] = NULL;
    return (ret);
}
#endif /* LIBXML_PUSH_ENABLED */

/**
 * namePush:
 * @ctxt:  an XML parser context
 * @value:  the element name
 *
 * Pushes a new element name on top of the name stack
 *
 * Returns -1 in case of error, the index in the stack otherwise
 */
int
namePush(xmlParserCtxtPtr ctxt, const xmlChar * value)
{
    if (ctxt == NULL) return (-1);

    if (ctxt->nameNr >= ctxt->nameMax) {
        const xmlChar * *tmp;
        tmp = (const xmlChar * *) xmlRealloc((xmlChar * *)ctxt->nameTab,
                                    ctxt->nameMax * 2 *
                                    sizeof(ctxt->nameTab[0]));
        if (tmp == NULL) {
	    goto mem_error;
        }
	ctxt->nameTab = tmp;
        ctxt->nameMax *= 2;
    }
    ctxt->nameTab[ctxt->nameNr] = value;
    ctxt->name = value;
    return (ctxt->nameNr++);
mem_error:
    xmlErrMemory(ctxt, NULL);
    return (-1);
}
/**
 * namePop:
 * @ctxt: an XML parser context
 *
 * Pops the top element name from the name stack
 *
 * Returns the name just removed
 */
const xmlChar *
namePop(xmlParserCtxtPtr ctxt)
{
    const xmlChar *ret;

    if ((ctxt == NULL) || (ctxt->nameNr <= 0))
        return (NULL);
    ctxt->nameNr--;
    if (ctxt->nameNr > 0)
        ctxt->name = ctxt->nameTab[ctxt->nameNr - 1];
    else
        ctxt->name = NULL;
    ret = ctxt->nameTab[ctxt->nameNr];
    ctxt->nameTab[ctxt->nameNr] = NULL;
    return (ret);
}

static int spacePush(xmlParserCtxtPtr ctxt, int val) {
    if (ctxt->spaceNr >= ctxt->spaceMax) {
        int *tmp;

	ctxt->spaceMax *= 2;
        tmp = (int *) xmlRealloc(ctxt->spaceTab,
	                         ctxt->spaceMax * sizeof(ctxt->spaceTab[0]));
        if (tmp == NULL) {
	    xmlErrMemory(ctxt, NULL);
	    ctxt->spaceMax /=2;
	    return(-1);
	}
	ctxt->spaceTab = tmp;
    }
    ctxt->spaceTab[ctxt->spaceNr] = val;
    ctxt->space = &ctxt->spaceTab[ctxt->spaceNr];
    return(ctxt->spaceNr++);
}

static int spacePop(xmlParserCtxtPtr ctxt) {
    int ret;
    if (ctxt->spaceNr <= 0) return(0);
    ctxt->spaceNr--;
    if (ctxt->spaceNr > 0)
	ctxt->space = &ctxt->spaceTab[ctxt->spaceNr - 1];
    else
        ctxt->space = &ctxt->spaceTab[0];
    ret = ctxt->spaceTab[ctxt->spaceNr];
    ctxt->spaceTab[ctxt->spaceNr] = -1;
    return(ret);
}

/*
 * Macros for accessing the content. Those should be used only by the parser,
 * and not exported.
 *
 * Dirty macros, i.e. one often need to make assumption on the context to
 * use them
 *
 *   CUR_PTR return the current pointer to the xmlChar to be parsed.
 *           To be used with extreme caution since operations consuming
 *           characters may move the input buffer to a different location !
 *   CUR     returns the current xmlChar value, i.e. a 8 bit value if compiled
 *           This should be used internally by the parser
 *           only to compare to ASCII values otherwise it would break when
 *           running with UTF-8 encoding.
 *   RAW     same as CUR but in the input buffer, bypass any token
 *           extraction that may have been done
 *   NXT(n)  returns the n'th next xmlChar. Same as CUR is should be used only
 *           to compare on ASCII based substring.
 *   SKIP(n) Skip n xmlChar, and must also be used only to skip ASCII defined
 *           strings without newlines within the parser.
 *   NEXT1(l) Skip 1 xmlChar, and must also be used only to skip 1 non-newline ASCII
 *           defined char within the parser.
 * Clean macros, not dependent of an ASCII context, expect UTF-8 encoding
 *
 *   NEXT    Skip to the next character, this does the proper decoding
 *           in UTF-8 mode. It also pop-up unfinished entities on the fly.
 *   NEXTL(l) Skip the current unicode character of l xmlChars long.
 *   CUR_CHAR(l) returns the current unicode character (int), set l
 *           to the number of xmlChars used for the encoding [0-5].
 *   CUR_SCHAR  same but operate on a string instead of the context
 *   COPY_BUF  copy the current unicode char to the target buffer, increment
 *            the index
 *   GROW, SHRINK  handling of input buffers
 */

#define RAW (*ctxt->input->cur)
#define CUR (*ctxt->input->cur)
#define NXT(val) ctxt->input->cur[(val)]
#define CUR_PTR ctxt->input->cur
#define BASE_PTR ctxt->input->base

#define CMP4( s, c1, c2, c3, c4 ) \
  ( ((unsigned char *) s)[ 0 ] == c1 && ((unsigned char *) s)[ 1 ] == c2 && \
    ((unsigned char *) s)[ 2 ] == c3 && ((unsigned char *) s)[ 3 ] == c4 )
#define CMP5( s, c1, c2, c3, c4, c5 ) \
  ( CMP4( s, c1, c2, c3, c4 ) && ((unsigned char *) s)[ 4 ] == c5 )
#define CMP6( s, c1, c2, c3, c4, c5, c6 ) \
  ( CMP5( s, c1, c2, c3, c4, c5 ) && ((unsigned char *) s)[ 5 ] == c6 )
#define CMP7( s, c1, c2, c3, c4, c5, c6, c7 ) \
  ( CMP6( s, c1, c2, c3, c4, c5, c6 ) && ((unsigned char *) s)[ 6 ] == c7 )
#define CMP8( s, c1, c2, c3, c4, c5, c6, c7, c8 ) \
  ( CMP7( s, c1, c2, c3, c4, c5, c6, c7 ) && ((unsigned char *) s)[ 7 ] == c8 )
#define CMP9( s, c1, c2, c3, c4, c5, c6, c7, c8, c9 ) \
  ( CMP8( s, c1, c2, c3, c4, c5, c6, c7, c8 ) && \
    ((unsigned char *) s)[ 8 ] == c9 )
#define CMP10( s, c1, c2, c3, c4, c5, c6, c7, c8, c9, c10 ) \
  ( CMP9( s, c1, c2, c3, c4, c5, c6, c7, c8, c9 ) && \
    ((unsigned char *) s)[ 9 ] == c10 )

#define SKIP(val) do {							\
    ctxt->nbChars += (val),ctxt->input->cur += (val),ctxt->input->col+=(val);			\
    if (*ctxt->input->cur == 0)						\
        xmlParserInputGrow(ctxt->input, INPUT_CHUNK);			\
  } while (0)

#define SKIPL(val) do {							\
    int skipl;								\
    for(skipl=0; skipl<val; skipl++) {					\
	if (*(ctxt->input->cur) == '\n') {				\
	ctxt->input->line++; ctxt->input->col = 1;			\
	} else ctxt->input->col++;					\
	ctxt->nbChars++;						\
	ctxt->input->cur++;						\
    }									\
    if (*ctxt->input->cur == 0)						\
        xmlParserInputGrow(ctxt->input, INPUT_CHUNK);			\
  } while (0)

#define SHRINK if ((ctxt->progressive == 0) &&				\
		   (ctxt->input->cur - ctxt->input->base > 2 * INPUT_CHUNK) && \
		   (ctxt->input->end - ctxt->input->cur < 2 * INPUT_CHUNK)) \
	xmlSHRINK (ctxt);

static void xmlSHRINK (xmlParserCtxtPtr ctxt) {
    xmlParserInputShrink(ctxt->input);
    if (*ctxt->input->cur == 0)
        xmlParserInputGrow(ctxt->input, INPUT_CHUNK);
}

#define GROW if ((ctxt->progressive == 0) &&				\
		 (ctxt->input->end - ctxt->input->cur < INPUT_CHUNK))	\
	xmlGROW (ctxt);

static void xmlGROW (xmlParserCtxtPtr ctxt) {
    unsigned long curEnd = ctxt->input->end - ctxt->input->cur;
    unsigned long curBase = ctxt->input->cur - ctxt->input->base;

    if (((curEnd > (unsigned long) XML_MAX_LOOKUP_LIMIT) ||
         (curBase > (unsigned long) XML_MAX_LOOKUP_LIMIT)) &&
         ((ctxt->input->buf) && (ctxt->input->buf->readcallback != (xmlInputReadCallback) xmlNop)) &&
        ((ctxt->options & XML_PARSE_HUGE) == 0)) {
        xmlFatalErr(ctxt, XML_ERR_INTERNAL_ERROR, "Huge input lookup");
        xmlHaltParser(ctxt);
	return;
    }
    xmlParserInputGrow(ctxt->input, INPUT_CHUNK);
    if ((ctxt->input->cur > ctxt->input->end) ||
        (ctxt->input->cur < ctxt->input->base)) {
        xmlHaltParser(ctxt);
        xmlFatalErr(ctxt, XML_ERR_INTERNAL_ERROR, "cur index out of bound");
	return;
    }
    if ((ctxt->input->cur != NULL) && (*ctxt->input->cur == 0))
        xmlParserInputGrow(ctxt->input, INPUT_CHUNK);
}

#define SKIP_BLANKS xmlSkipBlankChars(ctxt)

#define NEXT xmlNextChar(ctxt)

#define NEXT1 {								\
	ctxt->input->col++;						\
	ctxt->input->cur++;						\
	ctxt->nbChars++;						\
	if (*ctxt->input->cur == 0)					\
	    xmlParserInputGrow(ctxt->input, INPUT_CHUNK);		\
    }

#define NEXTL(l) do {							\
    if (*(ctxt->input->cur) == '\n') {					\
	ctxt->input->line++; ctxt->input->col = 1;			\
    } else ctxt->input->col++;						\
    ctxt->input->cur += l;				\
  } while (0)

#define CUR_CHAR(l) xmlCurrentChar(ctxt, &l)
#define CUR_SCHAR(s, l) xmlStringCurrentChar(ctxt, s, &l)

#define COPY_BUF(l,b,i,v)						\
    if (l == 1) b[i++] = (xmlChar) v;					\
    else i += xmlCopyCharMultiByte(&b[i],v)

/**
 * xmlSkipBlankChars:
 * @ctxt:  the XML parser context
 *
 * skip all blanks character found at that point in the input streams.
 * It pops up finished entities in the process if allowable at that point.
 *
 * Returns the number of space chars skipped
 */

int
xmlSkipBlankChars(xmlParserCtxtPtr ctxt) {
    int res = 0;

    /*
     * It's Okay to use CUR/NEXT here since all the blanks are on
     * the ASCII range.
     */
    if ((ctxt->inputNr == 1) && (ctxt->instate != XML_PARSER_DTD)) {
	const xmlChar *cur;
	/*
	 * if we are in the document content, go really fast
	 */
	cur = ctxt->input->cur;
	while (IS_BLANK_CH(*cur)) {
	    if (*cur == '\n') {
		ctxt->input->line++; ctxt->input->col = 1;
	    } else {
		ctxt->input->col++;
	    }
	    cur++;
	    res++;
	    if (*cur == 0) {
		ctxt->input->cur = cur;
		xmlParserInputGrow(ctxt->input, INPUT_CHUNK);
		cur = ctxt->input->cur;
	    }
	}
	ctxt->input->cur = cur;
    } else {
        int expandPE = ((ctxt->external != 0) || (ctxt->inputNr != 1));

	while (1) {
            if (IS_BLANK_CH(CUR)) { /* CHECKED tstblanks.xml */
		NEXT;
	    } else if (CUR == '%') {
                /*
                 * Need to handle support of entities branching here
                 */
	        if ((expandPE == 0) || (IS_BLANK_CH(NXT(1))) || (NXT(1) == 0))
                    break;
	        xmlParsePEReference(ctxt);
            } else if (CUR == 0) {
                if (ctxt->inputNr <= 1)
                    break;
                xmlPopInput(ctxt);
            } else {
                break;
            }

            /*
             * Also increase the counter when entering or exiting a PERef.
             * The spec says: "When a parameter-entity reference is recognized
             * in the DTD and included, its replacement text MUST be enlarged
             * by the attachment of one leading and one following space (#x20)
             * character."
             */
	    res++;
        }
    }
    return(res);
}

/************************************************************************
 *									*
 *		Commodity functions to handle entities			*
 *									*
 ************************************************************************/

/**
 * xmlPopInput:
 * @ctxt:  an XML parser context
 *
 * xmlPopInput: the current input pointed by ctxt->input came to an end
 *          pop it and return the next char.
 *
 * Returns the current xmlChar in the parser context
 */
xmlChar
xmlPopInput(xmlParserCtxtPtr ctxt) {
    if ((ctxt == NULL) || (ctxt->inputNr <= 1)) return(0);
    if (xmlParserDebugEntities)
	xmlGenericError(xmlGenericErrorContext,
		"Popping input %d\n", ctxt->inputNr);
    if ((ctxt->inputNr > 1) && (ctxt->inSubset == 0) &&
        (ctxt->instate != XML_PARSER_EOF))
        xmlFatalErr(ctxt, XML_ERR_INTERNAL_ERROR,
                    "Unfinished entity outside the DTD");
    xmlFreeInputStream(inputPop(ctxt));
    if (*ctxt->input->cur == 0)
        xmlParserInputGrow(ctxt->input, INPUT_CHUNK);
    return(CUR);
}

/**
 * xmlPushInput:
 * @ctxt:  an XML parser context
 * @input:  an XML parser input fragment (entity, XML fragment ...).
 *
 * xmlPushInput: switch to a new input stream which is stacked on top
 *               of the previous one(s).
 * Returns -1 in case of error or the index in the input stack
 */
int
xmlPushInput(xmlParserCtxtPtr ctxt, xmlParserInputPtr input) {
    int ret;
    if (input == NULL) return(-1);

    if (xmlParserDebugEntities) {
	if ((ctxt->input != NULL) && (ctxt->input->filename))
	    xmlGenericError(xmlGenericErrorContext,
		    "%s(%d): ", ctxt->input->filename,
		    ctxt->input->line);
	xmlGenericError(xmlGenericErrorContext,
		"Pushing input %d : %.30s\n", ctxt->inputNr+1, input->cur);
    }
    if (((ctxt->inputNr > 40) && ((ctxt->options & XML_PARSE_HUGE) == 0)) ||
        (ctxt->inputNr > 1024)) {
        xmlFatalErr(ctxt, XML_ERR_ENTITY_LOOP, NULL);
        while (ctxt->inputNr > 1)
            xmlFreeInputStream(inputPop(ctxt));
	return(-1);
    }
    ret = inputPush(ctxt, input);
    if (ctxt->instate == XML_PARSER_EOF)
        return(-1);
    GROW;
    return(ret);
}

/**
 * xmlParseCharRef:
 * @ctxt:  an XML parser context
 *
 * parse Reference declarations
 *
 * [66] CharRef ::= '&#' [0-9]+ ';' |
 *                  '&#x' [0-9a-fA-F]+ ';'
 *
 * [ WFC: Legal Character ]
 * Characters referred to using character references must match the
 * production for Char.
 *
 * Returns the value parsed (as an int), 0 in case of error
 */
int
xmlParseCharRef(xmlParserCtxtPtr ctxt) {
    unsigned int val = 0;
    int count = 0;
    unsigned int outofrange = 0;

    /*
     * Using RAW/CUR/NEXT is okay since we are working on ASCII range here
     */
    if ((RAW == '&') && (NXT(1) == '#') &&
        (NXT(2) == 'x')) {
	SKIP(3);
	GROW;
	while (RAW != ';') { /* loop blocked by count */
	    if (count++ > 20) {
		count = 0;
		GROW;
                if (ctxt->instate == XML_PARSER_EOF)
                    return(0);
	    }
	    if ((RAW >= '0') && (RAW <= '9'))
	        val = val * 16 + (CUR - '0');
	    else if ((RAW >= 'a') && (RAW <= 'f') && (count < 20))
	        val = val * 16 + (CUR - 'a') + 10;
	    else if ((RAW >= 'A') && (RAW <= 'F') && (count < 20))
	        val = val * 16 + (CUR - 'A') + 10;
	    else {
		xmlFatalErr(ctxt, XML_ERR_INVALID_HEX_CHARREF, NULL);
		val = 0;
		break;
	    }
	    if (val > 0x10FFFF)
	        outofrange = val;

	    NEXT;
	    count++;
	}
	if (RAW == ';') {
	    /* on purpose to avoid reentrancy problems with NEXT and SKIP */
	    ctxt->input->col++;
	    ctxt->nbChars ++;
	    ctxt->input->cur++;
	}
    } else if  ((RAW == '&') && (NXT(1) == '#')) {
	SKIP(2);
	GROW;
	while (RAW != ';') { /* loop blocked by count */
	    if (count++ > 20) {
		count = 0;
		GROW;
                if (ctxt->instate == XML_PARSER_EOF)
                    return(0);
	    }
	    if ((RAW >= '0') && (RAW <= '9'))
	        val = val * 10 + (CUR - '0');
	    else {
		xmlFatalErr(ctxt, XML_ERR_INVALID_DEC_CHARREF, NULL);
		val = 0;
		break;
	    }
	    if (val > 0x10FFFF)
	        outofrange = val;

	    NEXT;
	    count++;
	}
	if (RAW == ';') {
	    /* on purpose to avoid reentrancy problems with NEXT and SKIP */
	    ctxt->input->col++;
	    ctxt->nbChars ++;
	    ctxt->input->cur++;
	}
    } else {
        xmlFatalErr(ctxt, XML_ERR_INVALID_CHARREF, NULL);
    }

    /*
     * [ WFC: Legal Character ]
     * Characters referred to using character references must match the
     * production for Char.
     */
    if ((IS_CHAR(val) && (outofrange == 0))) {
        return(val);
    } else {
        xmlFatalErrMsgInt(ctxt, XML_ERR_INVALID_CHAR,
                          "xmlParseCharRef: invalid xmlChar value %d\n",
	                  val);
    }
    return(0);
}

/**
 * xmlParseStringCharRef:
 * @ctxt:  an XML parser context
 * @str:  a pointer to an index in the string
 *
 * parse Reference declarations, variant parsing from a string rather
 * than an an input flow.
 *
 * [66] CharRef ::= '&#' [0-9]+ ';' |
 *                  '&#x' [0-9a-fA-F]+ ';'
 *
 * [ WFC: Legal Character ]
 * Characters referred to using character references must match the
 * production for Char.
 *
 * Returns the value parsed (as an int), 0 in case of error, str will be
 *         updated to the current value of the index
 */
static int
xmlParseStringCharRef(xmlParserCtxtPtr ctxt, const xmlChar **str) {
    const xmlChar *ptr;
    xmlChar cur;
    unsigned int val = 0;
    unsigned int outofrange = 0;

    if ((str == NULL) || (*str == NULL)) return(0);
    ptr = *str;
    cur = *ptr;
    if ((cur == '&') && (ptr[1] == '#') && (ptr[2] == 'x')) {
	ptr += 3;
	cur = *ptr;
	while (cur != ';') { /* Non input consuming loop */
	    if ((cur >= '0') && (cur <= '9'))
	        val = val * 16 + (cur - '0');
	    else if ((cur >= 'a') && (cur <= 'f'))
	        val = val * 16 + (cur - 'a') + 10;
	    else if ((cur >= 'A') && (cur <= 'F'))
	        val = val * 16 + (cur - 'A') + 10;
	    else {
		xmlFatalErr(ctxt, XML_ERR_INVALID_HEX_CHARREF, NULL);
		val = 0;
		break;
	    }
	    if (val > 0x10FFFF)
	        outofrange = val;

	    ptr++;
	    cur = *ptr;
	}
	if (cur == ';')
	    ptr++;
    } else if  ((cur == '&') && (ptr[1] == '#')){
	ptr += 2;
	cur = *ptr;
	while (cur != ';') { /* Non input consuming loops */
	    if ((cur >= '0') && (cur <= '9'))
	        val = val * 10 + (cur - '0');
	    else {
		xmlFatalErr(ctxt, XML_ERR_INVALID_DEC_CHARREF, NULL);
		val = 0;
		break;
	    }
	    if (val > 0x10FFFF)
	        outofrange = val;

	    ptr++;
	    cur = *ptr;
	}
	if (cur == ';')
	    ptr++;
    } else {
	xmlFatalErr(ctxt, XML_ERR_INVALID_CHARREF, NULL);
	return(0);
    }
    *str = ptr;

    /*
     * [ WFC: Legal Character ]
     * Characters referred to using character references must match the
     * production for Char.
     */
    if ((IS_CHAR(val) && (outofrange == 0))) {
        return(val);
    } else {
        xmlFatalErrMsgInt(ctxt, XML_ERR_INVALID_CHAR,
			  "xmlParseStringCharRef: invalid xmlChar value %d\n",
			  val);
    }
    return(0);
}

/**
 * xmlParserHandlePEReference:
 * @ctxt:  the parser context
 *
 * [69] PEReference ::= '%' Name ';'
 *
 * [ WFC: No Recursion ]
 * A parsed entity must not contain a recursive
 * reference to itself, either directly or indirectly.
 *
 * [ WFC: Entity Declared ]
 * In a document without any DTD, a document with only an internal DTD
 * subset which contains no parameter entity references, or a document
 * with "standalone='yes'", ...  ... The declaration of a parameter
 * entity must precede any reference to it...
 *
 * [ VC: Entity Declared ]
 * In a document with an external subset or external parameter entities
 * with "standalone='no'", ...  ... The declaration of a parameter entity
 * must precede any reference to it...
 *
 * [ WFC: In DTD ]
 * Parameter-entity references may only appear in the DTD.
 * NOTE: misleading but this is handled.
 *
 * A PEReference may have been detected in the current input stream
 * the handling is done accordingly to
 *      http://www.w3.org/TR/REC-xml#entproc
 * i.e.
 *   - Included in literal in entity values
 *   - Included as Parameter Entity reference within DTDs
 */
void
xmlParserHandlePEReference(xmlParserCtxtPtr ctxt) {
    switch(ctxt->instate) {
	case XML_PARSER_CDATA_SECTION:
	    return;
        case XML_PARSER_COMMENT:
	    return;
	case XML_PARSER_START_TAG:
	    return;
	case XML_PARSER_END_TAG:
	    return;
        case XML_PARSER_EOF:
	    xmlFatalErr(ctxt, XML_ERR_PEREF_AT_EOF, NULL);
	    return;
        case XML_PARSER_PROLOG:
	case XML_PARSER_START:
	case XML_PARSER_MISC:
	    xmlFatalErr(ctxt, XML_ERR_PEREF_IN_PROLOG, NULL);
	    return;
	case XML_PARSER_ENTITY_DECL:
        case XML_PARSER_CONTENT:
        case XML_PARSER_ATTRIBUTE_VALUE:
        case XML_PARSER_PI:
	case XML_PARSER_SYSTEM_LITERAL:
	case XML_PARSER_PUBLIC_LITERAL:
	    /* we just ignore it there */
	    return;
        case XML_PARSER_EPILOG:
	    xmlFatalErr(ctxt, XML_ERR_PEREF_IN_EPILOG, NULL);
	    return;
	case XML_PARSER_ENTITY_VALUE:
	    /*
	     * NOTE: in the case of entity values, we don't do the
	     *       substitution here since we need the literal
	     *       entity value to be able to save the internal
	     *       subset of the document.
	     *       This will be handled by xmlStringDecodeEntities
	     */
	    return;
        case XML_PARSER_DTD:
	    /*
	     * [WFC: Well-Formedness Constraint: PEs in Internal Subset]
	     * In the internal DTD subset, parameter-entity references
	     * can occur only where markup declarations can occur, not
	     * within markup declarations.
	     * In that case this is handled in xmlParseMarkupDecl
	     */
	    if ((ctxt->external == 0) && (ctxt->inputNr == 1))
		return;
	    if (IS_BLANK_CH(NXT(1)) || NXT(1) == 0)
		return;
            break;
        case XML_PARSER_IGNORE:
            return;
    }

    xmlParsePEReference(ctxt);
}

/*
 * Macro used to grow the current buffer.
 * buffer##_size is expected to be a size_t
 * mem_error: is expected to handle memory allocation failures
 */
#define growBuffer(buffer, n) {						\
    xmlChar *tmp;							\
    size_t new_size = buffer##_size * 2 + n;                            \
    if (new_size < buffer##_size) goto mem_error;                       \
    tmp = (xmlChar *) xmlRealloc(buffer, new_size);                     \
    if (tmp == NULL) goto mem_error;					\
    buffer = tmp;							\
    buffer##_size = new_size;                                           \
}

/**
 * xmlStringLenDecodeEntities:
 * @ctxt:  the parser context
 * @str:  the input string
 * @len: the string length
 * @what:  combination of XML_SUBSTITUTE_REF and XML_SUBSTITUTE_PEREF
 * @end:  an end marker xmlChar, 0 if none
 * @end2:  an end marker xmlChar, 0 if none
 * @end3:  an end marker xmlChar, 0 if none
 *
 * Takes a entity string content and process to do the adequate substitutions.
 *
 * [67] Reference ::= EntityRef | CharRef
 *
 * [69] PEReference ::= '%' Name ';'
 *
 * Returns A newly allocated string with the substitution done. The caller
 *      must deallocate it !
 */
xmlChar *
xmlStringLenDecodeEntities(xmlParserCtxtPtr ctxt, const xmlChar *str, int len,
		      int what, xmlChar end, xmlChar  end2, xmlChar end3) {
    xmlChar *buffer = NULL;
    size_t buffer_size = 0;
    size_t nbchars = 0;

    xmlChar *current = NULL;
    xmlChar *rep = NULL;
    const xmlChar *last;
    xmlEntityPtr ent;
    int c,l;

    if ((ctxt == NULL) || (str == NULL) || (len < 0))
	return(NULL);
    last = str + len;

    if (((ctxt->depth > 40) &&
         ((ctxt->options & XML_PARSE_HUGE) == 0)) ||
	(ctxt->depth > 1024)) {
	xmlFatalErr(ctxt, XML_ERR_ENTITY_LOOP, NULL);
	return(NULL);
    }

    /*
     * allocate a translation buffer.
     */
    buffer_size = XML_PARSER_BIG_BUFFER_SIZE;
    buffer = (xmlChar *) xmlMallocAtomic(buffer_size);
    if (buffer == NULL) goto mem_error;

    /*
     * OK loop until we reach one of the ending char or a size limit.
     * we are operating on already parsed values.
     */
    if (str < last)
	c = CUR_SCHAR(str, l);
    else
        c = 0;
    while ((c != 0) && (c != end) && /* non input consuming loop */
	   (c != end2) && (c != end3)) {

	if (c == 0) break;
        if ((c == '&') && (str[1] == '#')) {
	    int val = xmlParseStringCharRef(ctxt, &str);
	    if (val != 0) {
		COPY_BUF(0,buffer,nbchars,val);
	    }
	    if (nbchars + XML_PARSER_BUFFER_SIZE > buffer_size) {
	        growBuffer(buffer, XML_PARSER_BUFFER_SIZE);
	    }
	} else if ((c == '&') && (what & XML_SUBSTITUTE_REF)) {
	    if (xmlParserDebugEntities)
		xmlGenericError(xmlGenericErrorContext,
			"String decoding Entity Reference: %.30s\n",
			str);
	    ent = xmlParseStringEntityRef(ctxt, &str);
	    if ((ctxt->lastError.code == XML_ERR_ENTITY_LOOP) ||
	        (ctxt->lastError.code == XML_ERR_INTERNAL_ERROR))
	        goto int_error;
	    xmlParserEntityCheck(ctxt, 0, ent, 0);
	    if (ent != NULL)
	        ctxt->nbentities += ent->checked / 2;
	    if ((ent != NULL) &&
		(ent->etype == XML_INTERNAL_PREDEFINED_ENTITY)) {
		if (ent->content != NULL) {
		    COPY_BUF(0,buffer,nbchars,ent->content[0]);
		    if (nbchars + XML_PARSER_BUFFER_SIZE > buffer_size) {
			growBuffer(buffer, XML_PARSER_BUFFER_SIZE);
		    }
		} else {
		    xmlFatalErrMsg(ctxt, XML_ERR_INTERNAL_ERROR,
			    "predefined entity has no content\n");
		}
	    } else if ((ent != NULL) && (ent->content != NULL)) {
		ctxt->depth++;
		rep = xmlStringDecodeEntities(ctxt, ent->content, what,
			                      0, 0, 0);
		ctxt->depth--;

		if ((ctxt->lastError.code == XML_ERR_ENTITY_LOOP) ||
		    (ctxt->lastError.code == XML_ERR_INTERNAL_ERROR))
		    goto int_error;

		if (rep != NULL) {
		    current = rep;
		    while (*current != 0) { /* non input consuming loop */
			buffer[nbchars++] = *current++;
			if (nbchars + XML_PARSER_BUFFER_SIZE > buffer_size) {
			    if (xmlParserEntityCheck(ctxt, nbchars, ent, 0))
				goto int_error;
			    growBuffer(buffer, XML_PARSER_BUFFER_SIZE);
			}
		    }
		    xmlFree(rep);
		    rep = NULL;
		}
	    } else if (ent != NULL) {
		int i = xmlStrlen(ent->name);
		const xmlChar *cur = ent->name;

		buffer[nbchars++] = '&';
		if (nbchars + i + XML_PARSER_BUFFER_SIZE > buffer_size) {
		    growBuffer(buffer, i + XML_PARSER_BUFFER_SIZE);
		}
		for (;i > 0;i--)
		    buffer[nbchars++] = *cur++;
		buffer[nbchars++] = ';';
	    }
	} else if (c == '%' && (what & XML_SUBSTITUTE_PEREF)) {
	    if (xmlParserDebugEntities)
		xmlGenericError(xmlGenericErrorContext,
			"String decoding PE Reference: %.30s\n", str);
	    ent = xmlParseStringPEReference(ctxt, &str);
	    if (ctxt->lastError.code == XML_ERR_ENTITY_LOOP)
	        goto int_error;
	    xmlParserEntityCheck(ctxt, 0, ent, 0);
	    if (ent != NULL)
	        ctxt->nbentities += ent->checked / 2;
	    if (ent != NULL) {
                if (ent->content == NULL) {
		    /*
		     * Note: external parsed entities will not be loaded,
		     * it is not required for a non-validating parser to
		     * complete external PEreferences coming from the
		     * internal subset
		     */
		    if (((ctxt->options & XML_PARSE_NOENT) != 0) ||
			((ctxt->options & XML_PARSE_DTDVALID) != 0) ||
			(ctxt->validate != 0)) {
			xmlLoadEntityContent(ctxt, ent);
		    } else {
			xmlWarningMsg(ctxt, XML_ERR_ENTITY_PROCESSING,
		  "not validating will not read content for PE entity %s\n",
		                      ent->name, NULL);
		    }
		}
		ctxt->depth++;
		rep = xmlStringDecodeEntities(ctxt, ent->content, what,
			                      0, 0, 0);
		ctxt->depth--;
		if (rep != NULL) {
		    current = rep;
		    while (*current != 0) { /* non input consuming loop */
			buffer[nbchars++] = *current++;
			if (nbchars + XML_PARSER_BUFFER_SIZE > buffer_size) {
			    if (xmlParserEntityCheck(ctxt, nbchars, ent, 0))
			        goto int_error;
			    growBuffer(buffer, XML_PARSER_BUFFER_SIZE);
			}
		    }
		    xmlFree(rep);
		    rep = NULL;
		}
	    }
	} else {
	    COPY_BUF(l,buffer,nbchars,c);
	    str += l;
	    if (nbchars + XML_PARSER_BUFFER_SIZE > buffer_size) {
	        growBuffer(buffer, XML_PARSER_BUFFER_SIZE);
	    }
	}
	if (str < last)
	    c = CUR_SCHAR(str, l);
	else
	    c = 0;
    }
    buffer[nbchars] = 0;
    return(buffer);

mem_error:
    xmlErrMemory(ctxt, NULL);
int_error:
    if (rep != NULL)
        xmlFree(rep);
    if (buffer != NULL)
        xmlFree(buffer);
    return(NULL);
}

/**
 * xmlStringDecodeEntities:
 * @ctxt:  the parser context
 * @str:  the input string
 * @what:  combination of XML_SUBSTITUTE_REF and XML_SUBSTITUTE_PEREF
 * @end:  an end marker xmlChar, 0 if none
 * @end2:  an end marker xmlChar, 0 if none
 * @end3:  an end marker xmlChar, 0 if none
 *
 * Takes a entity string content and process to do the adequate substitutions.
 *
 * [67] Reference ::= EntityRef | CharRef
 *
 * [69] PEReference ::= '%' Name ';'
 *
 * Returns A newly allocated string with the substitution done. The caller
 *      must deallocate it !
 */
xmlChar *
xmlStringDecodeEntities(xmlParserCtxtPtr ctxt, const xmlChar *str, int what,
		        xmlChar end, xmlChar  end2, xmlChar end3) {
    if ((ctxt == NULL) || (str == NULL)) return(NULL);
    return(xmlStringLenDecodeEntities(ctxt, str, xmlStrlen(str), what,
           end, end2, end3));
}

/************************************************************************
 *									*
 *		Commodity functions, cleanup needed ?			*
 *									*
 ************************************************************************/

/**
 * areBlanks:
 * @ctxt:  an XML parser context
 * @str:  a xmlChar *
 * @len:  the size of @str
 * @blank_chars: we know the chars are blanks
 *
 * Is this a sequence of blank chars that one can ignore ?
 *
 * Returns 1 if ignorable 0 otherwise.
 */

static int areBlanks(xmlParserCtxtPtr ctxt, const xmlChar *str, int len,
                     int blank_chars) {
    int i, ret;
    xmlNodePtr lastChild;

    /*
     * Don't spend time trying to differentiate them, the same callback is
     * used !
     */
    if (ctxt->sax->ignorableWhitespace == ctxt->sax->characters)
	return(0);

    /*
     * Check for xml:space value.
     */
    if ((ctxt->space == NULL) || (*(ctxt->space) == 1) ||
        (*(ctxt->space) == -2))
	return(0);

    /*
     * Check that the string is made of blanks
     */
    if (blank_chars == 0) {
	for (i = 0;i < len;i++)
	    if (!(IS_BLANK_CH(str[i]))) return(0);
    }

    /*
     * Look if the element is mixed content in the DTD if available
     */
    if (ctxt->node == NULL) return(0);
    if (ctxt->myDoc != NULL) {
	ret = xmlIsMixedElement(ctxt->myDoc, ctxt->node->name);
        if (ret == 0) return(1);
        if (ret == 1) return(0);
    }

    /*
     * Otherwise, heuristic :-\
     */
    if ((RAW != '<') && (RAW != 0xD)) return(0);
    if ((ctxt->node->children == NULL) &&
	(RAW == '<') && (NXT(1) == '/')) return(0);

    lastChild = xmlGetLastChild(ctxt->node);
    if (lastChild == NULL) {
        if ((ctxt->node->type != XML_ELEMENT_NODE) &&
            (ctxt->node->content != NULL)) return(0);
    } else if (xmlNodeIsText(lastChild))
        return(0);
    else if ((ctxt->node->children != NULL) &&
             (xmlNodeIsText(ctxt->node->children)))
        return(0);
    return(1);
}

/************************************************************************
 *									*
 *		Extra stuff for namespace support			*
 *	Relates to http://www.w3.org/TR/WD-xml-names			*
 *									*
 ************************************************************************/

/**
 * xmlSplitQName:
 * @ctxt:  an XML parser context
 * @name:  an XML parser context
 * @prefix:  a xmlChar **
 *
 * parse an UTF8 encoded XML qualified name string
 *
 * [NS 5] QName ::= (Prefix ':')? LocalPart
 *
 * [NS 6] Prefix ::= NCName
 *
 * [NS 7] LocalPart ::= NCName
 *
 * Returns the local part, and prefix is updated
 *   to get the Prefix if any.
 */

xmlChar *
xmlSplitQName(xmlParserCtxtPtr ctxt, const xmlChar *name, xmlChar **prefix) {
    xmlChar buf[XML_MAX_NAMELEN + 5];
    xmlChar *buffer = NULL;
    int len = 0;
    int max = XML_MAX_NAMELEN;
    xmlChar *ret = NULL;
    const xmlChar *cur = name;
    int c;

    if (prefix == NULL) return(NULL);
    *prefix = NULL;

    if (cur == NULL) return(NULL);

#ifndef XML_XML_NAMESPACE
    /* xml: prefix is not really a namespace */
    if ((cur[0] == 'x') && (cur[1] == 'm') &&
        (cur[2] == 'l') && (cur[3] == ':'))
	return(xmlStrdup(name));
#endif

    /* nasty but well=formed */
    if (cur[0] == ':')
	return(xmlStrdup(name));

    c = *cur++;
    while ((c != 0) && (c != ':') && (len < max)) { /* tested bigname.xml */
	buf[len++] = c;
	c = *cur++;
    }
    if (len >= max) {
	/*
	 * Okay someone managed to make a huge name, so he's ready to pay
	 * for the processing speed.
	 */
	max = len * 2;

	buffer = (xmlChar *) xmlMallocAtomic(max * sizeof(xmlChar));
	if (buffer == NULL) {
	    xmlErrMemory(ctxt, NULL);
	    return(NULL);
	}
	memcpy(buffer, buf, len);
	while ((c != 0) && (c != ':')) { /* tested bigname.xml */
	    if (len + 10 > max) {
	        xmlChar *tmp;

		max *= 2;
		tmp = (xmlChar *) xmlRealloc(buffer,
						max * sizeof(xmlChar));
		if (tmp == NULL) {
		    xmlFree(buffer);
		    xmlErrMemory(ctxt, NULL);
		    return(NULL);
		}
		buffer = tmp;
	    }
	    buffer[len++] = c;
	    c = *cur++;
	}
	buffer[len] = 0;
    }

    if ((c == ':') && (*cur == 0)) {
        if (buffer != NULL)
	    xmlFree(buffer);
	*prefix = NULL;
	return(xmlStrdup(name));
    }

    if (buffer == NULL)
	ret = xmlStrndup(buf, len);
    else {
	ret = buffer;
	buffer = NULL;
	max = XML_MAX_NAMELEN;
    }


    if (c == ':') {
	c = *cur;
        *prefix = ret;
	if (c == 0) {
	    return(xmlStrndup(BAD_CAST "", 0));
	}
	len = 0;

	/*
	 * Check that the first character is proper to start
	 * a new name
	 */
	if (!(((c >= 0x61) && (c <= 0x7A)) ||
	      ((c >= 0x41) && (c <= 0x5A)) ||
	      (c == '_') || (c == ':'))) {
	    int l;
	    int first = CUR_SCHAR(cur, l);

	    if (!IS_LETTER(first) && (first != '_')) {
		xmlFatalErrMsgStr(ctxt, XML_NS_ERR_QNAME,
			    "Name %s is not XML Namespace compliant\n",
				  name);
	    }
	}
	cur++;

	while ((c != 0) && (len < max)) { /* tested bigname2.xml */
	    buf[len++] = c;
	    c = *cur++;
	}
	if (len >= max) {
	    /*
	     * Okay someone managed to make a huge name, so he's ready to pay
	     * for the processing speed.
	     */
	    max = len * 2;

	    buffer = (xmlChar *) xmlMallocAtomic(max * sizeof(xmlChar));
	    if (buffer == NULL) {
	        xmlErrMemory(ctxt, NULL);
		return(NULL);
	    }
	    memcpy(buffer, buf, len);
	    while (c != 0) { /* tested bigname2.xml */
		if (len + 10 > max) {
		    xmlChar *tmp;

		    max *= 2;
		    tmp = (xmlChar *) xmlRealloc(buffer,
						    max * sizeof(xmlChar));
		    if (tmp == NULL) {
			xmlErrMemory(ctxt, NULL);
			xmlFree(buffer);
			return(NULL);
		    }
		    buffer = tmp;
		}
		buffer[len++] = c;
		c = *cur++;
	    }
	    buffer[len] = 0;
	}

	if (buffer == NULL)
	    ret = xmlStrndup(buf, len);
	else {
	    ret = buffer;
	}
    }

    return(ret);
}

/************************************************************************
 *									*
 *			The parser itself				*
 *	Relates to http://www.w3.org/TR/REC-xml				*
 *									*
 ************************************************************************/

/************************************************************************
 *									*
 *	Routines to parse Name, NCName and NmToken			*
 *									*
 ************************************************************************/
#ifdef DEBUG
static unsigned long nbParseName = 0;
static unsigned long nbParseNmToken = 0;
static unsigned long nbParseNCName = 0;
static unsigned long nbParseNCNameComplex = 0;
static unsigned long nbParseNameComplex = 0;
static unsigned long nbParseStringName = 0;
#endif

/*
 * The two following functions are related to the change of accepted
 * characters for Name and NmToken in the Revision 5 of XML-1.0
 * They correspond to the modified production [4] and the new production [4a]
 * changes in that revision. Also note that the macros used for the
 * productions Letter, Digit, CombiningChar and Extender are not needed
 * anymore.
 * We still keep compatibility to pre-revision5 parsing semantic if the
 * new XML_PARSE_OLD10 option is given to the parser.
 */
static int
xmlIsNameStartChar(xmlParserCtxtPtr ctxt, int c) {
    if ((ctxt->options & XML_PARSE_OLD10) == 0) {
        /*
	 * Use the new checks of production [4] [4a] amd [5] of the
	 * Update 5 of XML-1.0
	 */
	if ((c != ' ') && (c != '>') && (c != '/') && /* accelerators */
	    (((c >= 'a') && (c <= 'z')) ||
	     ((c >= 'A') && (c <= 'Z')) ||
	     (c == '_') || (c == ':') ||
	     ((c >= 0xC0) && (c <= 0xD6)) ||
	     ((c >= 0xD8) && (c <= 0xF6)) ||
	     ((c >= 0xF8) && (c <= 0x2FF)) ||
	     ((c >= 0x370) && (c <= 0x37D)) ||
	     ((c >= 0x37F) && (c <= 0x1FFF)) ||
	     ((c >= 0x200C) && (c <= 0x200D)) ||
	     ((c >= 0x2070) && (c <= 0x218F)) ||
	     ((c >= 0x2C00) && (c <= 0x2FEF)) ||
	     ((c >= 0x3001) && (c <= 0xD7FF)) ||
	     ((c >= 0xF900) && (c <= 0xFDCF)) ||
	     ((c >= 0xFDF0) && (c <= 0xFFFD)) ||
	     ((c >= 0x10000) && (c <= 0xEFFFF))))
	    return(1);
    } else {
        if (IS_LETTER(c) || (c == '_') || (c == ':'))
	    return(1);
    }
    return(0);
}

static int
xmlIsNameChar(xmlParserCtxtPtr ctxt, int c) {
    if ((ctxt->options & XML_PARSE_OLD10) == 0) {
        /*
	 * Use the new checks of production [4] [4a] amd [5] of the
	 * Update 5 of XML-1.0
	 */
	if ((c != ' ') && (c != '>') && (c != '/') && /* accelerators */
	    (((c >= 'a') && (c <= 'z')) ||
	     ((c >= 'A') && (c <= 'Z')) ||
	     ((c >= '0') && (c <= '9')) || /* !start */
	     (c == '_') || (c == ':') ||
	     (c == '-') || (c == '.') || (c == 0xB7) || /* !start */
	     ((c >= 0xC0) && (c <= 0xD6)) ||
	     ((c >= 0xD8) && (c <= 0xF6)) ||
	     ((c >= 0xF8) && (c <= 0x2FF)) ||
	     ((c >= 0x300) && (c <= 0x36F)) || /* !start */
	     ((c >= 0x370) && (c <= 0x37D)) ||
	     ((c >= 0x37F) && (c <= 0x1FFF)) ||
	     ((c >= 0x200C) && (c <= 0x200D)) ||
	     ((c >= 0x203F) && (c <= 0x2040)) || /* !start */
	     ((c >= 0x2070) && (c <= 0x218F)) ||
	     ((c >= 0x2C00) && (c <= 0x2FEF)) ||
	     ((c >= 0x3001) && (c <= 0xD7FF)) ||
	     ((c >= 0xF900) && (c <= 0xFDCF)) ||
	     ((c >= 0xFDF0) && (c <= 0xFFFD)) ||
	     ((c >= 0x10000) && (c <= 0xEFFFF))))
	     return(1);
    } else {
        if ((IS_LETTER(c)) || (IS_DIGIT(c)) ||
            (c == '.') || (c == '-') ||
	    (c == '_') || (c == ':') ||
	    (IS_COMBINING(c)) ||
	    (IS_EXTENDER(c)))
	    return(1);
    }
    return(0);
}

static xmlChar * xmlParseAttValueInternal(xmlParserCtxtPtr ctxt,
                                          int *len, int *alloc, int normalize);

static const xmlChar *
xmlParseNameComplex(xmlParserCtxtPtr ctxt) {
    int len = 0, l;
    int c;
    int count = 0;

#ifdef DEBUG
    nbParseNameComplex++;
#endif

    /*
     * Handler for more complex cases
     */
    GROW;
    if (ctxt->instate == XML_PARSER_EOF)
        return(NULL);
    c = CUR_CHAR(l);
    if ((ctxt->options & XML_PARSE_OLD10) == 0) {
        /*
	 * Use the new checks of production [4] [4a] amd [5] of the
	 * Update 5 of XML-1.0
	 */
	if ((c == ' ') || (c == '>') || (c == '/') || /* accelerators */
	    (!(((c >= 'a') && (c <= 'z')) ||
	       ((c >= 'A') && (c <= 'Z')) ||
	       (c == '_') || (c == ':') ||
	       ((c >= 0xC0) && (c <= 0xD6)) ||
	       ((c >= 0xD8) && (c <= 0xF6)) ||
	       ((c >= 0xF8) && (c <= 0x2FF)) ||
	       ((c >= 0x370) && (c <= 0x37D)) ||
	       ((c >= 0x37F) && (c <= 0x1FFF)) ||
	       ((c >= 0x200C) && (c <= 0x200D)) ||
	       ((c >= 0x2070) && (c <= 0x218F)) ||
	       ((c >= 0x2C00) && (c <= 0x2FEF)) ||
	       ((c >= 0x3001) && (c <= 0xD7FF)) ||
	       ((c >= 0xF900) && (c <= 0xFDCF)) ||
	       ((c >= 0xFDF0) && (c <= 0xFFFD)) ||
	       ((c >= 0x10000) && (c <= 0xEFFFF))))) {
	    return(NULL);
	}
	len += l;
	NEXTL(l);
	c = CUR_CHAR(l);
	while ((c != ' ') && (c != '>') && (c != '/') && /* accelerators */
	       (((c >= 'a') && (c <= 'z')) ||
	        ((c >= 'A') && (c <= 'Z')) ||
	        ((c >= '0') && (c <= '9')) || /* !start */
	        (c == '_') || (c == ':') ||
	        (c == '-') || (c == '.') || (c == 0xB7) || /* !start */
	        ((c >= 0xC0) && (c <= 0xD6)) ||
	        ((c >= 0xD8) && (c <= 0xF6)) ||
	        ((c >= 0xF8) && (c <= 0x2FF)) ||
	        ((c >= 0x300) && (c <= 0x36F)) || /* !start */
	        ((c >= 0x370) && (c <= 0x37D)) ||
	        ((c >= 0x37F) && (c <= 0x1FFF)) ||
	        ((c >= 0x200C) && (c <= 0x200D)) ||
	        ((c >= 0x203F) && (c <= 0x2040)) || /* !start */
	        ((c >= 0x2070) && (c <= 0x218F)) ||
	        ((c >= 0x2C00) && (c <= 0x2FEF)) ||
	        ((c >= 0x3001) && (c <= 0xD7FF)) ||
	        ((c >= 0xF900) && (c <= 0xFDCF)) ||
	        ((c >= 0xFDF0) && (c <= 0xFFFD)) ||
	        ((c >= 0x10000) && (c <= 0xEFFFF))
		)) {
	    if (count++ > XML_PARSER_CHUNK_SIZE) {
		count = 0;
		GROW;
                if (ctxt->instate == XML_PARSER_EOF)
                    return(NULL);
	    }
	    len += l;
	    NEXTL(l);
	    c = CUR_CHAR(l);
	}
    } else {
	if ((c == ' ') || (c == '>') || (c == '/') || /* accelerators */
	    (!IS_LETTER(c) && (c != '_') &&
	     (c != ':'))) {
	    return(NULL);
	}
	len += l;
	NEXTL(l);
	c = CUR_CHAR(l);

	while ((c != ' ') && (c != '>') && (c != '/') && /* test bigname.xml */
	       ((IS_LETTER(c)) || (IS_DIGIT(c)) ||
		(c == '.') || (c == '-') ||
		(c == '_') || (c == ':') ||
		(IS_COMBINING(c)) ||
		(IS_EXTENDER(c)))) {
	    if (count++ > XML_PARSER_CHUNK_SIZE) {
		count = 0;
		GROW;
                if (ctxt->instate == XML_PARSER_EOF)
                    return(NULL);
	    }
	    len += l;
	    NEXTL(l);
	    c = CUR_CHAR(l);
	}
    }
    if ((len > XML_MAX_NAME_LENGTH) &&
        ((ctxt->options & XML_PARSE_HUGE) == 0)) {
        xmlFatalErr(ctxt, XML_ERR_NAME_TOO_LONG, "Name");
        return(NULL);
    }
    if (ctxt->input->cur - ctxt->input->base < len) {
        /*
         * There were a couple of bugs where PERefs lead to to a change
         * of the buffer. Check the buffer size to avoid passing an invalid
         * pointer to xmlDictLookup.
         */
        xmlFatalErr(ctxt, XML_ERR_INTERNAL_ERROR,
                    "unexpected change of input buffer");
        return (NULL);
    }
    if ((*ctxt->input->cur == '\n') && (ctxt->input->cur[-1] == '\r'))
        return(xmlDictLookup(ctxt->dict, ctxt->input->cur - (len + 1), len));
    return(xmlDictLookup(ctxt->dict, ctxt->input->cur - len, len));
}

/**
 * xmlParseName:
 * @ctxt:  an XML parser context
 *
 * parse an XML name.
 *
 * [4] NameChar ::= Letter | Digit | '.' | '-' | '_' | ':' |
 *                  CombiningChar | Extender
 *
 * [5] Name ::= (Letter | '_' | ':') (NameChar)*
 *
 * [6] Names ::= Name (#x20 Name)*
 *
 * Returns the Name parsed or NULL
 */

const xmlChar *
xmlParseName(xmlParserCtxtPtr ctxt) {
    const xmlChar *in;
    const xmlChar *ret;
    int count = 0;

    GROW;

#ifdef DEBUG
    nbParseName++;
#endif

    /*
     * Accelerator for simple ASCII names
     */
    in = ctxt->input->cur;
    if (((*in >= 0x61) && (*in <= 0x7A)) ||
	((*in >= 0x41) && (*in <= 0x5A)) ||
	(*in == '_') || (*in == ':')) {
	in++;
	while (((*in >= 0x61) && (*in <= 0x7A)) ||
	       ((*in >= 0x41) && (*in <= 0x5A)) ||
	       ((*in >= 0x30) && (*in <= 0x39)) ||
	       (*in == '_') || (*in == '-') ||
	       (*in == ':') || (*in == '.'))
	    in++;
	if ((*in > 0) && (*in < 0x80)) {
	    count = in - ctxt->input->cur;
            if ((count > XML_MAX_NAME_LENGTH) &&
                ((ctxt->options & XML_PARSE_HUGE) == 0)) {
                xmlFatalErr(ctxt, XML_ERR_NAME_TOO_LONG, "Name");
                return(NULL);
            }
	    ret = xmlDictLookup(ctxt->dict, ctxt->input->cur, count);
	    ctxt->input->cur = in;
	    ctxt->nbChars += count;
	    ctxt->input->col += count;
	    if (ret == NULL)
	        xmlErrMemory(ctxt, NULL);
	    return(ret);
	}
    }
    /* accelerator for special cases */
    return(xmlParseNameComplex(ctxt));
}

static const xmlChar *
xmlParseNCNameComplex(xmlParserCtxtPtr ctxt) {
    int len = 0, l;
    int c;
    int count = 0;
    size_t startPosition = 0;

#ifdef DEBUG
    nbParseNCNameComplex++;
#endif

    /*
     * Handler for more complex cases
     */
    GROW;
    startPosition = CUR_PTR - BASE_PTR;
    c = CUR_CHAR(l);
    if ((c == ' ') || (c == '>') || (c == '/') || /* accelerators */
	(!xmlIsNameStartChar(ctxt, c) || (c == ':'))) {
	return(NULL);
    }

    while ((c != ' ') && (c != '>') && (c != '/') && /* test bigname.xml */
	   (xmlIsNameChar(ctxt, c) && (c != ':'))) {
	if (count++ > XML_PARSER_CHUNK_SIZE) {
            if ((len > XML_MAX_NAME_LENGTH) &&
                ((ctxt->options & XML_PARSE_HUGE) == 0)) {
                xmlFatalErr(ctxt, XML_ERR_NAME_TOO_LONG, "NCName");
                return(NULL);
            }
	    count = 0;
	    GROW;
            if (ctxt->instate == XML_PARSER_EOF)
                return(NULL);
	}
	len += l;
	NEXTL(l);
	c = CUR_CHAR(l);
	if (c == 0) {
	    count = 0;
	    /*
	     * when shrinking to extend the buffer we really need to preserve
	     * the part of the name we already parsed. Hence rolling back
	     * by current lenght.
	     */
	    ctxt->input->cur -= l;
	    GROW;
	    ctxt->input->cur += l;
            if (ctxt->instate == XML_PARSER_EOF)
                return(NULL);
	    c = CUR_CHAR(l);
	}
    }
    if ((len > XML_MAX_NAME_LENGTH) &&
        ((ctxt->options & XML_PARSE_HUGE) == 0)) {
        xmlFatalErr(ctxt, XML_ERR_NAME_TOO_LONG, "NCName");
        return(NULL);
    }
    return(xmlDictLookup(ctxt->dict, (BASE_PTR + startPosition), len));
}

/**
 * xmlParseNCName:
 * @ctxt:  an XML parser context
 * @len:  length of the string parsed
 *
 * parse an XML name.
 *
 * [4NS] NCNameChar ::= Letter | Digit | '.' | '-' | '_' |
 *                      CombiningChar | Extender
 *
 * [5NS] NCName ::= (Letter | '_') (NCNameChar)*
 *
 * Returns the Name parsed or NULL
 */

static const xmlChar *
xmlParseNCName(xmlParserCtxtPtr ctxt) {
    const xmlChar *in, *e;
    const xmlChar *ret;
    int count = 0;

#ifdef DEBUG
    nbParseNCName++;
#endif

    /*
     * Accelerator for simple ASCII names
     */
    in = ctxt->input->cur;
    e = ctxt->input->end;
    if ((((*in >= 0x61) && (*in <= 0x7A)) ||
	 ((*in >= 0x41) && (*in <= 0x5A)) ||
	 (*in == '_')) && (in < e)) {
	in++;
	while ((((*in >= 0x61) && (*in <= 0x7A)) ||
	        ((*in >= 0x41) && (*in <= 0x5A)) ||
	        ((*in >= 0x30) && (*in <= 0x39)) ||
	        (*in == '_') || (*in == '-') ||
	        (*in == '.')) && (in < e))
	    in++;
	if (in >= e)
	    goto complex;
	if ((*in > 0) && (*in < 0x80)) {
	    count = in - ctxt->input->cur;
            if ((count > XML_MAX_NAME_LENGTH) &&
                ((ctxt->options & XML_PARSE_HUGE) == 0)) {
                xmlFatalErr(ctxt, XML_ERR_NAME_TOO_LONG, "NCName");
                return(NULL);
            }
	    ret = xmlDictLookup(ctxt->dict, ctxt->input->cur, count);
	    ctxt->input->cur = in;
	    ctxt->nbChars += count;
	    ctxt->input->col += count;
	    if (ret == NULL) {
	        xmlErrMemory(ctxt, NULL);
	    }
	    return(ret);
	}
    }
complex:
    return(xmlParseNCNameComplex(ctxt));
}

/**
 * xmlParseNameAndCompare:
 * @ctxt:  an XML parser context
 *
 * parse an XML name and compares for match
 * (specialized for endtag parsing)
 *
 * Returns NULL for an illegal name, (xmlChar*) 1 for success
 * and the name for mismatch
 */

static const xmlChar *
xmlParseNameAndCompare(xmlParserCtxtPtr ctxt, xmlChar const *other) {
    register const xmlChar *cmp = other;
    register const xmlChar *in;
    const xmlChar *ret;

    GROW;
    if (ctxt->instate == XML_PARSER_EOF)
        return(NULL);

    in = ctxt->input->cur;
    while (*in != 0 && *in == *cmp) {
	++in;
	++cmp;
	ctxt->input->col++;
    }
    if (*cmp == 0 && (*in == '>' || IS_BLANK_CH (*in))) {
	/* success */
	ctxt->input->cur = in;
	return (const xmlChar*) 1;
    }
    /* failure (or end of input buffer), check with full function */
    ret = xmlParseName (ctxt);
    /* strings coming from the dictionary direct compare possible */
    if (ret == other) {
	return (const xmlChar*) 1;
    }
    return ret;
}

/**
 * xmlParseStringName:
 * @ctxt:  an XML parser context
 * @str:  a pointer to the string pointer (IN/OUT)
 *
 * parse an XML name.
 *
 * [4] NameChar ::= Letter | Digit | '.' | '-' | '_' | ':' |
 *                  CombiningChar | Extender
 *
 * [5] Name ::= (Letter | '_' | ':') (NameChar)*
 *
 * [6] Names ::= Name (#x20 Name)*
 *
 * Returns the Name parsed or NULL. The @str pointer
 * is updated to the current location in the string.
 */

static xmlChar *
xmlParseStringName(xmlParserCtxtPtr ctxt, const xmlChar** str) {
    xmlChar buf[XML_MAX_NAMELEN + 5];
    const xmlChar *cur = *str;
    int len = 0, l;
    int c;

#ifdef DEBUG
    nbParseStringName++;
#endif

    c = CUR_SCHAR(cur, l);
    if (!xmlIsNameStartChar(ctxt, c)) {
	return(NULL);
    }

    COPY_BUF(l,buf,len,c);
    cur += l;
    c = CUR_SCHAR(cur, l);
    while (xmlIsNameChar(ctxt, c)) {
	COPY_BUF(l,buf,len,c);
	cur += l;
	c = CUR_SCHAR(cur, l);
	if (len >= XML_MAX_NAMELEN) { /* test bigentname.xml */
	    /*
	     * Okay someone managed to make a huge name, so he's ready to pay
	     * for the processing speed.
	     */
	    xmlChar *buffer;
	    int max = len * 2;

	    buffer = (xmlChar *) xmlMallocAtomic(max * sizeof(xmlChar));
	    if (buffer == NULL) {
	        xmlErrMemory(ctxt, NULL);
		return(NULL);
	    }
	    memcpy(buffer, buf, len);
	    while (xmlIsNameChar(ctxt, c)) {
		if (len + 10 > max) {
		    xmlChar *tmp;

                    if ((len > XML_MAX_NAME_LENGTH) &&
                        ((ctxt->options & XML_PARSE_HUGE) == 0)) {
                        xmlFatalErr(ctxt, XML_ERR_NAME_TOO_LONG, "NCName");
			xmlFree(buffer);
                        return(NULL);
                    }
		    max *= 2;
		    tmp = (xmlChar *) xmlRealloc(buffer,
			                            max * sizeof(xmlChar));
		    if (tmp == NULL) {
			xmlErrMemory(ctxt, NULL);
			xmlFree(buffer);
			return(NULL);
		    }
		    buffer = tmp;
		}
		COPY_BUF(l,buffer,len,c);
		cur += l;
		c = CUR_SCHAR(cur, l);
	    }
	    buffer[len] = 0;
	    *str = cur;
	    return(buffer);
	}
    }
    if ((len > XML_MAX_NAME_LENGTH) &&
        ((ctxt->options & XML_PARSE_HUGE) == 0)) {
        xmlFatalErr(ctxt, XML_ERR_NAME_TOO_LONG, "NCName");
        return(NULL);
    }
    *str = cur;
    return(xmlStrndup(buf, len));
}

/**
 * xmlParseNmtoken:
 * @ctxt:  an XML parser context
 *
 * parse an XML Nmtoken.
 *
 * [7] Nmtoken ::= (NameChar)+
 *
 * [8] Nmtokens ::= Nmtoken (#x20 Nmtoken)*
 *
 * Returns the Nmtoken parsed or NULL
 */

xmlChar *
xmlParseNmtoken(xmlParserCtxtPtr ctxt) {
    xmlChar buf[XML_MAX_NAMELEN + 5];
    int len = 0, l;
    int c;
    int count = 0;

#ifdef DEBUG
    nbParseNmToken++;
#endif

    GROW;
    if (ctxt->instate == XML_PARSER_EOF)
        return(NULL);
    c = CUR_CHAR(l);

    while (xmlIsNameChar(ctxt, c)) {
	if (count++ > XML_PARSER_CHUNK_SIZE) {
	    count = 0;
	    GROW;
	}
	COPY_BUF(l,buf,len,c);
	NEXTL(l);
	c = CUR_CHAR(l);
	if (c == 0) {
	    count = 0;
	    GROW;
	    if (ctxt->instate == XML_PARSER_EOF)
		return(NULL);
            c = CUR_CHAR(l);
	}
	if (len >= XML_MAX_NAMELEN) {
	    /*
	     * Okay someone managed to make a huge token, so he's ready to pay
	     * for the processing speed.
	     */
	    xmlChar *buffer;
	    int max = len * 2;

	    buffer = (xmlChar *) xmlMallocAtomic(max * sizeof(xmlChar));
	    if (buffer == NULL) {
	        xmlErrMemory(ctxt, NULL);
		return(NULL);
	    }
	    memcpy(buffer, buf, len);
	    while (xmlIsNameChar(ctxt, c)) {
		if (count++ > XML_PARSER_CHUNK_SIZE) {
		    count = 0;
		    GROW;
                    if (ctxt->instate == XML_PARSER_EOF) {
                        xmlFree(buffer);
                        return(NULL);
                    }
		}
		if (len + 10 > max) {
		    xmlChar *tmp;

                    if ((max > XML_MAX_NAME_LENGTH) &&
                        ((ctxt->options & XML_PARSE_HUGE) == 0)) {
                        xmlFatalErr(ctxt, XML_ERR_NAME_TOO_LONG, "NmToken");
                        xmlFree(buffer);
                        return(NULL);
                    }
		    max *= 2;
		    tmp = (xmlChar *) xmlRealloc(buffer,
			                            max * sizeof(xmlChar));
		    if (tmp == NULL) {
			xmlErrMemory(ctxt, NULL);
			xmlFree(buffer);
			return(NULL);
		    }
		    buffer = tmp;
		}
		COPY_BUF(l,buffer,len,c);
		NEXTL(l);
		c = CUR_CHAR(l);
	    }
	    buffer[len] = 0;
	    return(buffer);
	}
    }
    if (len == 0)
        return(NULL);
    if ((len > XML_MAX_NAME_LENGTH) &&
        ((ctxt->options & XML_PARSE_HUGE) == 0)) {
        xmlFatalErr(ctxt, XML_ERR_NAME_TOO_LONG, "NmToken");
        return(NULL);
    }
    return(xmlStrndup(buf, len));
}

/**
 * xmlParseEntityValue:
 * @ctxt:  an XML parser context
 * @orig:  if non-NULL store a copy of the original entity value
 *
 * parse a value for ENTITY declarations
 *
 * [9] EntityValue ::= '"' ([^%&"] | PEReference | Reference)* '"' |
 *	               "'" ([^%&'] | PEReference | Reference)* "'"
 *
 * Returns the EntityValue parsed with reference substituted or NULL
 */

xmlChar *
xmlParseEntityValue(xmlParserCtxtPtr ctxt, xmlChar **orig) {
    xmlChar *buf = NULL;
    int len = 0;
    int size = XML_PARSER_BUFFER_SIZE;
    int c, l;
    xmlChar stop;
    xmlChar *ret = NULL;
    const xmlChar *cur = NULL;
    xmlParserInputPtr input;

    if (RAW == '"') stop = '"';
    else if (RAW == '\'') stop = '\'';
    else {
	xmlFatalErr(ctxt, XML_ERR_ENTITY_NOT_STARTED, NULL);
	return(NULL);
    }
    buf = (xmlChar *) xmlMallocAtomic(size * sizeof(xmlChar));
    if (buf == NULL) {
	xmlErrMemory(ctxt, NULL);
	return(NULL);
    }

    /*
     * The content of the entity definition is copied in a buffer.
     */

    ctxt->instate = XML_PARSER_ENTITY_VALUE;
    input = ctxt->input;
    GROW;
    if (ctxt->instate == XML_PARSER_EOF) {
        xmlFree(buf);
        return(NULL);
    }
    NEXT;
    c = CUR_CHAR(l);
    /*
     * NOTE: 4.4.5 Included in Literal
     * When a parameter entity reference appears in a literal entity
     * value, ... a single or double quote character in the replacement
     * text is always treated as a normal data character and will not
     * terminate the literal.
     * In practice it means we stop the loop only when back at parsing
     * the initial entity and the quote is found
     */
    while (((IS_CHAR(c)) && ((c != stop) || /* checked */
	    (ctxt->input != input))) && (ctxt->instate != XML_PARSER_EOF)) {
	if (len + 5 >= size) {
	    xmlChar *tmp;

	    size *= 2;
	    tmp = (xmlChar *) xmlRealloc(buf, size * sizeof(xmlChar));
	    if (tmp == NULL) {
		xmlErrMemory(ctxt, NULL);
		xmlFree(buf);
		return(NULL);
	    }
	    buf = tmp;
	}
	COPY_BUF(l,buf,len,c);
	NEXTL(l);

	GROW;
	c = CUR_CHAR(l);
	if (c == 0) {
	    GROW;
	    c = CUR_CHAR(l);
	}
    }
    buf[len] = 0;
    if (ctxt->instate == XML_PARSER_EOF) {
        xmlFree(buf);
        return(NULL);
    }

    /*
     * Raise problem w.r.t. '&' and '%' being used in non-entities
     * reference constructs. Note Charref will be handled in
     * xmlStringDecodeEntities()
     */
    cur = buf;
    while (*cur != 0) { /* non input consuming */
	if ((*cur == '%') || ((*cur == '&') && (cur[1] != '#'))) {
	    xmlChar *name;
	    xmlChar tmp = *cur;

	    cur++;
	    name = xmlParseStringName(ctxt, &cur);
            if ((name == NULL) || (*cur != ';')) {
		xmlFatalErrMsgInt(ctxt, XML_ERR_ENTITY_CHAR_ERROR,
	    "EntityValue: '%c' forbidden except for entities references\n",
	                          tmp);
	    }
	    if ((tmp == '%') && (ctxt->inSubset == 1) &&
		(ctxt->inputNr == 1)) {
		xmlFatalErr(ctxt, XML_ERR_ENTITY_PE_INTERNAL, NULL);
	    }
	    if (name != NULL)
		xmlFree(name);
	    if (*cur == 0)
	        break;
	}
	cur++;
    }

    /*
     * Then PEReference entities are substituted.
     */
    if (c != stop) {
	xmlFatalErr(ctxt, XML_ERR_ENTITY_NOT_FINISHED, NULL);
	xmlFree(buf);
    } else {
	NEXT;
	/*
	 * NOTE: 4.4.7 Bypassed
	 * When a general entity reference appears in the EntityValue in
	 * an entity declaration, it is bypassed and left as is.
	 * so XML_SUBSTITUTE_REF is not set here.
	 */
        ++ctxt->depth;
	ret = xmlStringDecodeEntities(ctxt, buf, XML_SUBSTITUTE_PEREF,
				      0, 0, 0);
        --ctxt->depth;
	if (orig != NULL)
	    *orig = buf;
	else
	    xmlFree(buf);
    }

    return(ret);
}

/**
 * xmlParseAttValueComplex:
 * @ctxt:  an XML parser context
 * @len:   the resulting attribute len
 * @normalize:  wether to apply the inner normalization
 *
 * parse a value for an attribute, this is the fallback function
 * of xmlParseAttValue() when the attribute parsing requires handling
 * of non-ASCII characters, or normalization compaction.
 *
 * Returns the AttValue parsed or NULL. The value has to be freed by the caller.
 */
static xmlChar *
xmlParseAttValueComplex(xmlParserCtxtPtr ctxt, int *attlen, int normalize) {
    xmlChar limit = 0;
    xmlChar *buf = NULL;
    xmlChar *rep = NULL;
    size_t len = 0;
    size_t buf_size = 0;
    int c, l, in_space = 0;
    xmlChar *current = NULL;
    xmlEntityPtr ent;

    if (NXT(0) == '"') {
	ctxt->instate = XML_PARSER_ATTRIBUTE_VALUE;
	limit = '"';
        NEXT;
    } else if (NXT(0) == '\'') {
	limit = '\'';
	ctxt->instate = XML_PARSER_ATTRIBUTE_VALUE;
        NEXT;
    } else {
	xmlFatalErr(ctxt, XML_ERR_ATTRIBUTE_NOT_STARTED, NULL);
	return(NULL);
    }

    /*
     * allocate a translation buffer.
     */
    buf_size = XML_PARSER_BUFFER_SIZE;
    buf = (xmlChar *) xmlMallocAtomic(buf_size);
    if (buf == NULL) goto mem_error;

    /*
     * OK loop until we reach one of the ending char or a size limit.
     */
    c = CUR_CHAR(l);
    while (((NXT(0) != limit) && /* checked */
            (IS_CHAR(c)) && (c != '<')) &&
            (ctxt->instate != XML_PARSER_EOF)) {
        /*
         * Impose a reasonable limit on attribute size, unless XML_PARSE_HUGE
         * special option is given
         */
        if ((len > XML_MAX_TEXT_LENGTH) &&
            ((ctxt->options & XML_PARSE_HUGE) == 0)) {
            xmlFatalErrMsg(ctxt, XML_ERR_ATTRIBUTE_NOT_FINISHED,
                           "AttValue length too long\n");
            goto mem_error;
        }
	if (c == 0) break;
	if (c == '&') {
	    in_space = 0;
	    if (NXT(1) == '#') {
		int val = xmlParseCharRef(ctxt);

		if (val == '&') {
		    if (ctxt->replaceEntities) {
			if (len + 10 > buf_size) {
			    growBuffer(buf, 10);
			}
			buf[len++] = '&';
		    } else {
			/*
			 * The reparsing will be done in xmlStringGetNodeList()
			 * called by the attribute() function in SAX.c
			 */
			if (len + 10 > buf_size) {
			    growBuffer(buf, 10);
			}
			buf[len++] = '&';
			buf[len++] = '#';
			buf[len++] = '3';
			buf[len++] = '8';
			buf[len++] = ';';
		    }
		} else if (val != 0) {
		    if (len + 10 > buf_size) {
			growBuffer(buf, 10);
		    }
		    len += xmlCopyChar(0, &buf[len], val);
		}
	    } else {
		ent = xmlParseEntityRef(ctxt);
		ctxt->nbentities++;
		if (ent != NULL)
		    ctxt->nbentities += ent->owner;
		if ((ent != NULL) &&
		    (ent->etype == XML_INTERNAL_PREDEFINED_ENTITY)) {
		    if (len + 10 > buf_size) {
			growBuffer(buf, 10);
		    }
		    if ((ctxt->replaceEntities == 0) &&
		        (ent->content[0] == '&')) {
			buf[len++] = '&';
			buf[len++] = '#';
			buf[len++] = '3';
			buf[len++] = '8';
			buf[len++] = ';';
		    } else {
			buf[len++] = ent->content[0];
		    }
		} else if ((ent != NULL) &&
		           (ctxt->replaceEntities != 0)) {
		    if (ent->etype != XML_INTERNAL_PREDEFINED_ENTITY) {
			++ctxt->depth;
			rep = xmlStringDecodeEntities(ctxt, ent->content,
						      XML_SUBSTITUTE_REF,
						      0, 0, 0);
			--ctxt->depth;
			if (rep != NULL) {
			    current = rep;
			    while (*current != 0) { /* non input consuming */
                                if ((*current == 0xD) || (*current == 0xA) ||
                                    (*current == 0x9)) {
                                    buf[len++] = 0x20;
                                    current++;
                                } else
                                    buf[len++] = *current++;
				if (len + 10 > buf_size) {
				    growBuffer(buf, 10);
				}
			    }
			    xmlFree(rep);
			    rep = NULL;
			}
		    } else {
			if (len + 10 > buf_size) {
			    growBuffer(buf, 10);
			}
			if (ent->content != NULL)
			    buf[len++] = ent->content[0];
		    }
		} else if (ent != NULL) {
		    int i = xmlStrlen(ent->name);
		    const xmlChar *cur = ent->name;

		    /*
		     * This may look absurd but is needed to detect
		     * entities problems
		     */
		    if ((ent->etype != XML_INTERNAL_PREDEFINED_ENTITY) &&
			(ent->content != NULL) && (ent->checked == 0)) {
			unsigned long oldnbent = ctxt->nbentities;

			++ctxt->depth;
			rep = xmlStringDecodeEntities(ctxt, ent->content,
						  XML_SUBSTITUTE_REF, 0, 0, 0);
			--ctxt->depth;

			ent->checked = (ctxt->nbentities - oldnbent + 1) * 2;
			if (rep != NULL) {
			    if (xmlStrchr(rep, '<'))
			        ent->checked |= 1;
			    xmlFree(rep);
			    rep = NULL;
			}
		    }

		    /*
		     * Just output the reference
		     */
		    buf[len++] = '&';
		    while (len + i + 10 > buf_size) {
			growBuffer(buf, i + 10);
		    }
		    for (;i > 0;i--)
			buf[len++] = *cur++;
		    buf[len++] = ';';
		}
	    }
	} else {
	    if ((c == 0x20) || (c == 0xD) || (c == 0xA) || (c == 0x9)) {
	        if ((len != 0) || (!normalize)) {
		    if ((!normalize) || (!in_space)) {
			COPY_BUF(l,buf,len,0x20);
			while (len + 10 > buf_size) {
			    growBuffer(buf, 10);
			}
		    }
		    in_space = 1;
		}
	    } else {
	        in_space = 0;
		COPY_BUF(l,buf,len,c);
		if (len + 10 > buf_size) {
		    growBuffer(buf, 10);
		}
	    }
	    NEXTL(l);
	}
	GROW;
	c = CUR_CHAR(l);
    }
    if (ctxt->instate == XML_PARSER_EOF)
        goto error;

    if ((in_space) && (normalize)) {
        while ((len > 0) && (buf[len - 1] == 0x20)) len--;
    }
    buf[len] = 0;
    if (RAW == '<') {
	xmlFatalErr(ctxt, XML_ERR_LT_IN_ATTRIBUTE, NULL);
    } else if (RAW != limit) {
	if ((c != 0) && (!IS_CHAR(c))) {
	    xmlFatalErrMsg(ctxt, XML_ERR_INVALID_CHAR,
			   "invalid character in attribute value\n");
	} else {
	    xmlFatalErrMsg(ctxt, XML_ERR_ATTRIBUTE_NOT_FINISHED,
			   "AttValue: ' expected\n");
        }
    } else
	NEXT;

    /*
     * There we potentially risk an overflow, don't allow attribute value of
     * length more than INT_MAX it is a very reasonnable assumption !
     */
    if (len >= INT_MAX) {
        xmlFatalErrMsg(ctxt, XML_ERR_ATTRIBUTE_NOT_FINISHED,
                       "AttValue length too long\n");
        goto mem_error;
    }

    if (attlen != NULL) *attlen = (int) len;
    return(buf);

mem_error:
    xmlErrMemory(ctxt, NULL);
error:
    if (buf != NULL)
        xmlFree(buf);
    if (rep != NULL)
        xmlFree(rep);
    return(NULL);
}

/**
 * xmlParseAttValue:
 * @ctxt:  an XML parser context
 *
 * parse a value for an attribute
 * Note: the parser won't do substitution of entities here, this
 * will be handled later in xmlStringGetNodeList
 *
 * [10] AttValue ::= '"' ([^<&"] | Reference)* '"' |
 *                   "'" ([^<&'] | Reference)* "'"
 *
 * 3.3.3 Attribute-Value Normalization:
 * Before the value of an attribute is passed to the application or
 * checked for validity, the XML processor must normalize it as follows:
 * - a character reference is processed by appending the referenced
 *   character to the attribute value
 * - an entity reference is processed by recursively processing the
 *   replacement text of the entity
 * - a whitespace character (#x20, #xD, #xA, #x9) is processed by
 *   appending #x20 to the normalized value, except that only a single
 *   #x20 is appended for a "#xD#xA" sequence that is part of an external
 *   parsed entity or the literal entity value of an internal parsed entity
 * - other characters are processed by appending them to the normalized value
 * If the declared value is not CDATA, then the XML processor must further
 * process the normalized attribute value by discarding any leading and
 * trailing space (#x20) characters, and by replacing sequences of space
 * (#x20) characters by a single space (#x20) character.
 * All attributes for which no declaration has been read should be treated
 * by a non-validating parser as if declared CDATA.
 *
 * Returns the AttValue parsed or NULL. The value has to be freed by the caller.
 */


xmlChar *
xmlParseAttValue(xmlParserCtxtPtr ctxt) {
    if ((ctxt == NULL) || (ctxt->input == NULL)) return(NULL);
    return(xmlParseAttValueInternal(ctxt, NULL, NULL, 0));
}

/**
 * xmlParseSystemLiteral:
 * @ctxt:  an XML parser context
 *
 * parse an XML Literal
 *
 * [11] SystemLiteral ::= ('"' [^"]* '"') | ("'" [^']* "'")
 *
 * Returns the SystemLiteral parsed or NULL
 */

xmlChar *
xmlParseSystemLiteral(xmlParserCtxtPtr ctxt) {
    xmlChar *buf = NULL;
    int len = 0;
    int size = XML_PARSER_BUFFER_SIZE;
    int cur, l;
    xmlChar stop;
    int state = ctxt->instate;
    int count = 0;

    SHRINK;
    if (RAW == '"') {
        NEXT;
	stop = '"';
    } else if (RAW == '\'') {
        NEXT;
	stop = '\'';
    } else {
	xmlFatalErr(ctxt, XML_ERR_LITERAL_NOT_STARTED, NULL);
	return(NULL);
    }

    buf = (xmlChar *) xmlMallocAtomic(size * sizeof(xmlChar));
    if (buf == NULL) {
        xmlErrMemory(ctxt, NULL);
	return(NULL);
    }
    ctxt->instate = XML_PARSER_SYSTEM_LITERAL;
    cur = CUR_CHAR(l);
    while ((IS_CHAR(cur)) && (cur != stop)) { /* checked */
	if (len + 5 >= size) {
	    xmlChar *tmp;

            if ((size > XML_MAX_NAME_LENGTH) &&
                ((ctxt->options & XML_PARSE_HUGE) == 0)) {
                xmlFatalErr(ctxt, XML_ERR_NAME_TOO_LONG, "SystemLiteral");
                xmlFree(buf);
		ctxt->instate = (xmlParserInputState) state;
                return(NULL);
            }
	    size *= 2;
	    tmp = (xmlChar *) xmlRealloc(buf, size * sizeof(xmlChar));
	    if (tmp == NULL) {
	        xmlFree(buf);
		xmlErrMemory(ctxt, NULL);
		ctxt->instate = (xmlParserInputState) state;
		return(NULL);
	    }
	    buf = tmp;
	}
	count++;
	if (count > 50) {
	    GROW;
	    count = 0;
            if (ctxt->instate == XML_PARSER_EOF) {
	        xmlFree(buf);
		return(NULL);
            }
	}
	COPY_BUF(l,buf,len,cur);
	NEXTL(l);
	cur = CUR_CHAR(l);
	if (cur == 0) {
	    GROW;
	    SHRINK;
	    cur = CUR_CHAR(l);
	}
    }
    buf[len] = 0;
    ctxt->instate = (xmlParserInputState) state;
    if (!IS_CHAR(cur)) {
	xmlFatalErr(ctxt, XML_ERR_LITERAL_NOT_FINISHED, NULL);
    } else {
	NEXT;
    }
    return(buf);
}

/**
 * xmlParsePubidLiteral:
 * @ctxt:  an XML parser context
 *
 * parse an XML public literal
 *
 * [12] PubidLiteral ::= '"' PubidChar* '"' | "'" (PubidChar - "'")* "'"
 *
 * Returns the PubidLiteral parsed or NULL.
 */

xmlChar *
xmlParsePubidLiteral(xmlParserCtxtPtr ctxt) {
    xmlChar *buf = NULL;
    int len = 0;
    int size = XML_PARSER_BUFFER_SIZE;
    xmlChar cur;
    xmlChar stop;
    int count = 0;
    xmlParserInputState oldstate = ctxt->instate;

    SHRINK;
    if (RAW == '"') {
        NEXT;
	stop = '"';
    } else if (RAW == '\'') {
        NEXT;
	stop = '\'';
    } else {
	xmlFatalErr(ctxt, XML_ERR_LITERAL_NOT_STARTED, NULL);
	return(NULL);
    }
    buf = (xmlChar *) xmlMallocAtomic(size * sizeof(xmlChar));
    if (buf == NULL) {
	xmlErrMemory(ctxt, NULL);
	return(NULL);
    }
    ctxt->instate = XML_PARSER_PUBLIC_LITERAL;
    cur = CUR;
    while ((IS_PUBIDCHAR_CH(cur)) && (cur != stop)) { /* checked */
	if (len + 1 >= size) {
	    xmlChar *tmp;

            if ((size > XML_MAX_NAME_LENGTH) &&
                ((ctxt->options & XML_PARSE_HUGE) == 0)) {
                xmlFatalErr(ctxt, XML_ERR_NAME_TOO_LONG, "Public ID");
                xmlFree(buf);
                return(NULL);
            }
	    size *= 2;
	    tmp = (xmlChar *) xmlRealloc(buf, size * sizeof(xmlChar));
	    if (tmp == NULL) {
		xmlErrMemory(ctxt, NULL);
		xmlFree(buf);
		return(NULL);
	    }
	    buf = tmp;
	}
	buf[len++] = cur;
	count++;
	if (count > 50) {
	    GROW;
	    count = 0;
            if (ctxt->instate == XML_PARSER_EOF) {
		xmlFree(buf);
		return(NULL);
            }
	}
	NEXT;
	cur = CUR;
	if (cur == 0) {
	    GROW;
	    SHRINK;
	    cur = CUR;
	}
    }
    buf[len] = 0;
    if (cur != stop) {
	xmlFatalErr(ctxt, XML_ERR_LITERAL_NOT_FINISHED, NULL);
    } else {
	NEXT;
    }
    ctxt->instate = oldstate;
    return(buf);
}

static void xmlParseCharDataComplex(xmlParserCtxtPtr ctxt, int cdata);

/*
 * used for the test in the inner loop of the char data testing
 */
static const unsigned char test_char_data[256] = {
    0x00, 0x00, 0x00, 0x00, 0x00, 0x00, 0x00, 0x00,
    0x00, 0x09, 0x00, 0x00, 0x00, 0x00, 0x00, 0x00, /* 0x9, CR/LF separated */
    0x00, 0x00, 0x00, 0x00, 0x00, 0x00, 0x00, 0x00,
    0x00, 0x00, 0x00, 0x00, 0x00, 0x00, 0x00, 0x00,
    0x20, 0x21, 0x22, 0x23, 0x24, 0x25, 0x00, 0x27, /* & */
    0x28, 0x29, 0x2A, 0x2B, 0x2C, 0x2D, 0x2E, 0x2F,
    0x30, 0x31, 0x32, 0x33, 0x34, 0x35, 0x36, 0x37,
    0x38, 0x39, 0x3A, 0x3B, 0x00, 0x3D, 0x3E, 0x3F, /* < */
    0x40, 0x41, 0x42, 0x43, 0x44, 0x45, 0x46, 0x47,
    0x48, 0x49, 0x4A, 0x4B, 0x4C, 0x4D, 0x4E, 0x4F,
    0x50, 0x51, 0x52, 0x53, 0x54, 0x55, 0x56, 0x57,
    0x58, 0x59, 0x5A, 0x5B, 0x5C, 0x00, 0x5E, 0x5F, /* ] */
    0x60, 0x61, 0x62, 0x63, 0x64, 0x65, 0x66, 0x67,
    0x68, 0x69, 0x6A, 0x6B, 0x6C, 0x6D, 0x6E, 0x6F,
    0x70, 0x71, 0x72, 0x73, 0x74, 0x75, 0x76, 0x77,
    0x78, 0x79, 0x7A, 0x7B, 0x7C, 0x7D, 0x7E, 0x7F,
    0x00, 0x00, 0x00, 0x00, 0x00, 0x00, 0x00, 0x00, /* non-ascii */
    0x00, 0x00, 0x00, 0x00, 0x00, 0x00, 0x00, 0x00,
    0x00, 0x00, 0x00, 0x00, 0x00, 0x00, 0x00, 0x00,
    0x00, 0x00, 0x00, 0x00, 0x00, 0x00, 0x00, 0x00,
    0x00, 0x00, 0x00, 0x00, 0x00, 0x00, 0x00, 0x00,
    0x00, 0x00, 0x00, 0x00, 0x00, 0x00, 0x00, 0x00,
    0x00, 0x00, 0x00, 0x00, 0x00, 0x00, 0x00, 0x00,
    0x00, 0x00, 0x00, 0x00, 0x00, 0x00, 0x00, 0x00,
    0x00, 0x00, 0x00, 0x00, 0x00, 0x00, 0x00, 0x00,
    0x00, 0x00, 0x00, 0x00, 0x00, 0x00, 0x00, 0x00,
    0x00, 0x00, 0x00, 0x00, 0x00, 0x00, 0x00, 0x00,
    0x00, 0x00, 0x00, 0x00, 0x00, 0x00, 0x00, 0x00,
    0x00, 0x00, 0x00, 0x00, 0x00, 0x00, 0x00, 0x00,
    0x00, 0x00, 0x00, 0x00, 0x00, 0x00, 0x00, 0x00,
    0x00, 0x00, 0x00, 0x00, 0x00, 0x00, 0x00, 0x00,
    0x00, 0x00, 0x00, 0x00, 0x00, 0x00, 0x00, 0x00
};

/**
 * xmlParseCharData:
 * @ctxt:  an XML parser context
 * @cdata:  int indicating whether we are within a CDATA section
 *
 * parse a CharData section.
 * if we are within a CDATA section ']]>' marks an end of section.
 *
 * The right angle bracket (>) may be represented using the string "&gt;",
 * and must, for compatibility, be escaped using "&gt;" or a character
 * reference when it appears in the string "]]>" in content, when that
 * string is not marking the end of a CDATA section.
 *
 * [14] CharData ::= [^<&]* - ([^<&]* ']]>' [^<&]*)
 */

void
xmlParseCharData(xmlParserCtxtPtr ctxt, int cdata) {
    const xmlChar *in;
    int nbchar = 0;
    int line = ctxt->input->line;
    int col = ctxt->input->col;
    int ccol;

    SHRINK;
    GROW;
    /*
     * Accelerated common case where input don't need to be
     * modified before passing it to the handler.
     */
    if (!cdata) {
	in = ctxt->input->cur;
	do {
get_more_space:
	    while (*in == 0x20) { in++; ctxt->input->col++; }
	    if (*in == 0xA) {
		do {
		    ctxt->input->line++; ctxt->input->col = 1;
		    in++;
		} while (*in == 0xA);
		goto get_more_space;
	    }
	    if (*in == '<') {
		nbchar = in - ctxt->input->cur;
		if (nbchar > 0) {
		    const xmlChar *tmp = ctxt->input->cur;
		    ctxt->input->cur = in;

		    if ((ctxt->sax != NULL) &&
		        (ctxt->sax->ignorableWhitespace !=
		         ctxt->sax->characters)) {
			if (areBlanks(ctxt, tmp, nbchar, 1)) {
			    if (ctxt->sax->ignorableWhitespace != NULL)
				ctxt->sax->ignorableWhitespace(ctxt->userData,
						       tmp, nbchar);
			} else {
			    if (ctxt->sax->characters != NULL)
				ctxt->sax->characters(ctxt->userData,
						      tmp, nbchar);
			    if (*ctxt->space == -1)
			        *ctxt->space = -2;
			}
		    } else if ((ctxt->sax != NULL) &&
		               (ctxt->sax->characters != NULL)) {
			ctxt->sax->characters(ctxt->userData,
					      tmp, nbchar);
		    }
		}
		return;
	    }

get_more:
            ccol = ctxt->input->col;
	    while (test_char_data[*in]) {
		in++;
		ccol++;
	    }
	    ctxt->input->col = ccol;
	    if (*in == 0xA) {
		do {
		    ctxt->input->line++; ctxt->input->col = 1;
		    in++;
		} while (*in == 0xA);
		goto get_more;
	    }
	    if (*in == ']') {
		if ((in[1] == ']') && (in[2] == '>')) {
		    xmlFatalErr(ctxt, XML_ERR_MISPLACED_CDATA_END, NULL);
		    ctxt->input->cur = in + 1;
		    return;
		}
		in++;
		ctxt->input->col++;
		goto get_more;
	    }
	    nbchar = in - ctxt->input->cur;
	    if (nbchar > 0) {
		if ((ctxt->sax != NULL) &&
		    (ctxt->sax->ignorableWhitespace !=
		     ctxt->sax->characters) &&
		    (IS_BLANK_CH(*ctxt->input->cur))) {
		    const xmlChar *tmp = ctxt->input->cur;
		    ctxt->input->cur = in;

		    if (areBlanks(ctxt, tmp, nbchar, 0)) {
		        if (ctxt->sax->ignorableWhitespace != NULL)
			    ctxt->sax->ignorableWhitespace(ctxt->userData,
							   tmp, nbchar);
		    } else {
		        if (ctxt->sax->characters != NULL)
			    ctxt->sax->characters(ctxt->userData,
						  tmp, nbchar);
			if (*ctxt->space == -1)
			    *ctxt->space = -2;
		    }
                    line = ctxt->input->line;
                    col = ctxt->input->col;
		} else if (ctxt->sax != NULL) {
		    if (ctxt->sax->characters != NULL)
			ctxt->sax->characters(ctxt->userData,
					      ctxt->input->cur, nbchar);
                    line = ctxt->input->line;
                    col = ctxt->input->col;
		}
                /* something really bad happened in the SAX callback */
                if (ctxt->instate != XML_PARSER_CONTENT)
                    return;
	    }
	    ctxt->input->cur = in;
	    if (*in == 0xD) {
		in++;
		if (*in == 0xA) {
		    ctxt->input->cur = in;
		    in++;
		    ctxt->input->line++; ctxt->input->col = 1;
		    continue; /* while */
		}
		in--;
	    }
	    if (*in == '<') {
		return;
	    }
	    if (*in == '&') {
		return;
	    }
	    SHRINK;
	    GROW;
            if (ctxt->instate == XML_PARSER_EOF)
		return;
	    in = ctxt->input->cur;
	} while (((*in >= 0x20) && (*in <= 0x7F)) || (*in == 0x09));
	nbchar = 0;
    }
    ctxt->input->line = line;
    ctxt->input->col = col;
    xmlParseCharDataComplex(ctxt, cdata);
}

/**
 * xmlParseCharDataComplex:
 * @ctxt:  an XML parser context
 * @cdata:  int indicating whether we are within a CDATA section
 *
 * parse a CharData section.this is the fallback function
 * of xmlParseCharData() when the parsing requires handling
 * of non-ASCII characters.
 */
static void
xmlParseCharDataComplex(xmlParserCtxtPtr ctxt, int cdata) {
    xmlChar buf[XML_PARSER_BIG_BUFFER_SIZE + 5];
    int nbchar = 0;
    int cur, l;
    int count = 0;

    SHRINK;
    GROW;
    cur = CUR_CHAR(l);
    while ((cur != '<') && /* checked */
           (cur != '&') &&
	   (IS_CHAR(cur))) /* test also done in xmlCurrentChar() */ {
	if ((cur == ']') && (NXT(1) == ']') &&
	    (NXT(2) == '>')) {
	    if (cdata) break;
	    else {
		xmlFatalErr(ctxt, XML_ERR_MISPLACED_CDATA_END, NULL);
	    }
	}
	COPY_BUF(l,buf,nbchar,cur);
	if (nbchar >= XML_PARSER_BIG_BUFFER_SIZE) {
	    buf[nbchar] = 0;

	    /*
	     * OK the segment is to be consumed as chars.
	     */
	    if ((ctxt->sax != NULL) && (!ctxt->disableSAX)) {
		if (areBlanks(ctxt, buf, nbchar, 0)) {
		    if (ctxt->sax->ignorableWhitespace != NULL)
			ctxt->sax->ignorableWhitespace(ctxt->userData,
			                               buf, nbchar);
		} else {
		    if (ctxt->sax->characters != NULL)
			ctxt->sax->characters(ctxt->userData, buf, nbchar);
		    if ((ctxt->sax->characters !=
		         ctxt->sax->ignorableWhitespace) &&
			(*ctxt->space == -1))
			*ctxt->space = -2;
		}
	    }
	    nbchar = 0;
            /* something really bad happened in the SAX callback */
            if (ctxt->instate != XML_PARSER_CONTENT)
                return;
	}
	count++;
	if (count > 50) {
	    GROW;
	    count = 0;
            if (ctxt->instate == XML_PARSER_EOF)
		return;
	}
	NEXTL(l);
	cur = CUR_CHAR(l);
    }
    if (nbchar != 0) {
        buf[nbchar] = 0;
	/*
	 * OK the segment is to be consumed as chars.
	 */
	if ((ctxt->sax != NULL) && (!ctxt->disableSAX)) {
	    if (areBlanks(ctxt, buf, nbchar, 0)) {
		if (ctxt->sax->ignorableWhitespace != NULL)
		    ctxt->sax->ignorableWhitespace(ctxt->userData, buf, nbchar);
	    } else {
		if (ctxt->sax->characters != NULL)
		    ctxt->sax->characters(ctxt->userData, buf, nbchar);
		if ((ctxt->sax->characters != ctxt->sax->ignorableWhitespace) &&
		    (*ctxt->space == -1))
		    *ctxt->space = -2;
	    }
	}
    }
    if ((ctxt->input->cur < ctxt->input->end) && (!IS_CHAR(cur))) {
	/* Generate the error and skip the offending character */
        xmlFatalErrMsgInt(ctxt, XML_ERR_INVALID_CHAR,
                          "PCDATA invalid Char value %d\n",
	                  cur);
	NEXTL(l);
    }
}

/**
 * xmlParseExternalID:
 * @ctxt:  an XML parser context
 * @publicID:  a xmlChar** receiving PubidLiteral
 * @strict: indicate whether we should restrict parsing to only
 *          production [75], see NOTE below
 *
 * Parse an External ID or a Public ID
 *
 * NOTE: Productions [75] and [83] interact badly since [75] can generate
 *       'PUBLIC' S PubidLiteral S SystemLiteral
 *
 * [75] ExternalID ::= 'SYSTEM' S SystemLiteral
 *                   | 'PUBLIC' S PubidLiteral S SystemLiteral
 *
 * [83] PublicID ::= 'PUBLIC' S PubidLiteral
 *
 * Returns the function returns SystemLiteral and in the second
 *                case publicID receives PubidLiteral, is strict is off
 *                it is possible to return NULL and have publicID set.
 */

xmlChar *
xmlParseExternalID(xmlParserCtxtPtr ctxt, xmlChar **publicID, int strict) {
    xmlChar *URI = NULL;

    SHRINK;

    *publicID = NULL;
    if (CMP6(CUR_PTR, 'S', 'Y', 'S', 'T', 'E', 'M')) {
        SKIP(6);
	if (SKIP_BLANKS == 0) {
	    xmlFatalErrMsg(ctxt, XML_ERR_SPACE_REQUIRED,
	                   "Space required after 'SYSTEM'\n");
	}
	URI = xmlParseSystemLiteral(ctxt);
	if (URI == NULL) {
	    xmlFatalErr(ctxt, XML_ERR_URI_REQUIRED, NULL);
        }
    } else if (CMP6(CUR_PTR, 'P', 'U', 'B', 'L', 'I', 'C')) {
        SKIP(6);
	if (SKIP_BLANKS == 0) {
	    xmlFatalErrMsg(ctxt, XML_ERR_SPACE_REQUIRED,
		    "Space required after 'PUBLIC'\n");
	}
	*publicID = xmlParsePubidLiteral(ctxt);
	if (*publicID == NULL) {
	    xmlFatalErr(ctxt, XML_ERR_PUBID_REQUIRED, NULL);
	}
	if (strict) {
	    /*
	     * We don't handle [83] so "S SystemLiteral" is required.
	     */
	    if (SKIP_BLANKS == 0) {
		xmlFatalErrMsg(ctxt, XML_ERR_SPACE_REQUIRED,
			"Space required after the Public Identifier\n");
	    }
	} else {
	    /*
	     * We handle [83] so we return immediately, if
	     * "S SystemLiteral" is not detected. We skip blanks if no
             * system literal was found, but this is harmless since we must
             * be at the end of a NotationDecl.
	     */
	    if (SKIP_BLANKS == 0) return(NULL);
	    if ((CUR != '\'') && (CUR != '"')) return(NULL);
	}
	URI = xmlParseSystemLiteral(ctxt);
	if (URI == NULL) {
	    xmlFatalErr(ctxt, XML_ERR_URI_REQUIRED, NULL);
        }
    }
    return(URI);
}

/**
 * xmlParseCommentComplex:
 * @ctxt:  an XML parser context
 * @buf:  the already parsed part of the buffer
 * @len:  number of bytes filles in the buffer
 * @size:  allocated size of the buffer
 *
 * Skip an XML (SGML) comment <!-- .... -->
 *  The spec says that "For compatibility, the string "--" (double-hyphen)
 *  must not occur within comments. "
 * This is the slow routine in case the accelerator for ascii didn't work
 *
 * [15] Comment ::= '<!--' ((Char - '-') | ('-' (Char - '-')))* '-->'
 */
static void
xmlParseCommentComplex(xmlParserCtxtPtr ctxt, xmlChar *buf,
                       size_t len, size_t size) {
    int q, ql;
    int r, rl;
    int cur, l;
    size_t count = 0;
    int inputid;

    inputid = ctxt->input->id;

    if (buf == NULL) {
        len = 0;
	size = XML_PARSER_BUFFER_SIZE;
	buf = (xmlChar *) xmlMallocAtomic(size * sizeof(xmlChar));
	if (buf == NULL) {
	    xmlErrMemory(ctxt, NULL);
	    return;
	}
    }
    GROW;	/* Assure there's enough input data */
    q = CUR_CHAR(ql);
    if (q == 0)
        goto not_terminated;
    if (!IS_CHAR(q)) {
        xmlFatalErrMsgInt(ctxt, XML_ERR_INVALID_CHAR,
                          "xmlParseComment: invalid xmlChar value %d\n",
	                  q);
	xmlFree (buf);
	return;
    }
    NEXTL(ql);
    r = CUR_CHAR(rl);
    if (r == 0)
        goto not_terminated;
    if (!IS_CHAR(r)) {
        xmlFatalErrMsgInt(ctxt, XML_ERR_INVALID_CHAR,
                          "xmlParseComment: invalid xmlChar value %d\n",
	                  q);
	xmlFree (buf);
	return;
    }
    NEXTL(rl);
    cur = CUR_CHAR(l);
    if (cur == 0)
        goto not_terminated;
    while (IS_CHAR(cur) && /* checked */
           ((cur != '>') ||
	    (r != '-') || (q != '-'))) {
	if ((r == '-') && (q == '-')) {
	    xmlFatalErr(ctxt, XML_ERR_HYPHEN_IN_COMMENT, NULL);
	}
        if ((len > XML_MAX_TEXT_LENGTH) &&
            ((ctxt->options & XML_PARSE_HUGE) == 0)) {
            xmlFatalErrMsgStr(ctxt, XML_ERR_COMMENT_NOT_FINISHED,
                         "Comment too big found", NULL);
            xmlFree (buf);
            return;
        }
	if (len + 5 >= size) {
	    xmlChar *new_buf;
            size_t new_size;

	    new_size = size * 2;
	    new_buf = (xmlChar *) xmlRealloc(buf, new_size);
	    if (new_buf == NULL) {
		xmlFree (buf);
		xmlErrMemory(ctxt, NULL);
		return;
	    }
	    buf = new_buf;
            size = new_size;
	}
	COPY_BUF(ql,buf,len,q);
	q = r;
	ql = rl;
	r = cur;
	rl = l;

	count++;
	if (count > 50) {
	    GROW;
	    count = 0;
            if (ctxt->instate == XML_PARSER_EOF) {
		xmlFree(buf);
		return;
            }
	}
	NEXTL(l);
	cur = CUR_CHAR(l);
	if (cur == 0) {
	    SHRINK;
	    GROW;
	    cur = CUR_CHAR(l);
	}
    }
    buf[len] = 0;
    if (cur == 0) {
	xmlFatalErrMsgStr(ctxt, XML_ERR_COMMENT_NOT_FINISHED,
	                     "Comment not terminated \n<!--%.50s\n", buf);
    } else if (!IS_CHAR(cur)) {
        xmlFatalErrMsgInt(ctxt, XML_ERR_INVALID_CHAR,
                          "xmlParseComment: invalid xmlChar value %d\n",
	                  cur);
    } else {
	if (inputid != ctxt->input->id) {
	    xmlFatalErrMsg(ctxt, XML_ERR_ENTITY_BOUNDARY,
		           "Comment doesn't start and stop in the same"
                           " entity\n");
	}
        NEXT;
	if ((ctxt->sax != NULL) && (ctxt->sax->comment != NULL) &&
	    (!ctxt->disableSAX))
	    ctxt->sax->comment(ctxt->userData, buf);
    }
    xmlFree(buf);
    return;
not_terminated:
    xmlFatalErrMsgStr(ctxt, XML_ERR_COMMENT_NOT_FINISHED,
			 "Comment not terminated\n", NULL);
    xmlFree(buf);
    return;
}

/**
 * xmlParseComment:
 * @ctxt:  an XML parser context
 *
 * Skip an XML (SGML) comment <!-- .... -->
 *  The spec says that "For compatibility, the string "--" (double-hyphen)
 *  must not occur within comments. "
 *
 * [15] Comment ::= '<!--' ((Char - '-') | ('-' (Char - '-')))* '-->'
 */
void
xmlParseComment(xmlParserCtxtPtr ctxt) {
    xmlChar *buf = NULL;
    size_t size = XML_PARSER_BUFFER_SIZE;
    size_t len = 0;
    xmlParserInputState state;
    const xmlChar *in;
    size_t nbchar = 0;
    int ccol;
    int inputid;

    /*
     * Check that there is a comment right here.
     */
    if ((RAW != '<') || (NXT(1) != '!') ||
        (NXT(2) != '-') || (NXT(3) != '-')) return;
    state = ctxt->instate;
    ctxt->instate = XML_PARSER_COMMENT;
    inputid = ctxt->input->id;
    SKIP(4);
    SHRINK;
    GROW;

    /*
     * Accelerated common case where input don't need to be
     * modified before passing it to the handler.
     */
    in = ctxt->input->cur;
    do {
	if (*in == 0xA) {
	    do {
		ctxt->input->line++; ctxt->input->col = 1;
		in++;
	    } while (*in == 0xA);
	}
get_more:
        ccol = ctxt->input->col;
	while (((*in > '-') && (*in <= 0x7F)) ||
	       ((*in >= 0x20) && (*in < '-')) ||
	       (*in == 0x09)) {
		    in++;
		    ccol++;
	}
	ctxt->input->col = ccol;
	if (*in == 0xA) {
	    do {
		ctxt->input->line++; ctxt->input->col = 1;
		in++;
	    } while (*in == 0xA);
	    goto get_more;
	}
	nbchar = in - ctxt->input->cur;
	/*
	 * save current set of data
	 */
	if (nbchar > 0) {
	    if ((ctxt->sax != NULL) &&
		(ctxt->sax->comment != NULL)) {
		if (buf == NULL) {
		    if ((*in == '-') && (in[1] == '-'))
		        size = nbchar + 1;
		    else
		        size = XML_PARSER_BUFFER_SIZE + nbchar;
		    buf = (xmlChar *) xmlMallocAtomic(size * sizeof(xmlChar));
		    if (buf == NULL) {
		        xmlErrMemory(ctxt, NULL);
			ctxt->instate = state;
			return;
		    }
		    len = 0;
		} else if (len + nbchar + 1 >= size) {
		    xmlChar *new_buf;
		    size  += len + nbchar + XML_PARSER_BUFFER_SIZE;
		    new_buf = (xmlChar *) xmlRealloc(buf,
		                                     size * sizeof(xmlChar));
		    if (new_buf == NULL) {
		        xmlFree (buf);
			xmlErrMemory(ctxt, NULL);
			ctxt->instate = state;
			return;
		    }
		    buf = new_buf;
		}
		memcpy(&buf[len], ctxt->input->cur, nbchar);
		len += nbchar;
		buf[len] = 0;
	    }
	}
        if ((len > XML_MAX_TEXT_LENGTH) &&
            ((ctxt->options & XML_PARSE_HUGE) == 0)) {
            xmlFatalErrMsgStr(ctxt, XML_ERR_COMMENT_NOT_FINISHED,
                         "Comment too big found", NULL);
            xmlFree (buf);
            return;
        }
	ctxt->input->cur = in;
	if (*in == 0xA) {
	    in++;
	    ctxt->input->line++; ctxt->input->col = 1;
	}
	if (*in == 0xD) {
	    in++;
	    if (*in == 0xA) {
		ctxt->input->cur = in;
		in++;
		ctxt->input->line++; ctxt->input->col = 1;
		continue; /* while */
	    }
	    in--;
	}
	SHRINK;
	GROW;
        if (ctxt->instate == XML_PARSER_EOF) {
            xmlFree(buf);
            return;
        }
	in = ctxt->input->cur;
	if (*in == '-') {
	    if (in[1] == '-') {
	        if (in[2] == '>') {
		    if (ctxt->input->id != inputid) {
			xmlFatalErrMsg(ctxt, XML_ERR_ENTITY_BOUNDARY,
			               "comment doesn't start and stop in the"
                                       " same entity\n");
		    }
		    SKIP(3);
		    if ((ctxt->sax != NULL) && (ctxt->sax->comment != NULL) &&
		        (!ctxt->disableSAX)) {
			if (buf != NULL)
			    ctxt->sax->comment(ctxt->userData, buf);
			else
			    ctxt->sax->comment(ctxt->userData, BAD_CAST "");
		    }
		    if (buf != NULL)
		        xmlFree(buf);
		    if (ctxt->instate != XML_PARSER_EOF)
			ctxt->instate = state;
		    return;
		}
		if (buf != NULL) {
		    xmlFatalErrMsgStr(ctxt, XML_ERR_HYPHEN_IN_COMMENT,
		                      "Double hyphen within comment: "
                                      "<!--%.50s\n",
				      buf);
		} else
		    xmlFatalErrMsgStr(ctxt, XML_ERR_HYPHEN_IN_COMMENT,
		                      "Double hyphen within comment\n", NULL);
		in++;
		ctxt->input->col++;
	    }
	    in++;
	    ctxt->input->col++;
	    goto get_more;
	}
    } while (((*in >= 0x20) && (*in <= 0x7F)) || (*in == 0x09));
    xmlParseCommentComplex(ctxt, buf, len, size);
    ctxt->instate = state;
    return;
}


/**
 * xmlParsePITarget:
 * @ctxt:  an XML parser context
 *
 * parse the name of a PI
 *
 * [17] PITarget ::= Name - (('X' | 'x') ('M' | 'm') ('L' | 'l'))
 *
 * Returns the PITarget name or NULL
 */

const xmlChar *
xmlParsePITarget(xmlParserCtxtPtr ctxt) {
    const xmlChar *name;

    name = xmlParseName(ctxt);
    if ((name != NULL) &&
        ((name[0] == 'x') || (name[0] == 'X')) &&
        ((name[1] == 'm') || (name[1] == 'M')) &&
        ((name[2] == 'l') || (name[2] == 'L'))) {
	int i;
	if ((name[0] == 'x') && (name[1] == 'm') &&
	    (name[2] == 'l') && (name[3] == 0)) {
	    xmlFatalErrMsg(ctxt, XML_ERR_RESERVED_XML_NAME,
		 "XML declaration allowed only at the start of the document\n");
	    return(name);
	} else if (name[3] == 0) {
	    xmlFatalErr(ctxt, XML_ERR_RESERVED_XML_NAME, NULL);
	    return(name);
	}
	for (i = 0;;i++) {
	    if (xmlW3CPIs[i] == NULL) break;
	    if (xmlStrEqual(name, (const xmlChar *)xmlW3CPIs[i]))
	        return(name);
	}
	xmlWarningMsg(ctxt, XML_ERR_RESERVED_XML_NAME,
		      "xmlParsePITarget: invalid name prefix 'xml'\n",
		      NULL, NULL);
    }
    if ((name != NULL) && (xmlStrchr(name, ':') != NULL)) {
	xmlNsErr(ctxt, XML_NS_ERR_COLON,
		 "colons are forbidden from PI names '%s'\n", name, NULL, NULL);
    }
    return(name);
}

#ifdef LIBXML_CATALOG_ENABLED
/**
 * xmlParseCatalogPI:
 * @ctxt:  an XML parser context
 * @catalog:  the PI value string
 *
 * parse an XML Catalog Processing Instruction.
 *
 * <?oasis-xml-catalog catalog="http://example.com/catalog.xml"?>
 *
 * Occurs only if allowed by the user and if happening in the Misc
 * part of the document before any doctype informations
 * This will add the given catalog to the parsing context in order
 * to be used if there is a resolution need further down in the document
 */

static void
xmlParseCatalogPI(xmlParserCtxtPtr ctxt, const xmlChar *catalog) {
    xmlChar *URL = NULL;
    const xmlChar *tmp, *base;
    xmlChar marker;

    tmp = catalog;
    while (IS_BLANK_CH(*tmp)) tmp++;
    if (xmlStrncmp(tmp, BAD_CAST"catalog", 7))
	goto error;
    tmp += 7;
    while (IS_BLANK_CH(*tmp)) tmp++;
    if (*tmp != '=') {
	return;
    }
    tmp++;
    while (IS_BLANK_CH(*tmp)) tmp++;
    marker = *tmp;
    if ((marker != '\'') && (marker != '"'))
	goto error;
    tmp++;
    base = tmp;
    while ((*tmp != 0) && (*tmp != marker)) tmp++;
    if (*tmp == 0)
	goto error;
    URL = xmlStrndup(base, tmp - base);
    tmp++;
    while (IS_BLANK_CH(*tmp)) tmp++;
    if (*tmp != 0)
	goto error;

    if (URL != NULL) {
	ctxt->catalogs = xmlCatalogAddLocal(ctxt->catalogs, URL);
	xmlFree(URL);
    }
    return;

error:
    xmlWarningMsg(ctxt, XML_WAR_CATALOG_PI,
	          "Catalog PI syntax error: %s\n",
		  catalog, NULL);
    if (URL != NULL)
	xmlFree(URL);
}
#endif

/**
 * xmlParsePI:
 * @ctxt:  an XML parser context
 *
 * parse an XML Processing Instruction.
 *
 * [16] PI ::= '<?' PITarget (S (Char* - (Char* '?>' Char*)))? '?>'
 *
 * The processing is transfered to SAX once parsed.
 */

void
xmlParsePI(xmlParserCtxtPtr ctxt) {
    xmlChar *buf = NULL;
    size_t len = 0;
    size_t size = XML_PARSER_BUFFER_SIZE;
    int cur, l;
    const xmlChar *target;
    xmlParserInputState state;
    int count = 0;

    if ((RAW == '<') && (NXT(1) == '?')) {
	int inputid = ctxt->input->id;
	state = ctxt->instate;
        ctxt->instate = XML_PARSER_PI;
	/*
	 * this is a Processing Instruction.
	 */
	SKIP(2);
	SHRINK;

	/*
	 * Parse the target name and check for special support like
	 * namespace.
	 */
        target = xmlParsePITarget(ctxt);
	if (target != NULL) {
	    if ((RAW == '?') && (NXT(1) == '>')) {
		if (inputid != ctxt->input->id) {
		    xmlFatalErrMsg(ctxt, XML_ERR_ENTITY_BOUNDARY,
	                           "PI declaration doesn't start and stop in"
                                   " the same entity\n");
		}
		SKIP(2);

		/*
		 * SAX: PI detected.
		 */
		if ((ctxt->sax) && (!ctxt->disableSAX) &&
		    (ctxt->sax->processingInstruction != NULL))
		    ctxt->sax->processingInstruction(ctxt->userData,
		                                     target, NULL);
		if (ctxt->instate != XML_PARSER_EOF)
		    ctxt->instate = state;
		return;
	    }
	    buf = (xmlChar *) xmlMallocAtomic(size * sizeof(xmlChar));
	    if (buf == NULL) {
		xmlErrMemory(ctxt, NULL);
		ctxt->instate = state;
		return;
	    }
	    if (SKIP_BLANKS == 0) {
		xmlFatalErrMsgStr(ctxt, XML_ERR_SPACE_REQUIRED,
			  "ParsePI: PI %s space expected\n", target);
	    }
	    cur = CUR_CHAR(l);
	    while (IS_CHAR(cur) && /* checked */
		   ((cur != '?') || (NXT(1) != '>'))) {
		if (len + 5 >= size) {
		    xmlChar *tmp;
                    size_t new_size = size * 2;
		    tmp = (xmlChar *) xmlRealloc(buf, new_size);
		    if (tmp == NULL) {
			xmlErrMemory(ctxt, NULL);
			xmlFree(buf);
			ctxt->instate = state;
			return;
		    }
		    buf = tmp;
                    size = new_size;
		}
		count++;
		if (count > 50) {
		    GROW;
                    if (ctxt->instate == XML_PARSER_EOF) {
                        xmlFree(buf);
                        return;
                    }
		    count = 0;
                    if ((len > XML_MAX_TEXT_LENGTH) &&
                        ((ctxt->options & XML_PARSE_HUGE) == 0)) {
                        xmlFatalErrMsgStr(ctxt, XML_ERR_PI_NOT_FINISHED,
                                          "PI %s too big found", target);
                        xmlFree(buf);
                        ctxt->instate = state;
                        return;
                    }
		}
		COPY_BUF(l,buf,len,cur);
		NEXTL(l);
		cur = CUR_CHAR(l);
		if (cur == 0) {
		    SHRINK;
		    GROW;
		    cur = CUR_CHAR(l);
		}
	    }
            if ((len > XML_MAX_TEXT_LENGTH) &&
                ((ctxt->options & XML_PARSE_HUGE) == 0)) {
                xmlFatalErrMsgStr(ctxt, XML_ERR_PI_NOT_FINISHED,
                                  "PI %s too big found", target);
                xmlFree(buf);
                ctxt->instate = state;
                return;
            }
	    buf[len] = 0;
	    if (cur != '?') {
		xmlFatalErrMsgStr(ctxt, XML_ERR_PI_NOT_FINISHED,
		      "ParsePI: PI %s never end ...\n", target);
	    } else {
		if (inputid != ctxt->input->id) {
		    xmlFatalErrMsg(ctxt, XML_ERR_ENTITY_BOUNDARY,
	                           "PI declaration doesn't start and stop in"
                                   " the same entity\n");
		}
		SKIP(2);

#ifdef LIBXML_CATALOG_ENABLED
		if (((state == XML_PARSER_MISC) ||
	             (state == XML_PARSER_START)) &&
		    (xmlStrEqual(target, XML_CATALOG_PI))) {
		    xmlCatalogAllow allow = xmlCatalogGetDefaults();
		    if ((allow == XML_CATA_ALLOW_DOCUMENT) ||
			(allow == XML_CATA_ALLOW_ALL))
			xmlParseCatalogPI(ctxt, buf);
		}
#endif


		/*
		 * SAX: PI detected.
		 */
		if ((ctxt->sax) && (!ctxt->disableSAX) &&
		    (ctxt->sax->processingInstruction != NULL))
		    ctxt->sax->processingInstruction(ctxt->userData,
		                                     target, buf);
	    }
	    xmlFree(buf);
	} else {
	    xmlFatalErr(ctxt, XML_ERR_PI_NOT_STARTED, NULL);
	}
	if (ctxt->instate != XML_PARSER_EOF)
	    ctxt->instate = state;
    }
}

/**
 * xmlParseNotationDecl:
 * @ctxt:  an XML parser context
 *
 * parse a notation declaration
 *
 * [82] NotationDecl ::= '<!NOTATION' S Name S (ExternalID |  PublicID) S? '>'
 *
 * Hence there is actually 3 choices:
 *     'PUBLIC' S PubidLiteral
 *     'PUBLIC' S PubidLiteral S SystemLiteral
 * and 'SYSTEM' S SystemLiteral
 *
 * See the NOTE on xmlParseExternalID().
 */

void
xmlParseNotationDecl(xmlParserCtxtPtr ctxt) {
    const xmlChar *name;
    xmlChar *Pubid;
    xmlChar *Systemid;

    if (CMP10(CUR_PTR, '<', '!', 'N', 'O', 'T', 'A', 'T', 'I', 'O', 'N')) {
	int inputid = ctxt->input->id;
	SHRINK;
	SKIP(10);
	if (SKIP_BLANKS == 0) {
	    xmlFatalErrMsg(ctxt, XML_ERR_SPACE_REQUIRED,
			   "Space required after '<!NOTATION'\n");
	    return;
	}

        name = xmlParseName(ctxt);
	if (name == NULL) {
	    xmlFatalErr(ctxt, XML_ERR_NOTATION_NOT_STARTED, NULL);
	    return;
	}
	if (xmlStrchr(name, ':') != NULL) {
	    xmlNsErr(ctxt, XML_NS_ERR_COLON,
		     "colons are forbidden from notation names '%s'\n",
		     name, NULL, NULL);
	}
	if (SKIP_BLANKS == 0) {
	    xmlFatalErrMsg(ctxt, XML_ERR_SPACE_REQUIRED,
		     "Space required after the NOTATION name'\n");
	    return;
	}

	/*
	 * Parse the IDs.
	 */
	Systemid = xmlParseExternalID(ctxt, &Pubid, 0);
	SKIP_BLANKS;

	if (RAW == '>') {
	    if (inputid != ctxt->input->id) {
		xmlFatalErrMsg(ctxt, XML_ERR_ENTITY_BOUNDARY,
	                       "Notation declaration doesn't start and stop"
                               " in the same entity\n");
	    }
	    NEXT;
	    if ((ctxt->sax != NULL) && (!ctxt->disableSAX) &&
		(ctxt->sax->notationDecl != NULL))
		ctxt->sax->notationDecl(ctxt->userData, name, Pubid, Systemid);
	} else {
	    xmlFatalErr(ctxt, XML_ERR_NOTATION_NOT_FINISHED, NULL);
	}
	if (Systemid != NULL) xmlFree(Systemid);
	if (Pubid != NULL) xmlFree(Pubid);
    }
}

/**
 * xmlParseEntityDecl:
 * @ctxt:  an XML parser context
 *
 * parse <!ENTITY declarations
 *
 * [70] EntityDecl ::= GEDecl | PEDecl
 *
 * [71] GEDecl ::= '<!ENTITY' S Name S EntityDef S? '>'
 *
 * [72] PEDecl ::= '<!ENTITY' S '%' S Name S PEDef S? '>'
 *
 * [73] EntityDef ::= EntityValue | (ExternalID NDataDecl?)
 *
 * [74] PEDef ::= EntityValue | ExternalID
 *
 * [76] NDataDecl ::= S 'NDATA' S Name
 *
 * [ VC: Notation Declared ]
 * The Name must match the declared name of a notation.
 */

void
xmlParseEntityDecl(xmlParserCtxtPtr ctxt) {
    const xmlChar *name = NULL;
    xmlChar *value = NULL;
    xmlChar *URI = NULL, *literal = NULL;
    const xmlChar *ndata = NULL;
    int isParameter = 0;
    xmlChar *orig = NULL;

    /* GROW; done in the caller */
    if (CMP8(CUR_PTR, '<', '!', 'E', 'N', 'T', 'I', 'T', 'Y')) {
	int inputid = ctxt->input->id;
	SHRINK;
	SKIP(8);
	if (SKIP_BLANKS == 0) {
	    xmlFatalErrMsg(ctxt, XML_ERR_SPACE_REQUIRED,
			   "Space required after '<!ENTITY'\n");
	}

	if (RAW == '%') {
	    NEXT;
	    if (SKIP_BLANKS == 0) {
		xmlFatalErrMsg(ctxt, XML_ERR_SPACE_REQUIRED,
			       "Space required after '%%'\n");
	    }
	    isParameter = 1;
	}

        name = xmlParseName(ctxt);
	if (name == NULL) {
	    xmlFatalErrMsg(ctxt, XML_ERR_NAME_REQUIRED,
	                   "xmlParseEntityDecl: no name\n");
            return;
	}
	if (xmlStrchr(name, ':') != NULL) {
	    xmlNsErr(ctxt, XML_NS_ERR_COLON,
		     "colons are forbidden from entities names '%s'\n",
		     name, NULL, NULL);
	}
	if (SKIP_BLANKS == 0) {
	    xmlFatalErrMsg(ctxt, XML_ERR_SPACE_REQUIRED,
			   "Space required after the entity name\n");
	}

	ctxt->instate = XML_PARSER_ENTITY_DECL;
	/*
	 * handle the various case of definitions...
	 */
	if (isParameter) {
	    if ((RAW == '"') || (RAW == '\'')) {
	        value = xmlParseEntityValue(ctxt, &orig);
		if (value) {
		    if ((ctxt->sax != NULL) &&
			(!ctxt->disableSAX) && (ctxt->sax->entityDecl != NULL))
			ctxt->sax->entityDecl(ctxt->userData, name,
		                    XML_INTERNAL_PARAMETER_ENTITY,
				    NULL, NULL, value);
		}
	    } else {
	        URI = xmlParseExternalID(ctxt, &literal, 1);
		if ((URI == NULL) && (literal == NULL)) {
		    xmlFatalErr(ctxt, XML_ERR_VALUE_REQUIRED, NULL);
		}
		if (URI) {
		    xmlURIPtr uri;

		    uri = xmlParseURI((const char *) URI);
		    if (uri == NULL) {
		        xmlErrMsgStr(ctxt, XML_ERR_INVALID_URI,
				     "Invalid URI: %s\n", URI);
			/*
			 * This really ought to be a well formedness error
			 * but the XML Core WG decided otherwise c.f. issue
			 * E26 of the XML erratas.
			 */
		    } else {
			if (uri->fragment != NULL) {
			    /*
			     * Okay this is foolish to block those but not
			     * invalid URIs.
			     */
			    xmlFatalErr(ctxt, XML_ERR_URI_FRAGMENT, NULL);
			} else {
			    if ((ctxt->sax != NULL) &&
				(!ctxt->disableSAX) &&
				(ctxt->sax->entityDecl != NULL))
				ctxt->sax->entityDecl(ctxt->userData, name,
					    XML_EXTERNAL_PARAMETER_ENTITY,
					    literal, URI, NULL);
			}
			xmlFreeURI(uri);
		    }
		}
	    }
	} else {
	    if ((RAW == '"') || (RAW == '\'')) {
	        value = xmlParseEntityValue(ctxt, &orig);
		if ((ctxt->sax != NULL) &&
		    (!ctxt->disableSAX) && (ctxt->sax->entityDecl != NULL))
		    ctxt->sax->entityDecl(ctxt->userData, name,
				XML_INTERNAL_GENERAL_ENTITY,
				NULL, NULL, value);
		/*
		 * For expat compatibility in SAX mode.
		 */
		if ((ctxt->myDoc == NULL) ||
		    (xmlStrEqual(ctxt->myDoc->version, SAX_COMPAT_MODE))) {
		    if (ctxt->myDoc == NULL) {
			ctxt->myDoc = xmlNewDoc(SAX_COMPAT_MODE);
			if (ctxt->myDoc == NULL) {
			    xmlErrMemory(ctxt, "New Doc failed");
			    return;
			}
			ctxt->myDoc->properties = XML_DOC_INTERNAL;
		    }
		    if (ctxt->myDoc->intSubset == NULL)
			ctxt->myDoc->intSubset = xmlNewDtd(ctxt->myDoc,
					    BAD_CAST "fake", NULL, NULL);

		    xmlSAX2EntityDecl(ctxt, name, XML_INTERNAL_GENERAL_ENTITY,
			              NULL, NULL, value);
		}
	    } else {
	        URI = xmlParseExternalID(ctxt, &literal, 1);
		if ((URI == NULL) && (literal == NULL)) {
		    xmlFatalErr(ctxt, XML_ERR_VALUE_REQUIRED, NULL);
		}
		if (URI) {
		    xmlURIPtr uri;

		    uri = xmlParseURI((const char *)URI);
		    if (uri == NULL) {
		        xmlErrMsgStr(ctxt, XML_ERR_INVALID_URI,
				     "Invalid URI: %s\n", URI);
			/*
			 * This really ought to be a well formedness error
			 * but the XML Core WG decided otherwise c.f. issue
			 * E26 of the XML erratas.
			 */
		    } else {
			if (uri->fragment != NULL) {
			    /*
			     * Okay this is foolish to block those but not
			     * invalid URIs.
			     */
			    xmlFatalErr(ctxt, XML_ERR_URI_FRAGMENT, NULL);
			}
			xmlFreeURI(uri);
		    }
		}
		if ((RAW != '>') && (SKIP_BLANKS == 0)) {
		    xmlFatalErrMsg(ctxt, XML_ERR_SPACE_REQUIRED,
				   "Space required before 'NDATA'\n");
		}
		if (CMP5(CUR_PTR, 'N', 'D', 'A', 'T', 'A')) {
		    SKIP(5);
		    if (SKIP_BLANKS == 0) {
			xmlFatalErrMsg(ctxt, XML_ERR_SPACE_REQUIRED,
				       "Space required after 'NDATA'\n");
		    }
		    ndata = xmlParseName(ctxt);
		    if ((ctxt->sax != NULL) && (!ctxt->disableSAX) &&
		        (ctxt->sax->unparsedEntityDecl != NULL))
			ctxt->sax->unparsedEntityDecl(ctxt->userData, name,
				    literal, URI, ndata);
		} else {
		    if ((ctxt->sax != NULL) &&
		        (!ctxt->disableSAX) && (ctxt->sax->entityDecl != NULL))
			ctxt->sax->entityDecl(ctxt->userData, name,
				    XML_EXTERNAL_GENERAL_PARSED_ENTITY,
				    literal, URI, NULL);
		    /*
		     * For expat compatibility in SAX mode.
		     * assuming the entity repalcement was asked for
		     */
		    if ((ctxt->replaceEntities != 0) &&
			((ctxt->myDoc == NULL) ||
			(xmlStrEqual(ctxt->myDoc->version, SAX_COMPAT_MODE)))) {
			if (ctxt->myDoc == NULL) {
			    ctxt->myDoc = xmlNewDoc(SAX_COMPAT_MODE);
			    if (ctxt->myDoc == NULL) {
			        xmlErrMemory(ctxt, "New Doc failed");
				return;
			    }
			    ctxt->myDoc->properties = XML_DOC_INTERNAL;
			}

			if (ctxt->myDoc->intSubset == NULL)
			    ctxt->myDoc->intSubset = xmlNewDtd(ctxt->myDoc,
						BAD_CAST "fake", NULL, NULL);
			xmlSAX2EntityDecl(ctxt, name,
				          XML_EXTERNAL_GENERAL_PARSED_ENTITY,
				          literal, URI, NULL);
		    }
		}
	    }
	}
	if (ctxt->instate == XML_PARSER_EOF)
	    goto done;
	SKIP_BLANKS;
	if (RAW != '>') {
	    xmlFatalErrMsgStr(ctxt, XML_ERR_ENTITY_NOT_FINISHED,
	            "xmlParseEntityDecl: entity %s not terminated\n", name);
	    xmlHaltParser(ctxt);
	} else {
	    if (inputid != ctxt->input->id) {
		xmlFatalErrMsg(ctxt, XML_ERR_ENTITY_BOUNDARY,
	                       "Entity declaration doesn't start and stop in"
                               " the same entity\n");
	    }
	    NEXT;
	}
	if (orig != NULL) {
	    /*
	     * Ugly mechanism to save the raw entity value.
	     */
	    xmlEntityPtr cur = NULL;

	    if (isParameter) {
	        if ((ctxt->sax != NULL) &&
		    (ctxt->sax->getParameterEntity != NULL))
		    cur = ctxt->sax->getParameterEntity(ctxt->userData, name);
	    } else {
	        if ((ctxt->sax != NULL) &&
		    (ctxt->sax->getEntity != NULL))
		    cur = ctxt->sax->getEntity(ctxt->userData, name);
		if ((cur == NULL) && (ctxt->userData==ctxt)) {
		    cur = xmlSAX2GetEntity(ctxt, name);
		}
	    }
            if ((cur != NULL) && (cur->orig == NULL)) {
		cur->orig = orig;
                orig = NULL;
	    }
	}

done:
	if (value != NULL) xmlFree(value);
	if (URI != NULL) xmlFree(URI);
	if (literal != NULL) xmlFree(literal);
        if (orig != NULL) xmlFree(orig);
    }
}

/**
 * xmlParseDefaultDecl:
 * @ctxt:  an XML parser context
 * @value:  Receive a possible fixed default value for the attribute
 *
 * Parse an attribute default declaration
 *
 * [60] DefaultDecl ::= '#REQUIRED' | '#IMPLIED' | (('#FIXED' S)? AttValue)
 *
 * [ VC: Required Attribute ]
 * if the default declaration is the keyword #REQUIRED, then the
 * attribute must be specified for all elements of the type in the
 * attribute-list declaration.
 *
 * [ VC: Attribute Default Legal ]
 * The declared default value must meet the lexical constraints of
 * the declared attribute type c.f. xmlValidateAttributeDecl()
 *
 * [ VC: Fixed Attribute Default ]
 * if an attribute has a default value declared with the #FIXED
 * keyword, instances of that attribute must match the default value.
 *
 * [ WFC: No < in Attribute Values ]
 * handled in xmlParseAttValue()
 *
 * returns: XML_ATTRIBUTE_NONE, XML_ATTRIBUTE_REQUIRED, XML_ATTRIBUTE_IMPLIED
 *          or XML_ATTRIBUTE_FIXED.
 */

int
xmlParseDefaultDecl(xmlParserCtxtPtr ctxt, xmlChar **value) {
    int val;
    xmlChar *ret;

    *value = NULL;
    if (CMP9(CUR_PTR, '#', 'R', 'E', 'Q', 'U', 'I', 'R', 'E', 'D')) {
	SKIP(9);
	return(XML_ATTRIBUTE_REQUIRED);
    }
    if (CMP8(CUR_PTR, '#', 'I', 'M', 'P', 'L', 'I', 'E', 'D')) {
	SKIP(8);
	return(XML_ATTRIBUTE_IMPLIED);
    }
    val = XML_ATTRIBUTE_NONE;
    if (CMP6(CUR_PTR, '#', 'F', 'I', 'X', 'E', 'D')) {
	SKIP(6);
	val = XML_ATTRIBUTE_FIXED;
	if (SKIP_BLANKS == 0) {
	    xmlFatalErrMsg(ctxt, XML_ERR_SPACE_REQUIRED,
			   "Space required after '#FIXED'\n");
	}
    }
    ret = xmlParseAttValue(ctxt);
    ctxt->instate = XML_PARSER_DTD;
    if (ret == NULL) {
	xmlFatalErrMsg(ctxt, (xmlParserErrors)ctxt->errNo,
		       "Attribute default value declaration error\n");
    } else
        *value = ret;
    return(val);
}

/**
 * xmlParseNotationType:
 * @ctxt:  an XML parser context
 *
 * parse an Notation attribute type.
 *
 * Note: the leading 'NOTATION' S part has already being parsed...
 *
 * [58] NotationType ::= 'NOTATION' S '(' S? Name (S? '|' S? Name)* S? ')'
 *
 * [ VC: Notation Attributes ]
 * Values of this type must match one of the notation names included
 * in the declaration; all notation names in the declaration must be declared.
 *
 * Returns: the notation attribute tree built while parsing
 */

xmlEnumerationPtr
xmlParseNotationType(xmlParserCtxtPtr ctxt) {
    const xmlChar *name;
    xmlEnumerationPtr ret = NULL, last = NULL, cur, tmp;

    if (RAW != '(') {
	xmlFatalErr(ctxt, XML_ERR_NOTATION_NOT_STARTED, NULL);
	return(NULL);
    }
    SHRINK;
    do {
        NEXT;
	SKIP_BLANKS;
        name = xmlParseName(ctxt);
	if (name == NULL) {
	    xmlFatalErrMsg(ctxt, XML_ERR_NAME_REQUIRED,
			   "Name expected in NOTATION declaration\n");
            xmlFreeEnumeration(ret);
	    return(NULL);
	}
	tmp = ret;
	while (tmp != NULL) {
	    if (xmlStrEqual(name, tmp->name)) {
		xmlValidityError(ctxt, XML_DTD_DUP_TOKEN,
	  "standalone: attribute notation value token %s duplicated\n",
				 name, NULL);
		if (!xmlDictOwns(ctxt->dict, name))
		    xmlFree((xmlChar *) name);
		break;
	    }
	    tmp = tmp->next;
	}
	if (tmp == NULL) {
	    cur = xmlCreateEnumeration(name);
	    if (cur == NULL) {
                xmlFreeEnumeration(ret);
                return(NULL);
            }
	    if (last == NULL) ret = last = cur;
	    else {
		last->next = cur;
		last = cur;
	    }
	}
	SKIP_BLANKS;
    } while (RAW == '|');
    if (RAW != ')') {
	xmlFatalErr(ctxt, XML_ERR_NOTATION_NOT_FINISHED, NULL);
        xmlFreeEnumeration(ret);
	return(NULL);
    }
    NEXT;
    return(ret);
}

/**
 * xmlParseEnumerationType:
 * @ctxt:  an XML parser context
 *
 * parse an Enumeration attribute type.
 *
 * [59] Enumeration ::= '(' S? Nmtoken (S? '|' S? Nmtoken)* S? ')'
 *
 * [ VC: Enumeration ]
 * Values of this type must match one of the Nmtoken tokens in
 * the declaration
 *
 * Returns: the enumeration attribute tree built while parsing
 */

xmlEnumerationPtr
xmlParseEnumerationType(xmlParserCtxtPtr ctxt) {
    xmlChar *name;
    xmlEnumerationPtr ret = NULL, last = NULL, cur, tmp;

    if (RAW != '(') {
	xmlFatalErr(ctxt, XML_ERR_ATTLIST_NOT_STARTED, NULL);
	return(NULL);
    }
    SHRINK;
    do {
        NEXT;
	SKIP_BLANKS;
        name = xmlParseNmtoken(ctxt);
	if (name == NULL) {
	    xmlFatalErr(ctxt, XML_ERR_NMTOKEN_REQUIRED, NULL);
	    return(ret);
	}
	tmp = ret;
	while (tmp != NULL) {
	    if (xmlStrEqual(name, tmp->name)) {
		xmlValidityError(ctxt, XML_DTD_DUP_TOKEN,
	  "standalone: attribute enumeration value token %s duplicated\n",
				 name, NULL);
		if (!xmlDictOwns(ctxt->dict, name))
		    xmlFree(name);
		break;
	    }
	    tmp = tmp->next;
	}
	if (tmp == NULL) {
	    cur = xmlCreateEnumeration(name);
	    if (!xmlDictOwns(ctxt->dict, name))
		xmlFree(name);
	    if (cur == NULL) {
                xmlFreeEnumeration(ret);
                return(NULL);
            }
	    if (last == NULL) ret = last = cur;
	    else {
		last->next = cur;
		last = cur;
	    }
	}
	SKIP_BLANKS;
    } while (RAW == '|');
    if (RAW != ')') {
	xmlFatalErr(ctxt, XML_ERR_ATTLIST_NOT_FINISHED, NULL);
	return(ret);
    }
    NEXT;
    return(ret);
}

/**
 * xmlParseEnumeratedType:
 * @ctxt:  an XML parser context
 * @tree:  the enumeration tree built while parsing
 *
 * parse an Enumerated attribute type.
 *
 * [57] EnumeratedType ::= NotationType | Enumeration
 *
 * [58] NotationType ::= 'NOTATION' S '(' S? Name (S? '|' S? Name)* S? ')'
 *
 *
 * Returns: XML_ATTRIBUTE_ENUMERATION or XML_ATTRIBUTE_NOTATION
 */

int
xmlParseEnumeratedType(xmlParserCtxtPtr ctxt, xmlEnumerationPtr *tree) {
    if (CMP8(CUR_PTR, 'N', 'O', 'T', 'A', 'T', 'I', 'O', 'N')) {
	SKIP(8);
	if (SKIP_BLANKS == 0) {
	    xmlFatalErrMsg(ctxt, XML_ERR_SPACE_REQUIRED,
			   "Space required after 'NOTATION'\n");
	    return(0);
	}
	*tree = xmlParseNotationType(ctxt);
	if (*tree == NULL) return(0);
	return(XML_ATTRIBUTE_NOTATION);
    }
    *tree = xmlParseEnumerationType(ctxt);
    if (*tree == NULL) return(0);
    return(XML_ATTRIBUTE_ENUMERATION);
}

/**
 * xmlParseAttributeType:
 * @ctxt:  an XML parser context
 * @tree:  the enumeration tree built while parsing
 *
 * parse the Attribute list def for an element
 *
 * [54] AttType ::= StringType | TokenizedType | EnumeratedType
 *
 * [55] StringType ::= 'CDATA'
 *
 * [56] TokenizedType ::= 'ID' | 'IDREF' | 'IDREFS' | 'ENTITY' |
 *                        'ENTITIES' | 'NMTOKEN' | 'NMTOKENS'
 *
 * Validity constraints for attribute values syntax are checked in
 * xmlValidateAttributeValue()
 *
 * [ VC: ID ]
 * Values of type ID must match the Name production. A name must not
 * appear more than once in an XML document as a value of this type;
 * i.e., ID values must uniquely identify the elements which bear them.
 *
 * [ VC: One ID per Element Type ]
 * No element type may have more than one ID attribute specified.
 *
 * [ VC: ID Attribute Default ]
 * An ID attribute must have a declared default of #IMPLIED or #REQUIRED.
 *
 * [ VC: IDREF ]
 * Values of type IDREF must match the Name production, and values
 * of type IDREFS must match Names; each IDREF Name must match the value
 * of an ID attribute on some element in the XML document; i.e. IDREF
 * values must match the value of some ID attribute.
 *
 * [ VC: Entity Name ]
 * Values of type ENTITY must match the Name production, values
 * of type ENTITIES must match Names; each Entity Name must match the
 * name of an unparsed entity declared in the DTD.
 *
 * [ VC: Name Token ]
 * Values of type NMTOKEN must match the Nmtoken production; values
 * of type NMTOKENS must match Nmtokens.
 *
 * Returns the attribute type
 */
int
xmlParseAttributeType(xmlParserCtxtPtr ctxt, xmlEnumerationPtr *tree) {
    SHRINK;
    if (CMP5(CUR_PTR, 'C', 'D', 'A', 'T', 'A')) {
	SKIP(5);
	return(XML_ATTRIBUTE_CDATA);
     } else if (CMP6(CUR_PTR, 'I', 'D', 'R', 'E', 'F', 'S')) {
	SKIP(6);
	return(XML_ATTRIBUTE_IDREFS);
     } else if (CMP5(CUR_PTR, 'I', 'D', 'R', 'E', 'F')) {
	SKIP(5);
	return(XML_ATTRIBUTE_IDREF);
     } else if ((RAW == 'I') && (NXT(1) == 'D')) {
        SKIP(2);
	return(XML_ATTRIBUTE_ID);
     } else if (CMP6(CUR_PTR, 'E', 'N', 'T', 'I', 'T', 'Y')) {
	SKIP(6);
	return(XML_ATTRIBUTE_ENTITY);
     } else if (CMP8(CUR_PTR, 'E', 'N', 'T', 'I', 'T', 'I', 'E', 'S')) {
	SKIP(8);
	return(XML_ATTRIBUTE_ENTITIES);
     } else if (CMP8(CUR_PTR, 'N', 'M', 'T', 'O', 'K', 'E', 'N', 'S')) {
	SKIP(8);
	return(XML_ATTRIBUTE_NMTOKENS);
     } else if (CMP7(CUR_PTR, 'N', 'M', 'T', 'O', 'K', 'E', 'N')) {
	SKIP(7);
	return(XML_ATTRIBUTE_NMTOKEN);
     }
     return(xmlParseEnumeratedType(ctxt, tree));
}

/**
 * xmlParseAttributeListDecl:
 * @ctxt:  an XML parser context
 *
 * : parse the Attribute list def for an element
 *
 * [52] AttlistDecl ::= '<!ATTLIST' S Name AttDef* S? '>'
 *
 * [53] AttDef ::= S Name S AttType S DefaultDecl
 *
 */
void
xmlParseAttributeListDecl(xmlParserCtxtPtr ctxt) {
    const xmlChar *elemName;
    const xmlChar *attrName;
    xmlEnumerationPtr tree;

    if (CMP9(CUR_PTR, '<', '!', 'A', 'T', 'T', 'L', 'I', 'S', 'T')) {
	int inputid = ctxt->input->id;

	SKIP(9);
	if (SKIP_BLANKS == 0) {
	    xmlFatalErrMsg(ctxt, XML_ERR_SPACE_REQUIRED,
		                 "Space required after '<!ATTLIST'\n");
	}
        elemName = xmlParseName(ctxt);
	if (elemName == NULL) {
	    xmlFatalErrMsg(ctxt, XML_ERR_NAME_REQUIRED,
			   "ATTLIST: no name for Element\n");
	    return;
	}
	SKIP_BLANKS;
	GROW;
	while ((RAW != '>') && (ctxt->instate != XML_PARSER_EOF)) {
	    int type;
	    int def;
	    xmlChar *defaultValue = NULL;

	    GROW;
            tree = NULL;
	    attrName = xmlParseName(ctxt);
	    if (attrName == NULL) {
		xmlFatalErrMsg(ctxt, XML_ERR_NAME_REQUIRED,
			       "ATTLIST: no name for Attribute\n");
		break;
	    }
	    GROW;
	    if (SKIP_BLANKS == 0) {
		xmlFatalErrMsg(ctxt, XML_ERR_SPACE_REQUIRED,
		        "Space required after the attribute name\n");
		break;
	    }

	    type = xmlParseAttributeType(ctxt, &tree);
	    if (type <= 0) {
	        break;
	    }

	    GROW;
	    if (SKIP_BLANKS == 0) {
		xmlFatalErrMsg(ctxt, XML_ERR_SPACE_REQUIRED,
			       "Space required after the attribute type\n");
	        if (tree != NULL)
		    xmlFreeEnumeration(tree);
		break;
	    }

	    def = xmlParseDefaultDecl(ctxt, &defaultValue);
	    if (def <= 0) {
                if (defaultValue != NULL)
		    xmlFree(defaultValue);
	        if (tree != NULL)
		    xmlFreeEnumeration(tree);
	        break;
	    }
	    if ((type != XML_ATTRIBUTE_CDATA) && (defaultValue != NULL))
	        xmlAttrNormalizeSpace(defaultValue, defaultValue);

	    GROW;
            if (RAW != '>') {
		if (SKIP_BLANKS == 0) {
		    xmlFatalErrMsg(ctxt, XML_ERR_SPACE_REQUIRED,
			"Space required after the attribute default value\n");
		    if (defaultValue != NULL)
			xmlFree(defaultValue);
		    if (tree != NULL)
			xmlFreeEnumeration(tree);
		    break;
		}
<<<<<<< HEAD
		SKIP_BLANKS;
=======
>>>>>>> e6430e57
	    }
	    if ((ctxt->sax != NULL) && (!ctxt->disableSAX) &&
		(ctxt->sax->attributeDecl != NULL))
		ctxt->sax->attributeDecl(ctxt->userData, elemName, attrName,
	                        type, def, defaultValue, tree);
	    else if (tree != NULL)
		xmlFreeEnumeration(tree);

	    if ((ctxt->sax2) && (defaultValue != NULL) &&
	        (def != XML_ATTRIBUTE_IMPLIED) &&
		(def != XML_ATTRIBUTE_REQUIRED)) {
		xmlAddDefAttrs(ctxt, elemName, attrName, defaultValue);
	    }
	    if (ctxt->sax2) {
		xmlAddSpecialAttr(ctxt, elemName, attrName, type);
	    }
	    if (defaultValue != NULL)
	        xmlFree(defaultValue);
	    GROW;
	}
	if (RAW == '>') {
	    if (inputid != ctxt->input->id) {
		xmlFatalErrMsg(ctxt, XML_ERR_ENTITY_BOUNDARY,
                               "Attribute list declaration doesn't start and"
                               " stop in the same entity\n");
	    }
	    NEXT;
	}
    }
}

/**
 * xmlParseElementMixedContentDecl:
 * @ctxt:  an XML parser context
 * @inputchk:  the input used for the current entity, needed for boundary checks
 *
 * parse the declaration for a Mixed Element content
 * The leading '(' and spaces have been skipped in xmlParseElementContentDecl
 *
 * [51] Mixed ::= '(' S? '#PCDATA' (S? '|' S? Name)* S? ')*' |
 *                '(' S? '#PCDATA' S? ')'
 *
 * [ VC: Proper Group/PE Nesting ] applies to [51] too (see [49])
 *
 * [ VC: No Duplicate Types ]
 * The same name must not appear more than once in a single
 * mixed-content declaration.
 *
 * returns: the list of the xmlElementContentPtr describing the element choices
 */
xmlElementContentPtr
xmlParseElementMixedContentDecl(xmlParserCtxtPtr ctxt, int inputchk) {
    xmlElementContentPtr ret = NULL, cur = NULL, n;
    const xmlChar *elem = NULL;

    GROW;
    if (CMP7(CUR_PTR, '#', 'P', 'C', 'D', 'A', 'T', 'A')) {
	SKIP(7);
	SKIP_BLANKS;
	SHRINK;
	if (RAW == ')') {
	    if (ctxt->input->id != inputchk) {
		xmlFatalErrMsg(ctxt, XML_ERR_ENTITY_BOUNDARY,
                               "Element content declaration doesn't start and"
                               " stop in the same entity\n");
	    }
	    NEXT;
	    ret = xmlNewDocElementContent(ctxt->myDoc, NULL, XML_ELEMENT_CONTENT_PCDATA);
	    if (ret == NULL)
	        return(NULL);
	    if (RAW == '*') {
		ret->ocur = XML_ELEMENT_CONTENT_MULT;
		NEXT;
	    }
	    return(ret);
	}
	if ((RAW == '(') || (RAW == '|')) {
	    ret = cur = xmlNewDocElementContent(ctxt->myDoc, NULL, XML_ELEMENT_CONTENT_PCDATA);
	    if (ret == NULL) return(NULL);
	}
	while ((RAW == '|') && (ctxt->instate != XML_PARSER_EOF)) {
	    NEXT;
	    if (elem == NULL) {
	        ret = xmlNewDocElementContent(ctxt->myDoc, NULL, XML_ELEMENT_CONTENT_OR);
		if (ret == NULL) return(NULL);
		ret->c1 = cur;
		if (cur != NULL)
		    cur->parent = ret;
		cur = ret;
	    } else {
	        n = xmlNewDocElementContent(ctxt->myDoc, NULL, XML_ELEMENT_CONTENT_OR);
		if (n == NULL) return(NULL);
		n->c1 = xmlNewDocElementContent(ctxt->myDoc, elem, XML_ELEMENT_CONTENT_ELEMENT);
		if (n->c1 != NULL)
		    n->c1->parent = n;
	        cur->c2 = n;
		if (n != NULL)
		    n->parent = cur;
		cur = n;
	    }
	    SKIP_BLANKS;
	    elem = xmlParseName(ctxt);
	    if (elem == NULL) {
		xmlFatalErrMsg(ctxt, XML_ERR_NAME_REQUIRED,
			"xmlParseElementMixedContentDecl : Name expected\n");
		xmlFreeDocElementContent(ctxt->myDoc, ret);
		return(NULL);
	    }
	    SKIP_BLANKS;
	    GROW;
	}
	if ((RAW == ')') && (NXT(1) == '*')) {
	    if (elem != NULL) {
		cur->c2 = xmlNewDocElementContent(ctxt->myDoc, elem,
		                               XML_ELEMENT_CONTENT_ELEMENT);
		if (cur->c2 != NULL)
		    cur->c2->parent = cur;
            }
            if (ret != NULL)
                ret->ocur = XML_ELEMENT_CONTENT_MULT;
	    if (ctxt->input->id != inputchk) {
		xmlFatalErrMsg(ctxt, XML_ERR_ENTITY_BOUNDARY,
                               "Element content declaration doesn't start and"
                               " stop in the same entity\n");
	    }
	    SKIP(2);
	} else {
	    xmlFreeDocElementContent(ctxt->myDoc, ret);
	    xmlFatalErr(ctxt, XML_ERR_MIXED_NOT_STARTED, NULL);
	    return(NULL);
	}

    } else {
	xmlFatalErr(ctxt, XML_ERR_PCDATA_REQUIRED, NULL);
    }
    return(ret);
}

/**
 * xmlParseElementChildrenContentDeclPriv:
 * @ctxt:  an XML parser context
 * @inputchk:  the input used for the current entity, needed for boundary checks
 * @depth: the level of recursion
 *
 * parse the declaration for a Mixed Element content
 * The leading '(' and spaces have been skipped in xmlParseElementContentDecl
 *
 *
 * [47] children ::= (choice | seq) ('?' | '*' | '+')?
 *
 * [48] cp ::= (Name | choice | seq) ('?' | '*' | '+')?
 *
 * [49] choice ::= '(' S? cp ( S? '|' S? cp )* S? ')'
 *
 * [50] seq ::= '(' S? cp ( S? ',' S? cp )* S? ')'
 *
 * [ VC: Proper Group/PE Nesting ] applies to [49] and [50]
 * TODO Parameter-entity replacement text must be properly nested
 *	with parenthesized groups. That is to say, if either of the
 *	opening or closing parentheses in a choice, seq, or Mixed
 *	construct is contained in the replacement text for a parameter
 *	entity, both must be contained in the same replacement text. For
 *	interoperability, if a parameter-entity reference appears in a
 *	choice, seq, or Mixed construct, its replacement text should not
 *	be empty, and neither the first nor last non-blank character of
 *	the replacement text should be a connector (| or ,).
 *
 * Returns the tree of xmlElementContentPtr describing the element
 *          hierarchy.
 */
static xmlElementContentPtr
xmlParseElementChildrenContentDeclPriv(xmlParserCtxtPtr ctxt, int inputchk,
                                       int depth) {
    xmlElementContentPtr ret = NULL, cur = NULL, last = NULL, op = NULL;
    const xmlChar *elem;
    xmlChar type = 0;

    if (((depth > 128) && ((ctxt->options & XML_PARSE_HUGE) == 0)) ||
        (depth >  2048)) {
        xmlFatalErrMsgInt(ctxt, XML_ERR_ELEMCONTENT_NOT_FINISHED,
"xmlParseElementChildrenContentDecl : depth %d too deep, use XML_PARSE_HUGE\n",
                          depth);
	return(NULL);
    }
    SKIP_BLANKS;
    GROW;
    if (RAW == '(') {
	int inputid = ctxt->input->id;

        /* Recurse on first child */
	NEXT;
	SKIP_BLANKS;
        cur = ret = xmlParseElementChildrenContentDeclPriv(ctxt, inputid,
                                                           depth + 1);
	SKIP_BLANKS;
	GROW;
    } else {
	elem = xmlParseName(ctxt);
	if (elem == NULL) {
	    xmlFatalErr(ctxt, XML_ERR_ELEMCONTENT_NOT_STARTED, NULL);
	    return(NULL);
	}
        cur = ret = xmlNewDocElementContent(ctxt->myDoc, elem, XML_ELEMENT_CONTENT_ELEMENT);
	if (cur == NULL) {
	    xmlErrMemory(ctxt, NULL);
	    return(NULL);
	}
	GROW;
	if (RAW == '?') {
	    cur->ocur = XML_ELEMENT_CONTENT_OPT;
	    NEXT;
	} else if (RAW == '*') {
	    cur->ocur = XML_ELEMENT_CONTENT_MULT;
	    NEXT;
	} else if (RAW == '+') {
	    cur->ocur = XML_ELEMENT_CONTENT_PLUS;
	    NEXT;
	} else {
	    cur->ocur = XML_ELEMENT_CONTENT_ONCE;
	}
	GROW;
    }
    SKIP_BLANKS;
    SHRINK;
    while ((RAW != ')') && (ctxt->instate != XML_PARSER_EOF)) {
        /*
	 * Each loop we parse one separator and one element.
	 */
        if (RAW == ',') {
	    if (type == 0) type = CUR;

	    /*
	     * Detect "Name | Name , Name" error
	     */
	    else if (type != CUR) {
		xmlFatalErrMsgInt(ctxt, XML_ERR_SEPARATOR_REQUIRED,
		    "xmlParseElementChildrenContentDecl : '%c' expected\n",
		                  type);
		if ((last != NULL) && (last != ret))
		    xmlFreeDocElementContent(ctxt->myDoc, last);
		if (ret != NULL)
		    xmlFreeDocElementContent(ctxt->myDoc, ret);
		return(NULL);
	    }
	    NEXT;

	    op = xmlNewDocElementContent(ctxt->myDoc, NULL, XML_ELEMENT_CONTENT_SEQ);
	    if (op == NULL) {
		if ((last != NULL) && (last != ret))
		    xmlFreeDocElementContent(ctxt->myDoc, last);
	        xmlFreeDocElementContent(ctxt->myDoc, ret);
		return(NULL);
	    }
	    if (last == NULL) {
		op->c1 = ret;
		if (ret != NULL)
		    ret->parent = op;
		ret = cur = op;
	    } else {
	        cur->c2 = op;
		if (op != NULL)
		    op->parent = cur;
		op->c1 = last;
		if (last != NULL)
		    last->parent = op;
		cur =op;
		last = NULL;
	    }
	} else if (RAW == '|') {
	    if (type == 0) type = CUR;

	    /*
	     * Detect "Name , Name | Name" error
	     */
	    else if (type != CUR) {
		xmlFatalErrMsgInt(ctxt, XML_ERR_SEPARATOR_REQUIRED,
		    "xmlParseElementChildrenContentDecl : '%c' expected\n",
				  type);
		if ((last != NULL) && (last != ret))
		    xmlFreeDocElementContent(ctxt->myDoc, last);
		if (ret != NULL)
		    xmlFreeDocElementContent(ctxt->myDoc, ret);
		return(NULL);
	    }
	    NEXT;

	    op = xmlNewDocElementContent(ctxt->myDoc, NULL, XML_ELEMENT_CONTENT_OR);
	    if (op == NULL) {
		if ((last != NULL) && (last != ret))
		    xmlFreeDocElementContent(ctxt->myDoc, last);
		if (ret != NULL)
		    xmlFreeDocElementContent(ctxt->myDoc, ret);
		return(NULL);
	    }
	    if (last == NULL) {
		op->c1 = ret;
		if (ret != NULL)
		    ret->parent = op;
		ret = cur = op;
	    } else {
	        cur->c2 = op;
		if (op != NULL)
		    op->parent = cur;
		op->c1 = last;
		if (last != NULL)
		    last->parent = op;
		cur =op;
		last = NULL;
	    }
	} else {
	    xmlFatalErr(ctxt, XML_ERR_ELEMCONTENT_NOT_FINISHED, NULL);
	    if ((last != NULL) && (last != ret))
	        xmlFreeDocElementContent(ctxt->myDoc, last);
	    if (ret != NULL)
		xmlFreeDocElementContent(ctxt->myDoc, ret);
	    return(NULL);
	}
	GROW;
	SKIP_BLANKS;
	GROW;
	if (RAW == '(') {
	    int inputid = ctxt->input->id;
	    /* Recurse on second child */
	    NEXT;
	    SKIP_BLANKS;
	    last = xmlParseElementChildrenContentDeclPriv(ctxt, inputid,
                                                          depth + 1);
	    SKIP_BLANKS;
	} else {
	    elem = xmlParseName(ctxt);
	    if (elem == NULL) {
		xmlFatalErr(ctxt, XML_ERR_ELEMCONTENT_NOT_STARTED, NULL);
		if (ret != NULL)
		    xmlFreeDocElementContent(ctxt->myDoc, ret);
		return(NULL);
	    }
	    last = xmlNewDocElementContent(ctxt->myDoc, elem, XML_ELEMENT_CONTENT_ELEMENT);
	    if (last == NULL) {
		if (ret != NULL)
		    xmlFreeDocElementContent(ctxt->myDoc, ret);
		return(NULL);
	    }
	    if (RAW == '?') {
		last->ocur = XML_ELEMENT_CONTENT_OPT;
		NEXT;
	    } else if (RAW == '*') {
		last->ocur = XML_ELEMENT_CONTENT_MULT;
		NEXT;
	    } else if (RAW == '+') {
		last->ocur = XML_ELEMENT_CONTENT_PLUS;
		NEXT;
	    } else {
		last->ocur = XML_ELEMENT_CONTENT_ONCE;
	    }
	}
	SKIP_BLANKS;
	GROW;
    }
    if ((cur != NULL) && (last != NULL)) {
        cur->c2 = last;
	if (last != NULL)
	    last->parent = cur;
    }
    if (ctxt->input->id != inputchk) {
	xmlFatalErrMsg(ctxt, XML_ERR_ENTITY_BOUNDARY,
                       "Element content declaration doesn't start and stop in"
                       " the same entity\n");
    }
    NEXT;
    if (RAW == '?') {
	if (ret != NULL) {
	    if ((ret->ocur == XML_ELEMENT_CONTENT_PLUS) ||
	        (ret->ocur == XML_ELEMENT_CONTENT_MULT))
	        ret->ocur = XML_ELEMENT_CONTENT_MULT;
	    else
	        ret->ocur = XML_ELEMENT_CONTENT_OPT;
	}
	NEXT;
    } else if (RAW == '*') {
	if (ret != NULL) {
	    ret->ocur = XML_ELEMENT_CONTENT_MULT;
	    cur = ret;
	    /*
	     * Some normalization:
	     * (a | b* | c?)* == (a | b | c)*
	     */
	    while ((cur != NULL) && (cur->type == XML_ELEMENT_CONTENT_OR)) {
		if ((cur->c1 != NULL) &&
	            ((cur->c1->ocur == XML_ELEMENT_CONTENT_OPT) ||
		     (cur->c1->ocur == XML_ELEMENT_CONTENT_MULT)))
		    cur->c1->ocur = XML_ELEMENT_CONTENT_ONCE;
		if ((cur->c2 != NULL) &&
	            ((cur->c2->ocur == XML_ELEMENT_CONTENT_OPT) ||
		     (cur->c2->ocur == XML_ELEMENT_CONTENT_MULT)))
		    cur->c2->ocur = XML_ELEMENT_CONTENT_ONCE;
		cur = cur->c2;
	    }
	}
	NEXT;
    } else if (RAW == '+') {
	if (ret != NULL) {
	    int found = 0;

	    if ((ret->ocur == XML_ELEMENT_CONTENT_OPT) ||
	        (ret->ocur == XML_ELEMENT_CONTENT_MULT))
	        ret->ocur = XML_ELEMENT_CONTENT_MULT;
	    else
	        ret->ocur = XML_ELEMENT_CONTENT_PLUS;
	    /*
	     * Some normalization:
	     * (a | b*)+ == (a | b)*
	     * (a | b?)+ == (a | b)*
	     */
	    while ((cur != NULL) && (cur->type == XML_ELEMENT_CONTENT_OR)) {
		if ((cur->c1 != NULL) &&
	            ((cur->c1->ocur == XML_ELEMENT_CONTENT_OPT) ||
		     (cur->c1->ocur == XML_ELEMENT_CONTENT_MULT))) {
		    cur->c1->ocur = XML_ELEMENT_CONTENT_ONCE;
		    found = 1;
		}
		if ((cur->c2 != NULL) &&
	            ((cur->c2->ocur == XML_ELEMENT_CONTENT_OPT) ||
		     (cur->c2->ocur == XML_ELEMENT_CONTENT_MULT))) {
		    cur->c2->ocur = XML_ELEMENT_CONTENT_ONCE;
		    found = 1;
		}
		cur = cur->c2;
	    }
	    if (found)
		ret->ocur = XML_ELEMENT_CONTENT_MULT;
	}
	NEXT;
    }
    return(ret);
}

/**
 * xmlParseElementChildrenContentDecl:
 * @ctxt:  an XML parser context
 * @inputchk:  the input used for the current entity, needed for boundary checks
 *
 * parse the declaration for a Mixed Element content
 * The leading '(' and spaces have been skipped in xmlParseElementContentDecl
 *
 * [47] children ::= (choice | seq) ('?' | '*' | '+')?
 *
 * [48] cp ::= (Name | choice | seq) ('?' | '*' | '+')?
 *
 * [49] choice ::= '(' S? cp ( S? '|' S? cp )* S? ')'
 *
 * [50] seq ::= '(' S? cp ( S? ',' S? cp )* S? ')'
 *
 * [ VC: Proper Group/PE Nesting ] applies to [49] and [50]
 * TODO Parameter-entity replacement text must be properly nested
 *	with parenthesized groups. That is to say, if either of the
 *	opening or closing parentheses in a choice, seq, or Mixed
 *	construct is contained in the replacement text for a parameter
 *	entity, both must be contained in the same replacement text. For
 *	interoperability, if a parameter-entity reference appears in a
 *	choice, seq, or Mixed construct, its replacement text should not
 *	be empty, and neither the first nor last non-blank character of
 *	the replacement text should be a connector (| or ,).
 *
 * Returns the tree of xmlElementContentPtr describing the element
 *          hierarchy.
 */
xmlElementContentPtr
xmlParseElementChildrenContentDecl(xmlParserCtxtPtr ctxt, int inputchk) {
    /* stub left for API/ABI compat */
    return(xmlParseElementChildrenContentDeclPriv(ctxt, inputchk, 1));
}

/**
 * xmlParseElementContentDecl:
 * @ctxt:  an XML parser context
 * @name:  the name of the element being defined.
 * @result:  the Element Content pointer will be stored here if any
 *
 * parse the declaration for an Element content either Mixed or Children,
 * the cases EMPTY and ANY are handled directly in xmlParseElementDecl
 *
 * [46] contentspec ::= 'EMPTY' | 'ANY' | Mixed | children
 *
 * returns: the type of element content XML_ELEMENT_TYPE_xxx
 */

int
xmlParseElementContentDecl(xmlParserCtxtPtr ctxt, const xmlChar *name,
                           xmlElementContentPtr *result) {

    xmlElementContentPtr tree = NULL;
    int inputid = ctxt->input->id;
    int res;

    *result = NULL;

    if (RAW != '(') {
	xmlFatalErrMsgStr(ctxt, XML_ERR_ELEMCONTENT_NOT_STARTED,
		"xmlParseElementContentDecl : %s '(' expected\n", name);
	return(-1);
    }
    NEXT;
    GROW;
    if (ctxt->instate == XML_PARSER_EOF)
        return(-1);
    SKIP_BLANKS;
    if (CMP7(CUR_PTR, '#', 'P', 'C', 'D', 'A', 'T', 'A')) {
        tree = xmlParseElementMixedContentDecl(ctxt, inputid);
	res = XML_ELEMENT_TYPE_MIXED;
    } else {
        tree = xmlParseElementChildrenContentDeclPriv(ctxt, inputid, 1);
	res = XML_ELEMENT_TYPE_ELEMENT;
    }
    SKIP_BLANKS;
    *result = tree;
    return(res);
}

/**
 * xmlParseElementDecl:
 * @ctxt:  an XML parser context
 *
 * parse an Element declaration.
 *
 * [45] elementdecl ::= '<!ELEMENT' S Name S contentspec S? '>'
 *
 * [ VC: Unique Element Type Declaration ]
 * No element type may be declared more than once
 *
 * Returns the type of the element, or -1 in case of error
 */
int
xmlParseElementDecl(xmlParserCtxtPtr ctxt) {
    const xmlChar *name;
    int ret = -1;
    xmlElementContentPtr content  = NULL;

    /* GROW; done in the caller */
    if (CMP9(CUR_PTR, '<', '!', 'E', 'L', 'E', 'M', 'E', 'N', 'T')) {
	int inputid = ctxt->input->id;

	SKIP(9);
	if (SKIP_BLANKS == 0) {
	    xmlFatalErrMsg(ctxt, XML_ERR_SPACE_REQUIRED,
		           "Space required after 'ELEMENT'\n");
	    return(-1);
	}
        name = xmlParseName(ctxt);
	if (name == NULL) {
	    xmlFatalErrMsg(ctxt, XML_ERR_NAME_REQUIRED,
			   "xmlParseElementDecl: no name for Element\n");
	    return(-1);
	}
	if (SKIP_BLANKS == 0) {
	    xmlFatalErrMsg(ctxt, XML_ERR_SPACE_REQUIRED,
			   "Space required after the element name\n");
	}
	if (CMP5(CUR_PTR, 'E', 'M', 'P', 'T', 'Y')) {
	    SKIP(5);
	    /*
	     * Element must always be empty.
	     */
	    ret = XML_ELEMENT_TYPE_EMPTY;
	} else if ((RAW == 'A') && (NXT(1) == 'N') &&
	           (NXT(2) == 'Y')) {
	    SKIP(3);
	    /*
	     * Element is a generic container.
	     */
	    ret = XML_ELEMENT_TYPE_ANY;
	} else if (RAW == '(') {
	    ret = xmlParseElementContentDecl(ctxt, name, &content);
	} else {
	    /*
	     * [ WFC: PEs in Internal Subset ] error handling.
	     */
	    if ((RAW == '%') && (ctxt->external == 0) &&
	        (ctxt->inputNr == 1)) {
		xmlFatalErrMsg(ctxt, XML_ERR_PEREF_IN_INT_SUBSET,
	  "PEReference: forbidden within markup decl in internal subset\n");
	    } else {
		xmlFatalErrMsg(ctxt, XML_ERR_ELEMCONTENT_NOT_STARTED,
		      "xmlParseElementDecl: 'EMPTY', 'ANY' or '(' expected\n");
            }
	    return(-1);
	}

	SKIP_BLANKS;

	if (RAW != '>') {
	    xmlFatalErr(ctxt, XML_ERR_GT_REQUIRED, NULL);
	    if (content != NULL) {
		xmlFreeDocElementContent(ctxt->myDoc, content);
	    }
	} else {
	    if (inputid != ctxt->input->id) {
		xmlFatalErrMsg(ctxt, XML_ERR_ENTITY_BOUNDARY,
                               "Element declaration doesn't start and stop in"
                               " the same entity\n");
	    }

	    NEXT;
	    if ((ctxt->sax != NULL) && (!ctxt->disableSAX) &&
		(ctxt->sax->elementDecl != NULL)) {
		if (content != NULL)
		    content->parent = NULL;
	        ctxt->sax->elementDecl(ctxt->userData, name, ret,
		                       content);
		if ((content != NULL) && (content->parent == NULL)) {
		    /*
		     * this is a trick: if xmlAddElementDecl is called,
		     * instead of copying the full tree it is plugged directly
		     * if called from the parser. Avoid duplicating the
		     * interfaces or change the API/ABI
		     */
		    xmlFreeDocElementContent(ctxt->myDoc, content);
		}
	    } else if (content != NULL) {
		xmlFreeDocElementContent(ctxt->myDoc, content);
	    }
	}
    }
    return(ret);
}

/**
 * xmlParseConditionalSections
 * @ctxt:  an XML parser context
 *
 * [61] conditionalSect ::= includeSect | ignoreSect
 * [62] includeSect ::= '<![' S? 'INCLUDE' S? '[' extSubsetDecl ']]>'
 * [63] ignoreSect ::= '<![' S? 'IGNORE' S? '[' ignoreSectContents* ']]>'
 * [64] ignoreSectContents ::= Ignore ('<![' ignoreSectContents ']]>' Ignore)*
 * [65] Ignore ::= Char* - (Char* ('<![' | ']]>') Char*)
 */

static void
xmlParseConditionalSections(xmlParserCtxtPtr ctxt) {
    int id = ctxt->input->id;

    SKIP(3);
    SKIP_BLANKS;
    if (CMP7(CUR_PTR, 'I', 'N', 'C', 'L', 'U', 'D', 'E')) {
	SKIP(7);
	SKIP_BLANKS;
	if (RAW != '[') {
	    xmlFatalErr(ctxt, XML_ERR_CONDSEC_INVALID, NULL);
	    xmlHaltParser(ctxt);
	    return;
	} else {
	    if (ctxt->input->id != id) {
		xmlFatalErrMsg(ctxt, XML_ERR_ENTITY_BOUNDARY,
	                       "All markup of the conditional section is not"
                               " in the same entity\n");
	    }
	    NEXT;
	}
	if (xmlParserDebugEntities) {
	    if ((ctxt->input != NULL) && (ctxt->input->filename))
		xmlGenericError(xmlGenericErrorContext,
			"%s(%d): ", ctxt->input->filename,
			ctxt->input->line);
	    xmlGenericError(xmlGenericErrorContext,
		    "Entering INCLUDE Conditional Section\n");
	}

        SKIP_BLANKS;
        GROW;
	while (((RAW != 0) && ((RAW != ']') || (NXT(1) != ']') ||
	        (NXT(2) != '>'))) && (ctxt->instate != XML_PARSER_EOF)) {
	    const xmlChar *check = CUR_PTR;
	    unsigned int cons = ctxt->input->consumed;

	    if ((RAW == '<') && (NXT(1) == '!') && (NXT(2) == '[')) {
		xmlParseConditionalSections(ctxt);
	    } else
		xmlParseMarkupDecl(ctxt);

            SKIP_BLANKS;
            GROW;

	    if ((CUR_PTR == check) && (cons == ctxt->input->consumed)) {
		xmlFatalErr(ctxt, XML_ERR_EXT_SUBSET_NOT_FINISHED, NULL);
		xmlHaltParser(ctxt);
		break;
	    }
	}
	if (xmlParserDebugEntities) {
	    if ((ctxt->input != NULL) && (ctxt->input->filename))
		xmlGenericError(xmlGenericErrorContext,
			"%s(%d): ", ctxt->input->filename,
			ctxt->input->line);
	    xmlGenericError(xmlGenericErrorContext,
		    "Leaving INCLUDE Conditional Section\n");
	}

    } else if (CMP6(CUR_PTR, 'I', 'G', 'N', 'O', 'R', 'E')) {
	int state;
	xmlParserInputState instate;
	int depth = 0;

	SKIP(6);
	SKIP_BLANKS;
	if (RAW != '[') {
	    xmlFatalErr(ctxt, XML_ERR_CONDSEC_INVALID, NULL);
	    xmlHaltParser(ctxt);
	    return;
	} else {
	    if (ctxt->input->id != id) {
		xmlFatalErrMsg(ctxt, XML_ERR_ENTITY_BOUNDARY,
	                       "All markup of the conditional section is not"
                               " in the same entity\n");
	    }
	    NEXT;
	}
	if (xmlParserDebugEntities) {
	    if ((ctxt->input != NULL) && (ctxt->input->filename))
		xmlGenericError(xmlGenericErrorContext,
			"%s(%d): ", ctxt->input->filename,
			ctxt->input->line);
	    xmlGenericError(xmlGenericErrorContext,
		    "Entering IGNORE Conditional Section\n");
	}

	/*
	 * Parse up to the end of the conditional section
	 * But disable SAX event generating DTD building in the meantime
	 */
	state = ctxt->disableSAX;
	instate = ctxt->instate;
	if (ctxt->recovery == 0) ctxt->disableSAX = 1;
	ctxt->instate = XML_PARSER_IGNORE;

	while (((depth >= 0) && (RAW != 0)) &&
               (ctxt->instate != XML_PARSER_EOF)) {
	  if ((RAW == '<') && (NXT(1) == '!') && (NXT(2) == '[')) {
	    depth++;
	    SKIP(3);
	    continue;
	  }
	  if ((RAW == ']') && (NXT(1) == ']') && (NXT(2) == '>')) {
	    if (--depth >= 0) SKIP(3);
	    continue;
	  }
	  NEXT;
	  continue;
	}

	ctxt->disableSAX = state;
	ctxt->instate = instate;

	if (xmlParserDebugEntities) {
	    if ((ctxt->input != NULL) && (ctxt->input->filename))
		xmlGenericError(xmlGenericErrorContext,
			"%s(%d): ", ctxt->input->filename,
			ctxt->input->line);
	    xmlGenericError(xmlGenericErrorContext,
		    "Leaving IGNORE Conditional Section\n");
	}

    } else {
	xmlFatalErr(ctxt, XML_ERR_CONDSEC_INVALID_KEYWORD, NULL);
	xmlHaltParser(ctxt);
	return;
    }

    if (RAW == 0)
        SHRINK;

    if (RAW == 0) {
	xmlFatalErr(ctxt, XML_ERR_CONDSEC_NOT_FINISHED, NULL);
    } else {
	if (ctxt->input->id != id) {
	    xmlFatalErrMsg(ctxt, XML_ERR_ENTITY_BOUNDARY,
	                   "All markup of the conditional section is not in"
                           " the same entity\n");
	}
	if ((ctxt-> instate != XML_PARSER_EOF) &&
	    ((ctxt->input->cur + 3) <= ctxt->input->end))
	    SKIP(3);
    }
}

/**
 * xmlParseMarkupDecl:
 * @ctxt:  an XML parser context
 *
 * parse Markup declarations
 *
 * [29] markupdecl ::= elementdecl | AttlistDecl | EntityDecl |
 *                     NotationDecl | PI | Comment
 *
 * [ VC: Proper Declaration/PE Nesting ]
 * Parameter-entity replacement text must be properly nested with
 * markup declarations. That is to say, if either the first character
 * or the last character of a markup declaration (markupdecl above) is
 * contained in the replacement text for a parameter-entity reference,
 * both must be contained in the same replacement text.
 *
 * [ WFC: PEs in Internal Subset ]
 * In the internal DTD subset, parameter-entity references can occur
 * only where markup declarations can occur, not within markup declarations.
 * (This does not apply to references that occur in external parameter
 * entities or to the external subset.)
 */
void
xmlParseMarkupDecl(xmlParserCtxtPtr ctxt) {
    GROW;
    if (CUR == '<') {
        if (NXT(1) == '!') {
	    switch (NXT(2)) {
	        case 'E':
		    if (NXT(3) == 'L')
			xmlParseElementDecl(ctxt);
		    else if (NXT(3) == 'N')
			xmlParseEntityDecl(ctxt);
		    break;
	        case 'A':
		    xmlParseAttributeListDecl(ctxt);
		    break;
	        case 'N':
		    xmlParseNotationDecl(ctxt);
		    break;
	        case '-':
		    xmlParseComment(ctxt);
		    break;
		default:
		    /* there is an error but it will be detected later */
		    break;
	    }
	} else if (NXT(1) == '?') {
	    xmlParsePI(ctxt);
	}
    }

    /*
     * detect requirement to exit there and act accordingly
     * and avoid having instate overriden later on
     */
    if (ctxt->instate == XML_PARSER_EOF)
        return;

    /*
     * Conditional sections are allowed from entities included
     * by PE References in the internal subset.
     */
    if ((ctxt->external == 0) && (ctxt->inputNr > 1)) {
        if ((RAW == '<') && (NXT(1) == '!') && (NXT(2) == '[')) {
	    xmlParseConditionalSections(ctxt);
	}
    }

    ctxt->instate = XML_PARSER_DTD;
}

/**
 * xmlParseTextDecl:
 * @ctxt:  an XML parser context
 *
 * parse an XML declaration header for external entities
 *
 * [77] TextDecl ::= '<?xml' VersionInfo? EncodingDecl S? '?>'
 */

void
xmlParseTextDecl(xmlParserCtxtPtr ctxt) {
    xmlChar *version;
    const xmlChar *encoding;

    /*
     * We know that '<?xml' is here.
     */
    if ((CMP5(CUR_PTR, '<', '?', 'x', 'm', 'l')) && (IS_BLANK_CH(NXT(5)))) {
	SKIP(5);
    } else {
	xmlFatalErr(ctxt, XML_ERR_XMLDECL_NOT_STARTED, NULL);
	return;
    }

    if (SKIP_BLANKS == 0) {
	xmlFatalErrMsg(ctxt, XML_ERR_SPACE_REQUIRED,
		       "Space needed after '<?xml'\n");
    }

    /*
     * We may have the VersionInfo here.
     */
    version = xmlParseVersionInfo(ctxt);
    if (version == NULL)
	version = xmlCharStrdup(XML_DEFAULT_VERSION);
    else {
	if (SKIP_BLANKS == 0) {
	    xmlFatalErrMsg(ctxt, XML_ERR_SPACE_REQUIRED,
		           "Space needed here\n");
	}
    }
    ctxt->input->version = version;

    /*
     * We must have the encoding declaration
     */
    encoding = xmlParseEncodingDecl(ctxt);
    if (ctxt->errNo == XML_ERR_UNSUPPORTED_ENCODING) {
	/*
	 * The XML REC instructs us to stop parsing right here
	 */
        return;
    }
    if ((encoding == NULL) && (ctxt->errNo == XML_ERR_OK)) {
	xmlFatalErrMsg(ctxt, XML_ERR_MISSING_ENCODING,
		       "Missing encoding in text declaration\n");
    }

    SKIP_BLANKS;
    if ((RAW == '?') && (NXT(1) == '>')) {
        SKIP(2);
    } else if (RAW == '>') {
        /* Deprecated old WD ... */
	xmlFatalErr(ctxt, XML_ERR_XMLDECL_NOT_FINISHED, NULL);
	NEXT;
    } else {
	xmlFatalErr(ctxt, XML_ERR_XMLDECL_NOT_FINISHED, NULL);
	MOVETO_ENDTAG(CUR_PTR);
	NEXT;
    }
}

/**
 * xmlParseExternalSubset:
 * @ctxt:  an XML parser context
 * @ExternalID: the external identifier
 * @SystemID: the system identifier (or URL)
 *
 * parse Markup declarations from an external subset
 *
 * [30] extSubset ::= textDecl? extSubsetDecl
 *
 * [31] extSubsetDecl ::= (markupdecl | conditionalSect | PEReference | S) *
 */
void
xmlParseExternalSubset(xmlParserCtxtPtr ctxt, const xmlChar *ExternalID,
                       const xmlChar *SystemID) {
    xmlDetectSAX2(ctxt);
    GROW;

    if ((ctxt->encoding == NULL) &&
        (ctxt->input->end - ctxt->input->cur >= 4)) {
        xmlChar start[4];
	xmlCharEncoding enc;

	start[0] = RAW;
	start[1] = NXT(1);
	start[2] = NXT(2);
	start[3] = NXT(3);
	enc = xmlDetectCharEncoding(start, 4);
	if (enc != XML_CHAR_ENCODING_NONE)
	    xmlSwitchEncoding(ctxt, enc);
    }

    if (CMP5(CUR_PTR, '<', '?', 'x', 'm', 'l')) {
	xmlParseTextDecl(ctxt);
	if (ctxt->errNo == XML_ERR_UNSUPPORTED_ENCODING) {
	    /*
	     * The XML REC instructs us to stop parsing right here
	     */
	    xmlHaltParser(ctxt);
	    return;
	}
    }
    if (ctxt->myDoc == NULL) {
        ctxt->myDoc = xmlNewDoc(BAD_CAST "1.0");
	if (ctxt->myDoc == NULL) {
	    xmlErrMemory(ctxt, "New Doc failed");
	    return;
	}
	ctxt->myDoc->properties = XML_DOC_INTERNAL;
    }
    if ((ctxt->myDoc != NULL) && (ctxt->myDoc->intSubset == NULL))
        xmlCreateIntSubset(ctxt->myDoc, NULL, ExternalID, SystemID);

    ctxt->instate = XML_PARSER_DTD;
    ctxt->external = 1;
    SKIP_BLANKS;
    while (((RAW == '<') && (NXT(1) == '?')) ||
           ((RAW == '<') && (NXT(1) == '!')) ||
	   (RAW == '%')) {
	const xmlChar *check = CUR_PTR;
	unsigned int cons = ctxt->input->consumed;

	GROW;
        if ((RAW == '<') && (NXT(1) == '!') && (NXT(2) == '[')) {
	    xmlParseConditionalSections(ctxt);
	} else
	    xmlParseMarkupDecl(ctxt);
        SKIP_BLANKS;

	if ((CUR_PTR == check) && (cons == ctxt->input->consumed)) {
	    xmlFatalErr(ctxt, XML_ERR_EXT_SUBSET_NOT_FINISHED, NULL);
	    break;
	}
    }

    if (RAW != 0) {
	xmlFatalErr(ctxt, XML_ERR_EXT_SUBSET_NOT_FINISHED, NULL);
    }

}

/**
 * xmlParseReference:
 * @ctxt:  an XML parser context
 *
 * parse and handle entity references in content, depending on the SAX
 * interface, this may end-up in a call to character() if this is a
 * CharRef, a predefined entity, if there is no reference() callback.
 * or if the parser was asked to switch to that mode.
 *
 * [67] Reference ::= EntityRef | CharRef
 */
void
xmlParseReference(xmlParserCtxtPtr ctxt) {
    xmlEntityPtr ent;
    xmlChar *val;
    int was_checked;
    xmlNodePtr list = NULL;
    xmlParserErrors ret = XML_ERR_OK;


    if (RAW != '&')
        return;

    /*
     * Simple case of a CharRef
     */
    if (NXT(1) == '#') {
	int i = 0;
	xmlChar out[10];
	int hex = NXT(2);
	int value = xmlParseCharRef(ctxt);

	if (value == 0)
	    return;
	if (ctxt->charset != XML_CHAR_ENCODING_UTF8) {
	    /*
	     * So we are using non-UTF-8 buffers
	     * Check that the char fit on 8bits, if not
	     * generate a CharRef.
	     */
	    if (value <= 0xFF) {
		out[0] = value;
		out[1] = 0;
		if ((ctxt->sax != NULL) && (ctxt->sax->characters != NULL) &&
		    (!ctxt->disableSAX))
		    ctxt->sax->characters(ctxt->userData, out, 1);
	    } else {
		if ((hex == 'x') || (hex == 'X'))
		    snprintf((char *)out, sizeof(out), "#x%X", value);
		else
		    snprintf((char *)out, sizeof(out), "#%d", value);
		if ((ctxt->sax != NULL) && (ctxt->sax->reference != NULL) &&
		    (!ctxt->disableSAX))
		    ctxt->sax->reference(ctxt->userData, out);
	    }
	} else {
	    /*
	     * Just encode the value in UTF-8
	     */
	    COPY_BUF(0 ,out, i, value);
	    out[i] = 0;
	    if ((ctxt->sax != NULL) && (ctxt->sax->characters != NULL) &&
		(!ctxt->disableSAX))
		ctxt->sax->characters(ctxt->userData, out, i);
	}
	return;
    }

    /*
     * We are seeing an entity reference
     */
    ent = xmlParseEntityRef(ctxt);
    if (ent == NULL) return;
    if (!ctxt->wellFormed)
	return;
    was_checked = ent->checked;

    /* special case of predefined entities */
    if ((ent->name == NULL) ||
        (ent->etype == XML_INTERNAL_PREDEFINED_ENTITY)) {
	val = ent->content;
	if (val == NULL) return;
	/*
	 * inline the entity.
	 */
	if ((ctxt->sax != NULL) && (ctxt->sax->characters != NULL) &&
	    (!ctxt->disableSAX))
	    ctxt->sax->characters(ctxt->userData, val, xmlStrlen(val));
	return;
    }

    /*
     * The first reference to the entity trigger a parsing phase
     * where the ent->children is filled with the result from
     * the parsing.
     * Note: external parsed entities will not be loaded, it is not
     * required for a non-validating parser, unless the parsing option
     * of validating, or substituting entities were given. Doing so is
     * far more secure as the parser will only process data coming from
     * the document entity by default.
     */
    if (((ent->checked == 0) ||
         ((ent->children == NULL) && (ctxt->options & XML_PARSE_NOENT))) &&
        ((ent->etype != XML_EXTERNAL_GENERAL_PARSED_ENTITY) ||
         (ctxt->options & (XML_PARSE_NOENT | XML_PARSE_DTDVALID)))) {
	unsigned long oldnbent = ctxt->nbentities;

	/*
	 * This is a bit hackish but this seems the best
	 * way to make sure both SAX and DOM entity support
	 * behaves okay.
	 */
	void *user_data;
	if (ctxt->userData == ctxt)
	    user_data = NULL;
	else
	    user_data = ctxt->userData;

	/*
	 * Check that this entity is well formed
	 * 4.3.2: An internal general parsed entity is well-formed
	 * if its replacement text matches the production labeled
	 * content.
	 */
        if (ent->guard == XML_ENTITY_BEING_CHECKED) {
            ret = XML_ERR_ENTITY_LOOP;
        } else {
            ent->guard = XML_ENTITY_BEING_CHECKED;
            if (ent->etype == XML_INTERNAL_GENERAL_ENTITY) {
                ctxt->depth++;
                ret = xmlParseBalancedChunkMemoryInternal(ctxt, ent->content,
                                                          user_data, &list);
                ctxt->depth--;
            } else if (ent->etype == XML_EXTERNAL_GENERAL_PARSED_ENTITY) {
                ctxt->depth++;
                ret = xmlParseExternalEntityPrivate(ctxt->myDoc, ctxt, ctxt->sax,
                                               user_data, ctxt->depth, ent->URI,
                                               ent->ExternalID, &list);
                ctxt->depth--;
            } else {
                ret = XML_ERR_ENTITY_PE_INTERNAL;
                xmlErrMsgStr(ctxt, XML_ERR_INTERNAL_ERROR,
                             "invalid entity type found\n", NULL);
            }
            ent->guard = XML_ENTITY_NOT_BEING_CHECKED;
        }

	/*
	 * Store the number of entities needing parsing for this entity
	 * content and do checkings
	 */
	ent->checked = (ctxt->nbentities - oldnbent + 1) * 2;
	if ((ent->content != NULL) && (xmlStrchr(ent->content, '<')))
	    ent->checked |= 1;
	if (ret == XML_ERR_ENTITY_LOOP) {
	    xmlFatalErr(ctxt, XML_ERR_ENTITY_LOOP, NULL);
	    xmlFreeNodeList(list);
	    return;
	}
	if (xmlParserEntityCheck(ctxt, 0, ent, 0)) {
	    xmlFreeNodeList(list);
	    return;
	}

	if ((ret == XML_ERR_OK) && (list != NULL)) {
	    if (((ent->etype == XML_INTERNAL_GENERAL_ENTITY) ||
	     (ent->etype == XML_EXTERNAL_GENERAL_PARSED_ENTITY))&&
		(ent->children == NULL)) {
		ent->children = list;
		if (ctxt->replaceEntities) {
		    /*
		     * Prune it directly in the generated document
		     * except for single text nodes.
		     */
		    if (((list->type == XML_TEXT_NODE) &&
			 (list->next == NULL)) ||
			(ctxt->parseMode == XML_PARSE_READER)) {
			list->parent = (xmlNodePtr) ent;
			list = NULL;
			ent->owner = 1;
		    } else {
			ent->owner = 0;
			while (list != NULL) {
			    list->parent = (xmlNodePtr) ctxt->node;
			    list->doc = ctxt->myDoc;
			    if (list->next == NULL)
				ent->last = list;
			    list = list->next;
			}
			list = ent->children;
#ifdef LIBXML_LEGACY_ENABLED
			if (ent->etype == XML_EXTERNAL_GENERAL_PARSED_ENTITY)
			  xmlAddEntityReference(ent, list, NULL);
#endif /* LIBXML_LEGACY_ENABLED */
		    }
		} else {
		    ent->owner = 1;
		    while (list != NULL) {
			list->parent = (xmlNodePtr) ent;
			xmlSetTreeDoc(list, ent->doc);
			if (list->next == NULL)
			    ent->last = list;
			list = list->next;
		    }
		}
	    } else {
		xmlFreeNodeList(list);
		list = NULL;
	    }
	} else if ((ret != XML_ERR_OK) &&
		   (ret != XML_WAR_UNDECLARED_ENTITY)) {
	    xmlFatalErrMsgStr(ctxt, XML_ERR_UNDECLARED_ENTITY,
		     "Entity '%s' failed to parse\n", ent->name);
	    xmlParserEntityCheck(ctxt, 0, ent, 0);
	} else if (list != NULL) {
	    xmlFreeNodeList(list);
	    list = NULL;
	}
	if (ent->checked == 0)
	    ent->checked = 2;

        /* Prevent entity from being parsed and expanded twice (Bug 760367). */
        was_checked = 0;
    } else if (ent->checked != 1) {
	ctxt->nbentities += ent->checked / 2;
    }

    /*
     * Now that the entity content has been gathered
     * provide it to the application, this can take different forms based
     * on the parsing modes.
     */
    if (ent->children == NULL) {
	/*
	 * Probably running in SAX mode and the callbacks don't
	 * build the entity content. So unless we already went
	 * though parsing for first checking go though the entity
	 * content to generate callbacks associated to the entity
	 */
	if (was_checked != 0) {
	    void *user_data;
	    /*
	     * This is a bit hackish but this seems the best
	     * way to make sure both SAX and DOM entity support
	     * behaves okay.
	     */
	    if (ctxt->userData == ctxt)
		user_data = NULL;
	    else
		user_data = ctxt->userData;

            if (ent->guard == XML_ENTITY_BEING_CHECKED) {
                ret = XML_ERR_ENTITY_LOOP;
            } else {
                ent->guard = XML_ENTITY_BEING_CHECKED;
                if (ent->etype == XML_INTERNAL_GENERAL_ENTITY) {
                    ctxt->depth++;
                    ret = xmlParseBalancedChunkMemoryInternal(ctxt,
                                       ent->content, user_data, NULL);
                    ctxt->depth--;
                } else if (ent->etype ==
                           XML_EXTERNAL_GENERAL_PARSED_ENTITY) {
                    ctxt->depth++;
                    ret = xmlParseExternalEntityPrivate(ctxt->myDoc, ctxt,
                               ctxt->sax, user_data, ctxt->depth,
                               ent->URI, ent->ExternalID, NULL);
                    ctxt->depth--;
                } else {
                    ret = XML_ERR_ENTITY_PE_INTERNAL;
                    xmlErrMsgStr(ctxt, XML_ERR_INTERNAL_ERROR,
                                 "invalid entity type found\n", NULL);
                }
                ent->guard = XML_ENTITY_NOT_BEING_CHECKED;
            }
	    if (ret == XML_ERR_ENTITY_LOOP) {
		xmlFatalErr(ctxt, XML_ERR_ENTITY_LOOP, NULL);
		return;
	    }
	}
	if ((ctxt->sax != NULL) && (ctxt->sax->reference != NULL) &&
	    (ctxt->replaceEntities == 0) && (!ctxt->disableSAX)) {
	    /*
	     * Entity reference callback comes second, it's somewhat
	     * superfluous but a compatibility to historical behaviour
	     */
	    ctxt->sax->reference(ctxt->userData, ent->name);
	}
	return;
    }

    /*
     * If we didn't get any children for the entity being built
     */
    if ((ctxt->sax != NULL) && (ctxt->sax->reference != NULL) &&
	(ctxt->replaceEntities == 0) && (!ctxt->disableSAX)) {
	/*
	 * Create a node.
	 */
	ctxt->sax->reference(ctxt->userData, ent->name);
	return;
    }

    if ((ctxt->replaceEntities) || (ent->children == NULL))  {
	/*
	 * There is a problem on the handling of _private for entities
	 * (bug 155816): Should we copy the content of the field from
	 * the entity (possibly overwriting some value set by the user
	 * when a copy is created), should we leave it alone, or should
	 * we try to take care of different situations?  The problem
	 * is exacerbated by the usage of this field by the xmlReader.
	 * To fix this bug, we look at _private on the created node
	 * and, if it's NULL, we copy in whatever was in the entity.
	 * If it's not NULL we leave it alone.  This is somewhat of a
	 * hack - maybe we should have further tests to determine
	 * what to do.
	 */
	if ((ctxt->node != NULL) && (ent->children != NULL)) {
	    /*
	     * Seems we are generating the DOM content, do
	     * a simple tree copy for all references except the first
	     * In the first occurrence list contains the replacement.
	     */
	    if (((list == NULL) && (ent->owner == 0)) ||
		(ctxt->parseMode == XML_PARSE_READER)) {
		xmlNodePtr nw = NULL, cur, firstChild = NULL;

		/*
		 * We are copying here, make sure there is no abuse
		 */
		ctxt->sizeentcopy += ent->length + 5;
		if (xmlParserEntityCheck(ctxt, 0, ent, ctxt->sizeentcopy))
		    return;

		/*
		 * when operating on a reader, the entities definitions
		 * are always owning the entities subtree.
		if (ctxt->parseMode == XML_PARSE_READER)
		    ent->owner = 1;
		 */

		cur = ent->children;
		while (cur != NULL) {
		    nw = xmlDocCopyNode(cur, ctxt->myDoc, 1);
		    if (nw != NULL) {
			if (nw->_private == NULL)
			    nw->_private = cur->_private;
			if (firstChild == NULL){
			    firstChild = nw;
			}
			nw = xmlAddChild(ctxt->node, nw);
		    }
		    if (cur == ent->last) {
			/*
			 * needed to detect some strange empty
			 * node cases in the reader tests
			 */
			if ((ctxt->parseMode == XML_PARSE_READER) &&
			    (nw != NULL) &&
			    (nw->type == XML_ELEMENT_NODE) &&
			    (nw->children == NULL))
			    nw->extra = 1;

			break;
		    }
		    cur = cur->next;
		}
#ifdef LIBXML_LEGACY_ENABLED
		if (ent->etype == XML_EXTERNAL_GENERAL_PARSED_ENTITY)
		  xmlAddEntityReference(ent, firstChild, nw);
#endif /* LIBXML_LEGACY_ENABLED */
	    } else if ((list == NULL) || (ctxt->inputNr > 0)) {
		xmlNodePtr nw = NULL, cur, next, last,
			   firstChild = NULL;

		/*
		 * We are copying here, make sure there is no abuse
		 */
		ctxt->sizeentcopy += ent->length + 5;
		if (xmlParserEntityCheck(ctxt, 0, ent, ctxt->sizeentcopy))
		    return;

		/*
		 * Copy the entity child list and make it the new
		 * entity child list. The goal is to make sure any
		 * ID or REF referenced will be the one from the
		 * document content and not the entity copy.
		 */
		cur = ent->children;
		ent->children = NULL;
		last = ent->last;
		ent->last = NULL;
		while (cur != NULL) {
		    next = cur->next;
		    cur->next = NULL;
		    cur->parent = NULL;
		    nw = xmlDocCopyNode(cur, ctxt->myDoc, 1);
		    if (nw != NULL) {
			if (nw->_private == NULL)
			    nw->_private = cur->_private;
			if (firstChild == NULL){
			    firstChild = cur;
			}
			xmlAddChild((xmlNodePtr) ent, nw);
			xmlAddChild(ctxt->node, cur);
		    }
		    if (cur == last)
			break;
		    cur = next;
		}
		if (ent->owner == 0)
		    ent->owner = 1;
#ifdef LIBXML_LEGACY_ENABLED
		if (ent->etype == XML_EXTERNAL_GENERAL_PARSED_ENTITY)
		  xmlAddEntityReference(ent, firstChild, nw);
#endif /* LIBXML_LEGACY_ENABLED */
	    } else {
		const xmlChar *nbktext;

		/*
		 * the name change is to avoid coalescing of the
		 * node with a possible previous text one which
		 * would make ent->children a dangling pointer
		 */
		nbktext = xmlDictLookup(ctxt->dict, BAD_CAST "nbktext",
					-1);
		if (ent->children->type == XML_TEXT_NODE)
		    ent->children->name = nbktext;
		if ((ent->last != ent->children) &&
		    (ent->last->type == XML_TEXT_NODE))
		    ent->last->name = nbktext;
		xmlAddChildList(ctxt->node, ent->children);
	    }

	    /*
	     * This is to avoid a nasty side effect, see
	     * characters() in SAX.c
	     */
	    ctxt->nodemem = 0;
	    ctxt->nodelen = 0;
	    return;
	}
    }
}

/**
 * xmlParseEntityRef:
 * @ctxt:  an XML parser context
 *
 * parse ENTITY references declarations
 *
 * [68] EntityRef ::= '&' Name ';'
 *
 * [ WFC: Entity Declared ]
 * In a document without any DTD, a document with only an internal DTD
 * subset which contains no parameter entity references, or a document
 * with "standalone='yes'", the Name given in the entity reference
 * must match that in an entity declaration, except that well-formed
 * documents need not declare any of the following entities: amp, lt,
 * gt, apos, quot.  The declaration of a parameter entity must precede
 * any reference to it.  Similarly, the declaration of a general entity
 * must precede any reference to it which appears in a default value in an
 * attribute-list declaration. Note that if entities are declared in the
 * external subset or in external parameter entities, a non-validating
 * processor is not obligated to read and process their declarations;
 * for such documents, the rule that an entity must be declared is a
 * well-formedness constraint only if standalone='yes'.
 *
 * [ WFC: Parsed Entity ]
 * An entity reference must not contain the name of an unparsed entity
 *
 * Returns the xmlEntityPtr if found, or NULL otherwise.
 */
xmlEntityPtr
xmlParseEntityRef(xmlParserCtxtPtr ctxt) {
    const xmlChar *name;
    xmlEntityPtr ent = NULL;

    GROW;
    if (ctxt->instate == XML_PARSER_EOF)
        return(NULL);

    if (RAW != '&')
        return(NULL);
    NEXT;
    name = xmlParseName(ctxt);
    if (name == NULL) {
	xmlFatalErrMsg(ctxt, XML_ERR_NAME_REQUIRED,
		       "xmlParseEntityRef: no name\n");
        return(NULL);
    }
    if (RAW != ';') {
	xmlFatalErr(ctxt, XML_ERR_ENTITYREF_SEMICOL_MISSING, NULL);
	return(NULL);
    }
    NEXT;

    /*
     * Predefined entities override any extra definition
     */
    if ((ctxt->options & XML_PARSE_OLDSAX) == 0) {
        ent = xmlGetPredefinedEntity(name);
        if (ent != NULL)
            return(ent);
    }

    /*
     * Increase the number of entity references parsed
     */
    ctxt->nbentities++;

    /*
     * Ask first SAX for entity resolution, otherwise try the
     * entities which may have stored in the parser context.
     */
    if (ctxt->sax != NULL) {
	if (ctxt->sax->getEntity != NULL)
	    ent = ctxt->sax->getEntity(ctxt->userData, name);
	if ((ctxt->wellFormed == 1 ) && (ent == NULL) &&
	    (ctxt->options & XML_PARSE_OLDSAX))
	    ent = xmlGetPredefinedEntity(name);
	if ((ctxt->wellFormed == 1 ) && (ent == NULL) &&
	    (ctxt->userData==ctxt)) {
	    ent = xmlSAX2GetEntity(ctxt, name);
	}
    }
    if (ctxt->instate == XML_PARSER_EOF)
	return(NULL);
    /*
     * [ WFC: Entity Declared ]
     * In a document without any DTD, a document with only an
     * internal DTD subset which contains no parameter entity
     * references, or a document with "standalone='yes'", the
     * Name given in the entity reference must match that in an
     * entity declaration, except that well-formed documents
     * need not declare any of the following entities: amp, lt,
     * gt, apos, quot.
     * The declaration of a parameter entity must precede any
     * reference to it.
     * Similarly, the declaration of a general entity must
     * precede any reference to it which appears in a default
     * value in an attribute-list declaration. Note that if
     * entities are declared in the external subset or in
     * external parameter entities, a non-validating processor
     * is not obligated to read and process their declarations;
     * for such documents, the rule that an entity must be
     * declared is a well-formedness constraint only if
     * standalone='yes'.
     */
    if (ent == NULL) {
	if ((ctxt->standalone == 1) ||
	    ((ctxt->hasExternalSubset == 0) &&
	     (ctxt->hasPErefs == 0))) {
	    xmlFatalErrMsgStr(ctxt, XML_ERR_UNDECLARED_ENTITY,
		     "Entity '%s' not defined\n", name);
	} else {
	    xmlErrMsgStr(ctxt, XML_WAR_UNDECLARED_ENTITY,
		     "Entity '%s' not defined\n", name);
	    if ((ctxt->inSubset == 0) &&
		(ctxt->sax != NULL) &&
		(ctxt->sax->reference != NULL)) {
		ctxt->sax->reference(ctxt->userData, name);
	    }
	}
	xmlParserEntityCheck(ctxt, 0, ent, 0);
	ctxt->valid = 0;
    }

    /*
     * [ WFC: Parsed Entity ]
     * An entity reference must not contain the name of an
     * unparsed entity
     */
    else if (ent->etype == XML_EXTERNAL_GENERAL_UNPARSED_ENTITY) {
	xmlFatalErrMsgStr(ctxt, XML_ERR_UNPARSED_ENTITY,
		 "Entity reference to unparsed entity %s\n", name);
    }

    /*
     * [ WFC: No External Entity References ]
     * Attribute values cannot contain direct or indirect
     * entity references to external entities.
     */
    else if ((ctxt->instate == XML_PARSER_ATTRIBUTE_VALUE) &&
	     (ent->etype == XML_EXTERNAL_GENERAL_PARSED_ENTITY)) {
	xmlFatalErrMsgStr(ctxt, XML_ERR_ENTITY_IS_EXTERNAL,
	     "Attribute references external entity '%s'\n", name);
    }
    /*
     * [ WFC: No < in Attribute Values ]
     * The replacement text of any entity referred to directly or
     * indirectly in an attribute value (other than "&lt;") must
     * not contain a <.
     */
    else if ((ctxt->instate == XML_PARSER_ATTRIBUTE_VALUE) &&
	     (ent != NULL) && 
	     (ent->etype != XML_INTERNAL_PREDEFINED_ENTITY)) {
	if (((ent->checked & 1) || (ent->checked == 0)) &&
	     (ent->content != NULL) && (xmlStrchr(ent->content, '<'))) {
	    xmlFatalErrMsgStr(ctxt, XML_ERR_LT_IN_ATTRIBUTE,
	"'<' in entity '%s' is not allowed in attributes values\n", name);
        }
    }

    /*
     * Internal check, no parameter entities here ...
     */
    else {
	switch (ent->etype) {
	    case XML_INTERNAL_PARAMETER_ENTITY:
	    case XML_EXTERNAL_PARAMETER_ENTITY:
	    xmlFatalErrMsgStr(ctxt, XML_ERR_ENTITY_IS_PARAMETER,
	     "Attempt to reference the parameter entity '%s'\n",
			      name);
	    break;
	    default:
	    break;
	}
    }

    /*
     * [ WFC: No Recursion ]
     * A parsed entity must not contain a recursive reference
     * to itself, either directly or indirectly.
     * Done somewhere else
     */
    return(ent);
}

/**
 * xmlParseStringEntityRef:
 * @ctxt:  an XML parser context
 * @str:  a pointer to an index in the string
 *
 * parse ENTITY references declarations, but this version parses it from
 * a string value.
 *
 * [68] EntityRef ::= '&' Name ';'
 *
 * [ WFC: Entity Declared ]
 * In a document without any DTD, a document with only an internal DTD
 * subset which contains no parameter entity references, or a document
 * with "standalone='yes'", the Name given in the entity reference
 * must match that in an entity declaration, except that well-formed
 * documents need not declare any of the following entities: amp, lt,
 * gt, apos, quot.  The declaration of a parameter entity must precede
 * any reference to it.  Similarly, the declaration of a general entity
 * must precede any reference to it which appears in a default value in an
 * attribute-list declaration. Note that if entities are declared in the
 * external subset or in external parameter entities, a non-validating
 * processor is not obligated to read and process their declarations;
 * for such documents, the rule that an entity must be declared is a
 * well-formedness constraint only if standalone='yes'.
 *
 * [ WFC: Parsed Entity ]
 * An entity reference must not contain the name of an unparsed entity
 *
 * Returns the xmlEntityPtr if found, or NULL otherwise. The str pointer
 * is updated to the current location in the string.
 */
static xmlEntityPtr
xmlParseStringEntityRef(xmlParserCtxtPtr ctxt, const xmlChar ** str) {
    xmlChar *name;
    const xmlChar *ptr;
    xmlChar cur;
    xmlEntityPtr ent = NULL;

    if ((str == NULL) || (*str == NULL))
        return(NULL);
    ptr = *str;
    cur = *ptr;
    if (cur != '&')
	return(NULL);

    ptr++;
    name = xmlParseStringName(ctxt, &ptr);
    if (name == NULL) {
	xmlFatalErrMsg(ctxt, XML_ERR_NAME_REQUIRED,
		       "xmlParseStringEntityRef: no name\n");
	*str = ptr;
	return(NULL);
    }
    if (*ptr != ';') {
	xmlFatalErr(ctxt, XML_ERR_ENTITYREF_SEMICOL_MISSING, NULL);
        xmlFree(name);
	*str = ptr;
	return(NULL);
    }
    ptr++;


    /*
     * Predefined entities override any extra definition
     */
    if ((ctxt->options & XML_PARSE_OLDSAX) == 0) {
        ent = xmlGetPredefinedEntity(name);
        if (ent != NULL) {
            xmlFree(name);
            *str = ptr;
            return(ent);
        }
    }

    /*
     * Increate the number of entity references parsed
     */
    ctxt->nbentities++;

    /*
     * Ask first SAX for entity resolution, otherwise try the
     * entities which may have stored in the parser context.
     */
    if (ctxt->sax != NULL) {
	if (ctxt->sax->getEntity != NULL)
	    ent = ctxt->sax->getEntity(ctxt->userData, name);
	if ((ent == NULL) && (ctxt->options & XML_PARSE_OLDSAX))
	    ent = xmlGetPredefinedEntity(name);
	if ((ent == NULL) && (ctxt->userData==ctxt)) {
	    ent = xmlSAX2GetEntity(ctxt, name);
	}
    }
    if (ctxt->instate == XML_PARSER_EOF) {
	xmlFree(name);
	return(NULL);
    }

    /*
     * [ WFC: Entity Declared ]
     * In a document without any DTD, a document with only an
     * internal DTD subset which contains no parameter entity
     * references, or a document with "standalone='yes'", the
     * Name given in the entity reference must match that in an
     * entity declaration, except that well-formed documents
     * need not declare any of the following entities: amp, lt,
     * gt, apos, quot.
     * The declaration of a parameter entity must precede any
     * reference to it.
     * Similarly, the declaration of a general entity must
     * precede any reference to it which appears in a default
     * value in an attribute-list declaration. Note that if
     * entities are declared in the external subset or in
     * external parameter entities, a non-validating processor
     * is not obligated to read and process their declarations;
     * for such documents, the rule that an entity must be
     * declared is a well-formedness constraint only if
     * standalone='yes'.
     */
    if (ent == NULL) {
	if ((ctxt->standalone == 1) ||
	    ((ctxt->hasExternalSubset == 0) &&
	     (ctxt->hasPErefs == 0))) {
	    xmlFatalErrMsgStr(ctxt, XML_ERR_UNDECLARED_ENTITY,
		     "Entity '%s' not defined\n", name);
	} else {
	    xmlErrMsgStr(ctxt, XML_WAR_UNDECLARED_ENTITY,
			  "Entity '%s' not defined\n",
			  name);
	}
	xmlParserEntityCheck(ctxt, 0, ent, 0);
	/* TODO ? check regressions ctxt->valid = 0; */
    }

    /*
     * [ WFC: Parsed Entity ]
     * An entity reference must not contain the name of an
     * unparsed entity
     */
    else if (ent->etype == XML_EXTERNAL_GENERAL_UNPARSED_ENTITY) {
	xmlFatalErrMsgStr(ctxt, XML_ERR_UNPARSED_ENTITY,
		 "Entity reference to unparsed entity %s\n", name);
    }

    /*
     * [ WFC: No External Entity References ]
     * Attribute values cannot contain direct or indirect
     * entity references to external entities.
     */
    else if ((ctxt->instate == XML_PARSER_ATTRIBUTE_VALUE) &&
	     (ent->etype == XML_EXTERNAL_GENERAL_PARSED_ENTITY)) {
	xmlFatalErrMsgStr(ctxt, XML_ERR_ENTITY_IS_EXTERNAL,
	 "Attribute references external entity '%s'\n", name);
    }
    /*
     * [ WFC: No < in Attribute Values ]
     * The replacement text of any entity referred to directly or
     * indirectly in an attribute value (other than "&lt;") must
     * not contain a <.
     */
    else if ((ctxt->instate == XML_PARSER_ATTRIBUTE_VALUE) &&
	     (ent != NULL) && (ent->content != NULL) &&
	     (ent->etype != XML_INTERNAL_PREDEFINED_ENTITY) &&
	     (xmlStrchr(ent->content, '<'))) {
	xmlFatalErrMsgStr(ctxt, XML_ERR_LT_IN_ATTRIBUTE,
     "'<' in entity '%s' is not allowed in attributes values\n",
			  name);
    }

    /*
     * Internal check, no parameter entities here ...
     */
    else {
	switch (ent->etype) {
	    case XML_INTERNAL_PARAMETER_ENTITY:
	    case XML_EXTERNAL_PARAMETER_ENTITY:
		xmlFatalErrMsgStr(ctxt, XML_ERR_ENTITY_IS_PARAMETER,
	     "Attempt to reference the parameter entity '%s'\n",
				  name);
	    break;
	    default:
	    break;
	}
    }

    /*
     * [ WFC: No Recursion ]
     * A parsed entity must not contain a recursive reference
     * to itself, either directly or indirectly.
     * Done somewhere else
     */

    xmlFree(name);
    *str = ptr;
    return(ent);
}

/**
 * xmlParsePEReference:
 * @ctxt:  an XML parser context
 *
 * parse PEReference declarations
 * The entity content is handled directly by pushing it's content as
 * a new input stream.
 *
 * [69] PEReference ::= '%' Name ';'
 *
 * [ WFC: No Recursion ]
 * A parsed entity must not contain a recursive
 * reference to itself, either directly or indirectly.
 *
 * [ WFC: Entity Declared ]
 * In a document without any DTD, a document with only an internal DTD
 * subset which contains no parameter entity references, or a document
 * with "standalone='yes'", ...  ... The declaration of a parameter
 * entity must precede any reference to it...
 *
 * [ VC: Entity Declared ]
 * In a document with an external subset or external parameter entities
 * with "standalone='no'", ...  ... The declaration of a parameter entity
 * must precede any reference to it...
 *
 * [ WFC: In DTD ]
 * Parameter-entity references may only appear in the DTD.
 * NOTE: misleading but this is handled.
 */
void
xmlParsePEReference(xmlParserCtxtPtr ctxt)
{
    const xmlChar *name;
    xmlEntityPtr entity = NULL;
    xmlParserInputPtr input;

    if (RAW != '%')
        return;
    NEXT;
    name = xmlParseName(ctxt);
    if (name == NULL) {
	xmlFatalErrMsg(ctxt, XML_ERR_PEREF_NO_NAME, "PEReference: no name\n");
	return;
    }
    if (xmlParserDebugEntities)
	xmlGenericError(xmlGenericErrorContext,
		"PEReference: %s\n", name);
    if (RAW != ';') {
	xmlFatalErr(ctxt, XML_ERR_PEREF_SEMICOL_MISSING, NULL);
        return;
    }

    NEXT;

    /*
     * Increate the number of entity references parsed
     */
    ctxt->nbentities++;

    /*
     * Request the entity from SAX
     */
    if ((ctxt->sax != NULL) &&
	(ctxt->sax->getParameterEntity != NULL))
	entity = ctxt->sax->getParameterEntity(ctxt->userData, name);
    if (ctxt->instate == XML_PARSER_EOF)
	return;
    if (entity == NULL) {
	/*
	 * [ WFC: Entity Declared ]
	 * In a document without any DTD, a document with only an
	 * internal DTD subset which contains no parameter entity
	 * references, or a document with "standalone='yes'", ...
	 * ... The declaration of a parameter entity must precede
	 * any reference to it...
	 */
	if ((ctxt->standalone == 1) ||
	    ((ctxt->hasExternalSubset == 0) &&
	     (ctxt->hasPErefs == 0))) {
	    xmlFatalErrMsgStr(ctxt, XML_ERR_UNDECLARED_ENTITY,
			      "PEReference: %%%s; not found\n",
			      name);
	} else {
	    /*
	     * [ VC: Entity Declared ]
	     * In a document with an external subset or external
	     * parameter entities with "standalone='no'", ...
	     * ... The declaration of a parameter entity must
	     * precede any reference to it...
	     */
            if ((ctxt->validate) && (ctxt->vctxt.error != NULL)) {
                xmlValidityError(ctxt, XML_WAR_UNDECLARED_ENTITY,
                                 "PEReference: %%%s; not found\n",
                                 name, NULL);
            } else
                xmlWarningMsg(ctxt, XML_WAR_UNDECLARED_ENTITY,
                              "PEReference: %%%s; not found\n",
                              name, NULL);
            ctxt->valid = 0;
	}
	xmlParserEntityCheck(ctxt, 0, NULL, 0);
    } else {
	/*
	 * Internal checking in case the entity quest barfed
	 */
	if ((entity->etype != XML_INTERNAL_PARAMETER_ENTITY) &&
	    (entity->etype != XML_EXTERNAL_PARAMETER_ENTITY)) {
	    xmlWarningMsg(ctxt, XML_WAR_UNDECLARED_ENTITY,
		  "Internal: %%%s; is not a parameter entity\n",
			  name, NULL);
	} else {
            xmlChar start[4];
            xmlCharEncoding enc;

	    if ((entity->etype == XML_EXTERNAL_PARAMETER_ENTITY) &&
	        ((ctxt->options & XML_PARSE_NOENT) == 0) &&
		((ctxt->options & XML_PARSE_DTDVALID) == 0) &&
		((ctxt->options & XML_PARSE_DTDLOAD) == 0) &&
		((ctxt->options & XML_PARSE_DTDATTR) == 0) &&
		(ctxt->replaceEntities == 0) &&
		(ctxt->validate == 0))
		return;

	    input = xmlNewEntityInputStream(ctxt, entity);
	    if (xmlPushInput(ctxt, input) < 0) {
                xmlFreeInputStream(input);
		return;
            }

	    if (entity->etype == XML_EXTERNAL_PARAMETER_ENTITY) {
                /*
                 * Get the 4 first bytes and decode the charset
                 * if enc != XML_CHAR_ENCODING_NONE
                 * plug some encoding conversion routines.
                 * Note that, since we may have some non-UTF8
                 * encoding (like UTF16, bug 135229), the 'length'
                 * is not known, but we can calculate based upon
                 * the amount of data in the buffer.
                 */
                GROW
                if (ctxt->instate == XML_PARSER_EOF)
                    return;
                if ((ctxt->input->end - ctxt->input->cur)>=4) {
                    start[0] = RAW;
                    start[1] = NXT(1);
                    start[2] = NXT(2);
                    start[3] = NXT(3);
                    enc = xmlDetectCharEncoding(start, 4);
                    if (enc != XML_CHAR_ENCODING_NONE) {
                        xmlSwitchEncoding(ctxt, enc);
                    }
                }

                if ((CMP5(CUR_PTR, '<', '?', 'x', 'm', 'l')) &&
                    (IS_BLANK_CH(NXT(5)))) {
                    xmlParseTextDecl(ctxt);
                }
            }
	}
    }
    ctxt->hasPErefs = 1;
}

/**
 * xmlLoadEntityContent:
 * @ctxt:  an XML parser context
 * @entity: an unloaded system entity
 *
 * Load the original content of the given system entity from the
 * ExternalID/SystemID given. This is to be used for Included in Literal
 * http://www.w3.org/TR/REC-xml/#inliteral processing of entities references
 *
 * Returns 0 in case of success and -1 in case of failure
 */
static int
xmlLoadEntityContent(xmlParserCtxtPtr ctxt, xmlEntityPtr entity) {
    xmlParserInputPtr input;
    xmlBufferPtr buf;
    int l, c;
    int count = 0;

    if ((ctxt == NULL) || (entity == NULL) ||
        ((entity->etype != XML_EXTERNAL_PARAMETER_ENTITY) &&
	 (entity->etype != XML_EXTERNAL_GENERAL_PARSED_ENTITY)) ||
	(entity->content != NULL)) {
	xmlFatalErr(ctxt, XML_ERR_INTERNAL_ERROR,
	            "xmlLoadEntityContent parameter error");
        return(-1);
    }

    if (xmlParserDebugEntities)
	xmlGenericError(xmlGenericErrorContext,
		"Reading %s entity content input\n", entity->name);

    buf = xmlBufferCreate();
    if (buf == NULL) {
	xmlFatalErr(ctxt, XML_ERR_INTERNAL_ERROR,
	            "xmlLoadEntityContent parameter error");
        return(-1);
    }

    input = xmlNewEntityInputStream(ctxt, entity);
    if (input == NULL) {
	xmlFatalErr(ctxt, XML_ERR_INTERNAL_ERROR,
	            "xmlLoadEntityContent input error");
	xmlBufferFree(buf);
        return(-1);
    }

    /*
     * Push the entity as the current input, read char by char
     * saving to the buffer until the end of the entity or an error
     */
    if (xmlPushInput(ctxt, input) < 0) {
        xmlBufferFree(buf);
	return(-1);
    }

    GROW;
    c = CUR_CHAR(l);
    while ((ctxt->input == input) && (ctxt->input->cur < ctxt->input->end) &&
           (IS_CHAR(c))) {
        xmlBufferAdd(buf, ctxt->input->cur, l);
	if (count++ > XML_PARSER_CHUNK_SIZE) {
	    count = 0;
	    GROW;
            if (ctxt->instate == XML_PARSER_EOF) {
                xmlBufferFree(buf);
                return(-1);
            }
	}
	NEXTL(l);
	c = CUR_CHAR(l);
	if (c == 0) {
	    count = 0;
	    GROW;
            if (ctxt->instate == XML_PARSER_EOF) {
                xmlBufferFree(buf);
                return(-1);
            }
	    c = CUR_CHAR(l);
	}
    }

    if ((ctxt->input == input) && (ctxt->input->cur >= ctxt->input->end)) {
        xmlPopInput(ctxt);
    } else if (!IS_CHAR(c)) {
        xmlFatalErrMsgInt(ctxt, XML_ERR_INVALID_CHAR,
                          "xmlLoadEntityContent: invalid char value %d\n",
	                  c);
	xmlBufferFree(buf);
	return(-1);
    }
    entity->content = buf->content;
    buf->content = NULL;
    xmlBufferFree(buf);

    return(0);
}

/**
 * xmlParseStringPEReference:
 * @ctxt:  an XML parser context
 * @str:  a pointer to an index in the string
 *
 * parse PEReference declarations
 *
 * [69] PEReference ::= '%' Name ';'
 *
 * [ WFC: No Recursion ]
 * A parsed entity must not contain a recursive
 * reference to itself, either directly or indirectly.
 *
 * [ WFC: Entity Declared ]
 * In a document without any DTD, a document with only an internal DTD
 * subset which contains no parameter entity references, or a document
 * with "standalone='yes'", ...  ... The declaration of a parameter
 * entity must precede any reference to it...
 *
 * [ VC: Entity Declared ]
 * In a document with an external subset or external parameter entities
 * with "standalone='no'", ...  ... The declaration of a parameter entity
 * must precede any reference to it...
 *
 * [ WFC: In DTD ]
 * Parameter-entity references may only appear in the DTD.
 * NOTE: misleading but this is handled.
 *
 * Returns the string of the entity content.
 *         str is updated to the current value of the index
 */
static xmlEntityPtr
xmlParseStringPEReference(xmlParserCtxtPtr ctxt, const xmlChar **str) {
    const xmlChar *ptr;
    xmlChar cur;
    xmlChar *name;
    xmlEntityPtr entity = NULL;

    if ((str == NULL) || (*str == NULL)) return(NULL);
    ptr = *str;
    cur = *ptr;
    if (cur != '%')
        return(NULL);
    ptr++;
    name = xmlParseStringName(ctxt, &ptr);
    if (name == NULL) {
	xmlFatalErrMsg(ctxt, XML_ERR_NAME_REQUIRED,
		       "xmlParseStringPEReference: no name\n");
	*str = ptr;
	return(NULL);
    }
    cur = *ptr;
    if (cur != ';') {
	xmlFatalErr(ctxt, XML_ERR_ENTITYREF_SEMICOL_MISSING, NULL);
	xmlFree(name);
	*str = ptr;
	return(NULL);
    }
    ptr++;

    /*
     * Increate the number of entity references parsed
     */
    ctxt->nbentities++;

    /*
     * Request the entity from SAX
     */
    if ((ctxt->sax != NULL) &&
	(ctxt->sax->getParameterEntity != NULL))
	entity = ctxt->sax->getParameterEntity(ctxt->userData, name);
    if (ctxt->instate == XML_PARSER_EOF) {
	xmlFree(name);
	*str = ptr;
	return(NULL);
    }
    if (entity == NULL) {
	/*
	 * [ WFC: Entity Declared ]
	 * In a document without any DTD, a document with only an
	 * internal DTD subset which contains no parameter entity
	 * references, or a document with "standalone='yes'", ...
	 * ... The declaration of a parameter entity must precede
	 * any reference to it...
	 */
	if ((ctxt->standalone == 1) ||
	    ((ctxt->hasExternalSubset == 0) && (ctxt->hasPErefs == 0))) {
	    xmlFatalErrMsgStr(ctxt, XML_ERR_UNDECLARED_ENTITY,
		 "PEReference: %%%s; not found\n", name);
	} else {
	    /*
	     * [ VC: Entity Declared ]
	     * In a document with an external subset or external
	     * parameter entities with "standalone='no'", ...
	     * ... The declaration of a parameter entity must
	     * precede any reference to it...
	     */
	    xmlWarningMsg(ctxt, XML_WAR_UNDECLARED_ENTITY,
			  "PEReference: %%%s; not found\n",
			  name, NULL);
	    ctxt->valid = 0;
	}
	xmlParserEntityCheck(ctxt, 0, NULL, 0);
    } else {
	/*
	 * Internal checking in case the entity quest barfed
	 */
	if ((entity->etype != XML_INTERNAL_PARAMETER_ENTITY) &&
	    (entity->etype != XML_EXTERNAL_PARAMETER_ENTITY)) {
	    xmlWarningMsg(ctxt, XML_WAR_UNDECLARED_ENTITY,
			  "%%%s; is not a parameter entity\n",
			  name, NULL);
	}
    }
    ctxt->hasPErefs = 1;
    xmlFree(name);
    *str = ptr;
    return(entity);
}

/**
 * xmlParseDocTypeDecl:
 * @ctxt:  an XML parser context
 *
 * parse a DOCTYPE declaration
 *
 * [28] doctypedecl ::= '<!DOCTYPE' S Name (S ExternalID)? S?
 *                      ('[' (markupdecl | PEReference | S)* ']' S?)? '>'
 *
 * [ VC: Root Element Type ]
 * The Name in the document type declaration must match the element
 * type of the root element.
 */

void
xmlParseDocTypeDecl(xmlParserCtxtPtr ctxt) {
    const xmlChar *name = NULL;
    xmlChar *ExternalID = NULL;
    xmlChar *URI = NULL;

    /*
     * We know that '<!DOCTYPE' has been detected.
     */
    SKIP(9);

    SKIP_BLANKS;

    /*
     * Parse the DOCTYPE name.
     */
    name = xmlParseName(ctxt);
    if (name == NULL) {
	xmlFatalErrMsg(ctxt, XML_ERR_NAME_REQUIRED,
		       "xmlParseDocTypeDecl : no DOCTYPE name !\n");
    }
    ctxt->intSubName = name;

    SKIP_BLANKS;

    /*
     * Check for SystemID and ExternalID
     */
    URI = xmlParseExternalID(ctxt, &ExternalID, 1);

    if ((URI != NULL) || (ExternalID != NULL)) {
        ctxt->hasExternalSubset = 1;
    }
    ctxt->extSubURI = URI;
    ctxt->extSubSystem = ExternalID;

    SKIP_BLANKS;

    /*
     * Create and update the internal subset.
     */
    if ((ctxt->sax != NULL) && (ctxt->sax->internalSubset != NULL) &&
	(!ctxt->disableSAX))
	ctxt->sax->internalSubset(ctxt->userData, name, ExternalID, URI);
    if (ctxt->instate == XML_PARSER_EOF)
	return;

    /*
     * Is there any internal subset declarations ?
     * they are handled separately in xmlParseInternalSubset()
     */
    if (RAW == '[')
	return;

    /*
     * We should be at the end of the DOCTYPE declaration.
     */
    if (RAW != '>') {
	xmlFatalErr(ctxt, XML_ERR_DOCTYPE_NOT_FINISHED, NULL);
    }
    NEXT;
}

/**
 * xmlParseInternalSubset:
 * @ctxt:  an XML parser context
 *
 * parse the internal subset declaration
 *
 * [28 end] ('[' (markupdecl | PEReference | S)* ']' S?)? '>'
 */

static void
xmlParseInternalSubset(xmlParserCtxtPtr ctxt) {
    /*
     * Is there any DTD definition ?
     */
    if (RAW == '[') {
        ctxt->instate = XML_PARSER_DTD;
        NEXT;
	/*
	 * Parse the succession of Markup declarations and
	 * PEReferences.
	 * Subsequence (markupdecl | PEReference | S)*
	 */
	while (((RAW != ']') || (ctxt->inputNr > 1)) &&
               (ctxt->instate != XML_PARSER_EOF)) {
	    const xmlChar *check = CUR_PTR;
	    unsigned int cons = ctxt->input->consumed;

	    SKIP_BLANKS;
	    xmlParseMarkupDecl(ctxt);
	    xmlParsePEReference(ctxt);

	    if ((CUR_PTR == check) && (cons == ctxt->input->consumed)) {
		xmlFatalErr(ctxt, XML_ERR_INTERNAL_ERROR,
	     "xmlParseInternalSubset: error detected in Markup declaration\n");
                if (ctxt->inputNr > 1)
                    xmlPopInput(ctxt);
                else
		    break;
	    }
	}
	if (RAW == ']') {
	    NEXT;
	    SKIP_BLANKS;
	}
    }

    /*
     * We should be at the end of the DOCTYPE declaration.
     */
    if (RAW != '>') {
	xmlFatalErr(ctxt, XML_ERR_DOCTYPE_NOT_FINISHED, NULL);
	return;
    }
    NEXT;
}

#ifdef LIBXML_SAX1_ENABLED
/**
 * xmlParseAttribute:
 * @ctxt:  an XML parser context
 * @value:  a xmlChar ** used to store the value of the attribute
 *
 * parse an attribute
 *
 * [41] Attribute ::= Name Eq AttValue
 *
 * [ WFC: No External Entity References ]
 * Attribute values cannot contain direct or indirect entity references
 * to external entities.
 *
 * [ WFC: No < in Attribute Values ]
 * The replacement text of any entity referred to directly or indirectly in
 * an attribute value (other than "&lt;") must not contain a <.
 *
 * [ VC: Attribute Value Type ]
 * The attribute must have been declared; the value must be of the type
 * declared for it.
 *
 * [25] Eq ::= S? '=' S?
 *
 * With namespace:
 *
 * [NS 11] Attribute ::= QName Eq AttValue
 *
 * Also the case QName == xmlns:??? is handled independently as a namespace
 * definition.
 *
 * Returns the attribute name, and the value in *value.
 */

const xmlChar *
xmlParseAttribute(xmlParserCtxtPtr ctxt, xmlChar **value) {
    const xmlChar *name;
    xmlChar *val;

    *value = NULL;
    GROW;
    name = xmlParseName(ctxt);
    if (name == NULL) {
	xmlFatalErrMsg(ctxt, XML_ERR_NAME_REQUIRED,
	               "error parsing attribute name\n");
        return(NULL);
    }

    /*
     * read the value
     */
    SKIP_BLANKS;
    if (RAW == '=') {
        NEXT;
	SKIP_BLANKS;
	val = xmlParseAttValue(ctxt);
	ctxt->instate = XML_PARSER_CONTENT;
    } else {
	xmlFatalErrMsgStr(ctxt, XML_ERR_ATTRIBUTE_WITHOUT_VALUE,
	       "Specification mandates value for attribute %s\n", name);
	return(NULL);
    }

    /*
     * Check that xml:lang conforms to the specification
     * No more registered as an error, just generate a warning now
     * since this was deprecated in XML second edition
     */
    if ((ctxt->pedantic) && (xmlStrEqual(name, BAD_CAST "xml:lang"))) {
	if (!xmlCheckLanguageID(val)) {
	    xmlWarningMsg(ctxt, XML_WAR_LANG_VALUE,
		          "Malformed value for xml:lang : %s\n",
			  val, NULL);
	}
    }

    /*
     * Check that xml:space conforms to the specification
     */
    if (xmlStrEqual(name, BAD_CAST "xml:space")) {
	if (xmlStrEqual(val, BAD_CAST "default"))
	    *(ctxt->space) = 0;
	else if (xmlStrEqual(val, BAD_CAST "preserve"))
	    *(ctxt->space) = 1;
	else {
		xmlWarningMsg(ctxt, XML_WAR_SPACE_VALUE,
"Invalid value \"%s\" for xml:space : \"default\" or \"preserve\" expected\n",
                                 val, NULL);
	}
    }

    *value = val;
    return(name);
}

/**
 * xmlParseStartTag:
 * @ctxt:  an XML parser context
 *
 * parse a start of tag either for rule element or
 * EmptyElement. In both case we don't parse the tag closing chars.
 *
 * [40] STag ::= '<' Name (S Attribute)* S? '>'
 *
 * [ WFC: Unique Att Spec ]
 * No attribute name may appear more than once in the same start-tag or
 * empty-element tag.
 *
 * [44] EmptyElemTag ::= '<' Name (S Attribute)* S? '/>'
 *
 * [ WFC: Unique Att Spec ]
 * No attribute name may appear more than once in the same start-tag or
 * empty-element tag.
 *
 * With namespace:
 *
 * [NS 8] STag ::= '<' QName (S Attribute)* S? '>'
 *
 * [NS 10] EmptyElement ::= '<' QName (S Attribute)* S? '/>'
 *
 * Returns the element name parsed
 */

const xmlChar *
xmlParseStartTag(xmlParserCtxtPtr ctxt) {
    const xmlChar *name;
    const xmlChar *attname;
    xmlChar *attvalue;
    const xmlChar **atts = ctxt->atts;
    int nbatts = 0;
    int maxatts = ctxt->maxatts;
    int i;

    if (RAW != '<') return(NULL);
    NEXT1;

    name = xmlParseName(ctxt);
    if (name == NULL) {
	xmlFatalErrMsg(ctxt, XML_ERR_NAME_REQUIRED,
	     "xmlParseStartTag: invalid element name\n");
        return(NULL);
    }

    /*
     * Now parse the attributes, it ends up with the ending
     *
     * (S Attribute)* S?
     */
    SKIP_BLANKS;
    GROW;

    while (((RAW != '>') &&
	   ((RAW != '/') || (NXT(1) != '>')) &&
	   (IS_BYTE_CHAR(RAW))) && (ctxt->instate != XML_PARSER_EOF)) {
	const xmlChar *q = CUR_PTR;
	unsigned int cons = ctxt->input->consumed;

	attname = xmlParseAttribute(ctxt, &attvalue);
        if ((attname != NULL) && (attvalue != NULL)) {
	    /*
	     * [ WFC: Unique Att Spec ]
	     * No attribute name may appear more than once in the same
	     * start-tag or empty-element tag.
	     */
	    for (i = 0; i < nbatts;i += 2) {
	        if (xmlStrEqual(atts[i], attname)) {
		    xmlErrAttributeDup(ctxt, NULL, attname);
		    xmlFree(attvalue);
		    goto failed;
		}
	    }
	    /*
	     * Add the pair to atts
	     */
	    if (atts == NULL) {
	        maxatts = 22; /* allow for 10 attrs by default */
	        atts = (const xmlChar **)
		       xmlMalloc(maxatts * sizeof(xmlChar *));
		if (atts == NULL) {
		    xmlErrMemory(ctxt, NULL);
		    if (attvalue != NULL)
			xmlFree(attvalue);
		    goto failed;
		}
		ctxt->atts = atts;
		ctxt->maxatts = maxatts;
	    } else if (nbatts + 4 > maxatts) {
	        const xmlChar **n;

	        maxatts *= 2;
	        n = (const xmlChar **) xmlRealloc((void *) atts,
					     maxatts * sizeof(const xmlChar *));
		if (n == NULL) {
		    xmlErrMemory(ctxt, NULL);
		    if (attvalue != NULL)
			xmlFree(attvalue);
		    goto failed;
		}
		atts = n;
		ctxt->atts = atts;
		ctxt->maxatts = maxatts;
	    }
	    atts[nbatts++] = attname;
	    atts[nbatts++] = attvalue;
	    atts[nbatts] = NULL;
	    atts[nbatts + 1] = NULL;
	} else {
	    if (attvalue != NULL)
		xmlFree(attvalue);
	}

failed:

	GROW
	if ((RAW == '>') || (((RAW == '/') && (NXT(1) == '>'))))
	    break;
	if (SKIP_BLANKS == 0) {
	    xmlFatalErrMsg(ctxt, XML_ERR_SPACE_REQUIRED,
			   "attributes construct error\n");
	}
        if ((cons == ctxt->input->consumed) && (q == CUR_PTR) &&
            (attname == NULL) && (attvalue == NULL)) {
	    xmlFatalErrMsg(ctxt, XML_ERR_INTERNAL_ERROR,
			   "xmlParseStartTag: problem parsing attributes\n");
	    break;
	}
	SHRINK;
        GROW;
    }

    /*
     * SAX: Start of Element !
     */
    if ((ctxt->sax != NULL) && (ctxt->sax->startElement != NULL) &&
	(!ctxt->disableSAX)) {
	if (nbatts > 0)
	    ctxt->sax->startElement(ctxt->userData, name, atts);
	else
	    ctxt->sax->startElement(ctxt->userData, name, NULL);
    }

    if (atts != NULL) {
        /* Free only the content strings */
        for (i = 1;i < nbatts;i+=2)
	    if (atts[i] != NULL)
	       xmlFree((xmlChar *) atts[i]);
    }
    return(name);
}

/**
 * xmlParseEndTag1:
 * @ctxt:  an XML parser context
 * @line:  line of the start tag
 * @nsNr:  number of namespaces on the start tag
 *
 * parse an end of tag
 *
 * [42] ETag ::= '</' Name S? '>'
 *
 * With namespace
 *
 * [NS 9] ETag ::= '</' QName S? '>'
 */

static void
xmlParseEndTag1(xmlParserCtxtPtr ctxt, int line) {
    const xmlChar *name;

    GROW;
    if ((RAW != '<') || (NXT(1) != '/')) {
	xmlFatalErrMsg(ctxt, XML_ERR_LTSLASH_REQUIRED,
		       "xmlParseEndTag: '</' not found\n");
	return;
    }
    SKIP(2);

    name = xmlParseNameAndCompare(ctxt,ctxt->name);

    /*
     * We should definitely be at the ending "S? '>'" part
     */
    GROW;
    SKIP_BLANKS;
    if ((!IS_BYTE_CHAR(RAW)) || (RAW != '>')) {
	xmlFatalErr(ctxt, XML_ERR_GT_REQUIRED, NULL);
    } else
	NEXT1;

    /*
     * [ WFC: Element Type Match ]
     * The Name in an element's end-tag must match the element type in the
     * start-tag.
     *
     */
    if (name != (xmlChar*)1) {
        if (name == NULL) name = BAD_CAST "unparseable";
        xmlFatalErrMsgStrIntStr(ctxt, XML_ERR_TAG_NAME_MISMATCH,
		     "Opening and ending tag mismatch: %s line %d and %s\n",
		                ctxt->name, line, name);
    }

    /*
     * SAX: End of Tag
     */
    if ((ctxt->sax != NULL) && (ctxt->sax->endElement != NULL) &&
	(!ctxt->disableSAX))
        ctxt->sax->endElement(ctxt->userData, ctxt->name);

    namePop(ctxt);
    spacePop(ctxt);
    return;
}

/**
 * xmlParseEndTag:
 * @ctxt:  an XML parser context
 *
 * parse an end of tag
 *
 * [42] ETag ::= '</' Name S? '>'
 *
 * With namespace
 *
 * [NS 9] ETag ::= '</' QName S? '>'
 */

void
xmlParseEndTag(xmlParserCtxtPtr ctxt) {
    xmlParseEndTag1(ctxt, 0);
}
#endif /* LIBXML_SAX1_ENABLED */

/************************************************************************
 *									*
 *		      SAX 2 specific operations				*
 *									*
 ************************************************************************/

/*
 * xmlGetNamespace:
 * @ctxt:  an XML parser context
 * @prefix:  the prefix to lookup
 *
 * Lookup the namespace name for the @prefix (which ca be NULL)
 * The prefix must come from the @ctxt->dict dictionary
 *
 * Returns the namespace name or NULL if not bound
 */
static const xmlChar *
xmlGetNamespace(xmlParserCtxtPtr ctxt, const xmlChar *prefix) {
    int i;

    if (prefix == ctxt->str_xml) return(ctxt->str_xml_ns);
    for (i = ctxt->nsNr - 2;i >= 0;i-=2)
        if (ctxt->nsTab[i] == prefix) {
	    if ((prefix == NULL) && (*ctxt->nsTab[i + 1] == 0))
	        return(NULL);
	    return(ctxt->nsTab[i + 1]);
	}
    return(NULL);
}

/**
 * xmlParseQName:
 * @ctxt:  an XML parser context
 * @prefix:  pointer to store the prefix part
 *
 * parse an XML Namespace QName
 *
 * [6]  QName  ::= (Prefix ':')? LocalPart
 * [7]  Prefix  ::= NCName
 * [8]  LocalPart  ::= NCName
 *
 * Returns the Name parsed or NULL
 */

static const xmlChar *
xmlParseQName(xmlParserCtxtPtr ctxt, const xmlChar **prefix) {
    const xmlChar *l, *p;

    GROW;

    l = xmlParseNCName(ctxt);
    if (l == NULL) {
        if (CUR == ':') {
	    l = xmlParseName(ctxt);
	    if (l != NULL) {
	        xmlNsErr(ctxt, XML_NS_ERR_QNAME,
		         "Failed to parse QName '%s'\n", l, NULL, NULL);
		*prefix = NULL;
		return(l);
	    }
	}
        return(NULL);
    }
    if (CUR == ':') {
        NEXT;
	p = l;
	l = xmlParseNCName(ctxt);
	if (l == NULL) {
	    xmlChar *tmp;

            xmlNsErr(ctxt, XML_NS_ERR_QNAME,
	             "Failed to parse QName '%s:'\n", p, NULL, NULL);
	    l = xmlParseNmtoken(ctxt);
	    if (l == NULL)
		tmp = xmlBuildQName(BAD_CAST "", p, NULL, 0);
	    else {
		tmp = xmlBuildQName(l, p, NULL, 0);
		xmlFree((char *)l);
	    }
	    p = xmlDictLookup(ctxt->dict, tmp, -1);
	    if (tmp != NULL) xmlFree(tmp);
	    *prefix = NULL;
	    return(p);
	}
	if (CUR == ':') {
	    xmlChar *tmp;

            xmlNsErr(ctxt, XML_NS_ERR_QNAME,
	             "Failed to parse QName '%s:%s:'\n", p, l, NULL);
	    NEXT;
	    tmp = (xmlChar *) xmlParseName(ctxt);
	    if (tmp != NULL) {
	        tmp = xmlBuildQName(tmp, l, NULL, 0);
		l = xmlDictLookup(ctxt->dict, tmp, -1);
		if (tmp != NULL) xmlFree(tmp);
		*prefix = p;
		return(l);
	    }
	    tmp = xmlBuildQName(BAD_CAST "", l, NULL, 0);
	    l = xmlDictLookup(ctxt->dict, tmp, -1);
	    if (tmp != NULL) xmlFree(tmp);
	    *prefix = p;
	    return(l);
	}
	*prefix = p;
    } else
        *prefix = NULL;
    return(l);
}

/**
 * xmlParseQNameAndCompare:
 * @ctxt:  an XML parser context
 * @name:  the localname
 * @prefix:  the prefix, if any.
 *
 * parse an XML name and compares for match
 * (specialized for endtag parsing)
 *
 * Returns NULL for an illegal name, (xmlChar*) 1 for success
 * and the name for mismatch
 */

static const xmlChar *
xmlParseQNameAndCompare(xmlParserCtxtPtr ctxt, xmlChar const *name,
                        xmlChar const *prefix) {
    const xmlChar *cmp;
    const xmlChar *in;
    const xmlChar *ret;
    const xmlChar *prefix2;

    if (prefix == NULL) return(xmlParseNameAndCompare(ctxt, name));

    GROW;
    in = ctxt->input->cur;

    cmp = prefix;
    while (*in != 0 && *in == *cmp) {
	++in;
	++cmp;
    }
    if ((*cmp == 0) && (*in == ':')) {
        in++;
	cmp = name;
	while (*in != 0 && *in == *cmp) {
	    ++in;
	    ++cmp;
	}
	if (*cmp == 0 && (*in == '>' || IS_BLANK_CH (*in))) {
	    /* success */
	    ctxt->input->cur = in;
	    return((const xmlChar*) 1);
	}
    }
    /*
     * all strings coms from the dictionary, equality can be done directly
     */
    ret = xmlParseQName (ctxt, &prefix2);
    if ((ret == name) && (prefix == prefix2))
	return((const xmlChar*) 1);
    return ret;
}

/**
 * xmlParseAttValueInternal:
 * @ctxt:  an XML parser context
 * @len:  attribute len result
 * @alloc:  whether the attribute was reallocated as a new string
 * @normalize:  if 1 then further non-CDATA normalization must be done
 *
 * parse a value for an attribute.
 * NOTE: if no normalization is needed, the routine will return pointers
 *       directly from the data buffer.
 *
 * 3.3.3 Attribute-Value Normalization:
 * Before the value of an attribute is passed to the application or
 * checked for validity, the XML processor must normalize it as follows:
 * - a character reference is processed by appending the referenced
 *   character to the attribute value
 * - an entity reference is processed by recursively processing the
 *   replacement text of the entity
 * - a whitespace character (#x20, #xD, #xA, #x9) is processed by
 *   appending #x20 to the normalized value, except that only a single
 *   #x20 is appended for a "#xD#xA" sequence that is part of an external
 *   parsed entity or the literal entity value of an internal parsed entity
 * - other characters are processed by appending them to the normalized value
 * If the declared value is not CDATA, then the XML processor must further
 * process the normalized attribute value by discarding any leading and
 * trailing space (#x20) characters, and by replacing sequences of space
 * (#x20) characters by a single space (#x20) character.
 * All attributes for which no declaration has been read should be treated
 * by a non-validating parser as if declared CDATA.
 *
 * Returns the AttValue parsed or NULL. The value has to be freed by the
 *     caller if it was copied, this can be detected by val[*len] == 0.
 */

static xmlChar *
xmlParseAttValueInternal(xmlParserCtxtPtr ctxt, int *len, int *alloc,
                         int normalize)
{
    xmlChar limit = 0;
    const xmlChar *in = NULL, *start, *end, *last;
    xmlChar *ret = NULL;
    int line, col;

    GROW;
    in = (xmlChar *) CUR_PTR;
    line = ctxt->input->line;
    col = ctxt->input->col;
    if (*in != '"' && *in != '\'') {
        xmlFatalErr(ctxt, XML_ERR_ATTRIBUTE_NOT_STARTED, NULL);
        return (NULL);
    }
    ctxt->instate = XML_PARSER_ATTRIBUTE_VALUE;

    /*
     * try to handle in this routine the most common case where no
     * allocation of a new string is required and where content is
     * pure ASCII.
     */
    limit = *in++;
    col++;
    end = ctxt->input->end;
    start = in;
    if (in >= end) {
        const xmlChar *oldbase = ctxt->input->base;
	GROW;
	if (oldbase != ctxt->input->base) {
	    long delta = ctxt->input->base - oldbase;
	    start = start + delta;
	    in = in + delta;
	}
	end = ctxt->input->end;
    }
    if (normalize) {
        /*
	 * Skip any leading spaces
	 */
	while ((in < end) && (*in != limit) &&
	       ((*in == 0x20) || (*in == 0x9) ||
	        (*in == 0xA) || (*in == 0xD))) {
	    if (*in == 0xA) {
	        line++; col = 1;
	    } else {
	        col++;
	    }
	    in++;
	    start = in;
	    if (in >= end) {
		const xmlChar *oldbase = ctxt->input->base;
		GROW;
                if (ctxt->instate == XML_PARSER_EOF)
                    return(NULL);
		if (oldbase != ctxt->input->base) {
		    long delta = ctxt->input->base - oldbase;
		    start = start + delta;
		    in = in + delta;
		}
		end = ctxt->input->end;
                if (((in - start) > XML_MAX_TEXT_LENGTH) &&
                    ((ctxt->options & XML_PARSE_HUGE) == 0)) {
                    xmlFatalErrMsg(ctxt, XML_ERR_ATTRIBUTE_NOT_FINISHED,
                                   "AttValue length too long\n");
                    return(NULL);
                }
	    }
	}
	while ((in < end) && (*in != limit) && (*in >= 0x20) &&
	       (*in <= 0x7f) && (*in != '&') && (*in != '<')) {
	    col++;
	    if ((*in++ == 0x20) && (*in == 0x20)) break;
	    if (in >= end) {
		const xmlChar *oldbase = ctxt->input->base;
		GROW;
                if (ctxt->instate == XML_PARSER_EOF)
                    return(NULL);
		if (oldbase != ctxt->input->base) {
		    long delta = ctxt->input->base - oldbase;
		    start = start + delta;
		    in = in + delta;
		}
		end = ctxt->input->end;
                if (((in - start) > XML_MAX_TEXT_LENGTH) &&
                    ((ctxt->options & XML_PARSE_HUGE) == 0)) {
                    xmlFatalErrMsg(ctxt, XML_ERR_ATTRIBUTE_NOT_FINISHED,
                                   "AttValue length too long\n");
                    return(NULL);
                }
	    }
	}
	last = in;
	/*
	 * skip the trailing blanks
	 */
	while ((last[-1] == 0x20) && (last > start)) last--;
	while ((in < end) && (*in != limit) &&
	       ((*in == 0x20) || (*in == 0x9) ||
	        (*in == 0xA) || (*in == 0xD))) {
	    if (*in == 0xA) {
	        line++, col = 1;
	    } else {
	        col++;
	    }
	    in++;
	    if (in >= end) {
		const xmlChar *oldbase = ctxt->input->base;
		GROW;
                if (ctxt->instate == XML_PARSER_EOF)
                    return(NULL);
		if (oldbase != ctxt->input->base) {
		    long delta = ctxt->input->base - oldbase;
		    start = start + delta;
		    in = in + delta;
		    last = last + delta;
		}
		end = ctxt->input->end;
                if (((in - start) > XML_MAX_TEXT_LENGTH) &&
                    ((ctxt->options & XML_PARSE_HUGE) == 0)) {
                    xmlFatalErrMsg(ctxt, XML_ERR_ATTRIBUTE_NOT_FINISHED,
                                   "AttValue length too long\n");
                    return(NULL);
                }
	    }
	}
        if (((in - start) > XML_MAX_TEXT_LENGTH) &&
            ((ctxt->options & XML_PARSE_HUGE) == 0)) {
            xmlFatalErrMsg(ctxt, XML_ERR_ATTRIBUTE_NOT_FINISHED,
                           "AttValue length too long\n");
            return(NULL);
        }
	if (*in != limit) goto need_complex;
    } else {
	while ((in < end) && (*in != limit) && (*in >= 0x20) &&
	       (*in <= 0x7f) && (*in != '&') && (*in != '<')) {
	    in++;
	    col++;
	    if (in >= end) {
		const xmlChar *oldbase = ctxt->input->base;
		GROW;
                if (ctxt->instate == XML_PARSER_EOF)
                    return(NULL);
		if (oldbase != ctxt->input->base) {
		    long delta = ctxt->input->base - oldbase;
		    start = start + delta;
		    in = in + delta;
		}
		end = ctxt->input->end;
                if (((in - start) > XML_MAX_TEXT_LENGTH) &&
                    ((ctxt->options & XML_PARSE_HUGE) == 0)) {
                    xmlFatalErrMsg(ctxt, XML_ERR_ATTRIBUTE_NOT_FINISHED,
                                   "AttValue length too long\n");
                    return(NULL);
                }
	    }
	}
	last = in;
        if (((in - start) > XML_MAX_TEXT_LENGTH) &&
            ((ctxt->options & XML_PARSE_HUGE) == 0)) {
            xmlFatalErrMsg(ctxt, XML_ERR_ATTRIBUTE_NOT_FINISHED,
                           "AttValue length too long\n");
            return(NULL);
        }
	if (*in != limit) goto need_complex;
    }
    in++;
    col++;
    if (len != NULL) {
        *len = last - start;
        ret = (xmlChar *) start;
    } else {
        if (alloc) *alloc = 1;
        ret = xmlStrndup(start, last - start);
    }
    CUR_PTR = in;
    ctxt->input->line = line;
    ctxt->input->col = col;
    if (alloc) *alloc = 0;
    return ret;
need_complex:
    if (alloc) *alloc = 1;
    return xmlParseAttValueComplex(ctxt, len, normalize);
}

/**
 * xmlParseAttribute2:
 * @ctxt:  an XML parser context
 * @pref:  the element prefix
 * @elem:  the element name
 * @prefix:  a xmlChar ** used to store the value of the attribute prefix
 * @value:  a xmlChar ** used to store the value of the attribute
 * @len:  an int * to save the length of the attribute
 * @alloc:  an int * to indicate if the attribute was allocated
 *
 * parse an attribute in the new SAX2 framework.
 *
 * Returns the attribute name, and the value in *value, .
 */

static const xmlChar *
xmlParseAttribute2(xmlParserCtxtPtr ctxt,
                   const xmlChar * pref, const xmlChar * elem,
                   const xmlChar ** prefix, xmlChar ** value,
                   int *len, int *alloc)
{
    const xmlChar *name;
    xmlChar *val, *internal_val = NULL;
    int normalize = 0;

    *value = NULL;
    GROW;
    name = xmlParseQName(ctxt, prefix);
    if (name == NULL) {
        xmlFatalErrMsg(ctxt, XML_ERR_NAME_REQUIRED,
                       "error parsing attribute name\n");
        return (NULL);
    }

    /*
     * get the type if needed
     */
    if (ctxt->attsSpecial != NULL) {
        int type;

        type = (int) (long) xmlHashQLookup2(ctxt->attsSpecial,
                                            pref, elem, *prefix, name);
        if (type != 0)
            normalize = 1;
    }

    /*
     * read the value
     */
    SKIP_BLANKS;
    if (RAW == '=') {
        NEXT;
        SKIP_BLANKS;
        val = xmlParseAttValueInternal(ctxt, len, alloc, normalize);
	if (normalize) {
	    /*
	     * Sometimes a second normalisation pass for spaces is needed
	     * but that only happens if charrefs or entities refernces
	     * have been used in the attribute value, i.e. the attribute
	     * value have been extracted in an allocated string already.
	     */
	    if (*alloc) {
	        const xmlChar *val2;

	        val2 = xmlAttrNormalizeSpace2(ctxt, val, len);
		if ((val2 != NULL) && (val2 != val)) {
		    xmlFree(val);
		    val = (xmlChar *) val2;
		}
	    }
	}
        ctxt->instate = XML_PARSER_CONTENT;
    } else {
        xmlFatalErrMsgStr(ctxt, XML_ERR_ATTRIBUTE_WITHOUT_VALUE,
                          "Specification mandates value for attribute %s\n",
                          name);
        return (NULL);
    }

    if (*prefix == ctxt->str_xml) {
        /*
         * Check that xml:lang conforms to the specification
         * No more registered as an error, just generate a warning now
         * since this was deprecated in XML second edition
         */
        if ((ctxt->pedantic) && (xmlStrEqual(name, BAD_CAST "lang"))) {
            internal_val = xmlStrndup(val, *len);
            if (!xmlCheckLanguageID(internal_val)) {
                xmlWarningMsg(ctxt, XML_WAR_LANG_VALUE,
                              "Malformed value for xml:lang : %s\n",
                              internal_val, NULL);
            }
        }

        /*
         * Check that xml:space conforms to the specification
         */
        if (xmlStrEqual(name, BAD_CAST "space")) {
            internal_val = xmlStrndup(val, *len);
            if (xmlStrEqual(internal_val, BAD_CAST "default"))
                *(ctxt->space) = 0;
            else if (xmlStrEqual(internal_val, BAD_CAST "preserve"))
                *(ctxt->space) = 1;
            else {
                xmlWarningMsg(ctxt, XML_WAR_SPACE_VALUE,
                              "Invalid value \"%s\" for xml:space : \"default\" or \"preserve\" expected\n",
                              internal_val, NULL);
            }
        }
        if (internal_val) {
            xmlFree(internal_val);
        }
    }

    *value = val;
    return (name);
}
/**
 * xmlParseStartTag2:
 * @ctxt:  an XML parser context
 *
 * parse a start of tag either for rule element or
 * EmptyElement. In both case we don't parse the tag closing chars.
 * This routine is called when running SAX2 parsing
 *
 * [40] STag ::= '<' Name (S Attribute)* S? '>'
 *
 * [ WFC: Unique Att Spec ]
 * No attribute name may appear more than once in the same start-tag or
 * empty-element tag.
 *
 * [44] EmptyElemTag ::= '<' Name (S Attribute)* S? '/>'
 *
 * [ WFC: Unique Att Spec ]
 * No attribute name may appear more than once in the same start-tag or
 * empty-element tag.
 *
 * With namespace:
 *
 * [NS 8] STag ::= '<' QName (S Attribute)* S? '>'
 *
 * [NS 10] EmptyElement ::= '<' QName (S Attribute)* S? '/>'
 *
 * Returns the element name parsed
 */

static const xmlChar *
xmlParseStartTag2(xmlParserCtxtPtr ctxt, const xmlChar **pref,
                  const xmlChar **URI, int *tlen) {
    const xmlChar *localname;
    const xmlChar *prefix;
    const xmlChar *attname;
    const xmlChar *aprefix;
    const xmlChar *nsname;
    xmlChar *attvalue;
    const xmlChar **atts = ctxt->atts;
    int maxatts = ctxt->maxatts;
<<<<<<< HEAD
    int nratts, nbatts, nbdef;
=======
    int nratts, nbatts, nbdef, inputid;
>>>>>>> e6430e57
    int i, j, nbNs, attval;
    unsigned long cur;
    int nsNr = ctxt->nsNr;

    if (RAW != '<') return(NULL);
    NEXT1;

    /*
     * NOTE: it is crucial with the SAX2 API to never call SHRINK beyond that
     *       point since the attribute values may be stored as pointers to
     *       the buffer and calling SHRINK would destroy them !
     *       The Shrinking is only possible once the full set of attribute
     *       callbacks have been done.
     */
    SHRINK;
    cur = ctxt->input->cur - ctxt->input->base;
<<<<<<< HEAD
=======
    inputid = ctxt->input->id;
>>>>>>> e6430e57
    nbatts = 0;
    nratts = 0;
    nbdef = 0;
    nbNs = 0;
    attval = 0;
    /* Forget any namespaces added during an earlier parse of this element. */
    ctxt->nsNr = nsNr;

    localname = xmlParseQName(ctxt, &prefix);
    if (localname == NULL) {
	xmlFatalErrMsg(ctxt, XML_ERR_NAME_REQUIRED,
		       "StartTag: invalid element name\n");
        return(NULL);
    }
    *tlen = ctxt->input->cur - ctxt->input->base - cur;

    /*
     * Now parse the attributes, it ends up with the ending
     *
     * (S Attribute)* S?
     */
    SKIP_BLANKS;
    GROW;

    while (((RAW != '>') &&
	   ((RAW != '/') || (NXT(1) != '>')) &&
	   (IS_BYTE_CHAR(RAW))) && (ctxt->instate != XML_PARSER_EOF)) {
	const xmlChar *q = CUR_PTR;
	unsigned int cons = ctxt->input->consumed;
	int len = -1, alloc = 0;

	attname = xmlParseAttribute2(ctxt, prefix, localname,
	                             &aprefix, &attvalue, &len, &alloc);
        if ((attname == NULL) || (attvalue == NULL))
            goto next_attr;
	if (len < 0) len = xmlStrlen(attvalue);

        if ((attname == ctxt->str_xmlns) && (aprefix == NULL)) {
            const xmlChar *URL = xmlDictLookup(ctxt->dict, attvalue, len);
            xmlURIPtr uri;

            if (URL == NULL) {
                xmlErrMemory(ctxt, "dictionary allocation failure");
                if ((attvalue != NULL) && (alloc != 0))
                    xmlFree(attvalue);
                return(NULL);
            }
            if (*URL != 0) {
                uri = xmlParseURI((const char *) URL);
                if (uri == NULL) {
                    xmlNsErr(ctxt, XML_WAR_NS_URI,
                             "xmlns: '%s' is not a valid URI\n",
                                       URL, NULL, NULL);
                } else {
                    if (uri->scheme == NULL) {
                        xmlNsWarn(ctxt, XML_WAR_NS_URI_RELATIVE,
                                  "xmlns: URI %s is not absolute\n",
                                  URL, NULL, NULL);
                    }
                    xmlFreeURI(uri);
                }
                if (URL == ctxt->str_xml_ns) {
                    if (attname != ctxt->str_xml) {
                        xmlNsErr(ctxt, XML_NS_ERR_XML_NAMESPACE,
                     "xml namespace URI cannot be the default namespace\n",
                                 NULL, NULL, NULL);
                    }
                    goto next_attr;
                }
                if ((len == 29) &&
                    (xmlStrEqual(URL,
                             BAD_CAST "http://www.w3.org/2000/xmlns/"))) {
                    xmlNsErr(ctxt, XML_NS_ERR_XML_NAMESPACE,
                         "reuse of the xmlns namespace name is forbidden\n",
                             NULL, NULL, NULL);
                    goto next_attr;
                }
            }
            /*
             * check that it's not a defined namespace
             */
            for (j = 1;j <= nbNs;j++)
                if (ctxt->nsTab[ctxt->nsNr - 2 * j] == NULL)
                    break;
            if (j <= nbNs)
                xmlErrAttributeDup(ctxt, NULL, attname);
            else
                if (nsPush(ctxt, NULL, URL) > 0) nbNs++;

        } else if (aprefix == ctxt->str_xmlns) {
            const xmlChar *URL = xmlDictLookup(ctxt->dict, attvalue, len);
            xmlURIPtr uri;

            if (attname == ctxt->str_xml) {
                if (URL != ctxt->str_xml_ns) {
                    xmlNsErr(ctxt, XML_NS_ERR_XML_NAMESPACE,
                             "xml namespace prefix mapped to wrong URI\n",
                             NULL, NULL, NULL);
                }
                /*
                 * Do not keep a namespace definition node
                 */
                goto next_attr;
            }
            if (URL == ctxt->str_xml_ns) {
                if (attname != ctxt->str_xml) {
                    xmlNsErr(ctxt, XML_NS_ERR_XML_NAMESPACE,
                             "xml namespace URI mapped to wrong prefix\n",
                             NULL, NULL, NULL);
                }
                goto next_attr;
            }
            if (attname == ctxt->str_xmlns) {
                xmlNsErr(ctxt, XML_NS_ERR_XML_NAMESPACE,
                         "redefinition of the xmlns prefix is forbidden\n",
                         NULL, NULL, NULL);
                goto next_attr;
            }
            if ((len == 29) &&
                (xmlStrEqual(URL,
                             BAD_CAST "http://www.w3.org/2000/xmlns/"))) {
                xmlNsErr(ctxt, XML_NS_ERR_XML_NAMESPACE,
                         "reuse of the xmlns namespace name is forbidden\n",
                         NULL, NULL, NULL);
                goto next_attr;
            }
            if ((URL == NULL) || (URL[0] == 0)) {
                xmlNsErr(ctxt, XML_NS_ERR_XML_NAMESPACE,
                         "xmlns:%s: Empty XML namespace is not allowed\n",
                              attname, NULL, NULL);
                goto next_attr;
            } else {
                uri = xmlParseURI((const char *) URL);
                if (uri == NULL) {
                    xmlNsErr(ctxt, XML_WAR_NS_URI,
                         "xmlns:%s: '%s' is not a valid URI\n",
                                       attname, URL, NULL);
                } else {
                    if ((ctxt->pedantic) && (uri->scheme == NULL)) {
                        xmlNsWarn(ctxt, XML_WAR_NS_URI_RELATIVE,
                                  "xmlns:%s: URI %s is not absolute\n",
                                  attname, URL, NULL);
                    }
                    xmlFreeURI(uri);
                }
            }

            /*
             * check that it's not a defined namespace
             */
            for (j = 1;j <= nbNs;j++)
                if (ctxt->nsTab[ctxt->nsNr - 2 * j] == attname)
                    break;
            if (j <= nbNs)
                xmlErrAttributeDup(ctxt, aprefix, attname);
            else
                if (nsPush(ctxt, attname, URL) > 0) nbNs++;

        } else {
            /*
             * Add the pair to atts
             */
            if ((atts == NULL) || (nbatts + 5 > maxatts)) {
                if (xmlCtxtGrowAttrs(ctxt, nbatts + 5) < 0) {
                    goto next_attr;
                }
                maxatts = ctxt->maxatts;
                atts = ctxt->atts;
            }
            ctxt->attallocs[nratts++] = alloc;
            atts[nbatts++] = attname;
            atts[nbatts++] = aprefix;
            /*
             * The namespace URI field is used temporarily to point at the
             * base of the current input buffer for non-alloced attributes.
             * When the input buffer is reallocated, all the pointers become
             * invalid, but they can be reconstructed later.
             */
            if (alloc)
                atts[nbatts++] = NULL;
            else
                atts[nbatts++] = ctxt->input->base;
            atts[nbatts++] = attvalue;
            attvalue += len;
            atts[nbatts++] = attvalue;
            /*
             * tag if some deallocation is needed
             */
            if (alloc != 0) attval = 1;
            attvalue = NULL; /* moved into atts */
        }

next_attr:
        if ((attvalue != NULL) && (alloc != 0)) {
            xmlFree(attvalue);
            attvalue = NULL;
        }

	GROW
        if (ctxt->instate == XML_PARSER_EOF)
            break;
	if ((RAW == '>') || (((RAW == '/') && (NXT(1) == '>'))))
	    break;
	if (SKIP_BLANKS == 0) {
	    xmlFatalErrMsg(ctxt, XML_ERR_SPACE_REQUIRED,
			   "attributes construct error\n");
	    break;
	}
        if ((cons == ctxt->input->consumed) && (q == CUR_PTR) &&
            (attname == NULL) && (attvalue == NULL)) {
	    xmlFatalErr(ctxt, XML_ERR_INTERNAL_ERROR,
	         "xmlParseStartTag: problem parsing attributes\n");
	    break;
	}
        GROW;
    }

<<<<<<< HEAD
=======
    if (ctxt->input->id != inputid) {
        xmlFatalErr(ctxt, XML_ERR_INTERNAL_ERROR,
                    "Unexpected change of input\n");
        localname = NULL;
        goto done;
    }

>>>>>>> e6430e57
    /* Reconstruct attribute value pointers. */
    for (i = 0, j = 0; j < nratts; i += 5, j++) {
        if (atts[i+2] != NULL) {
            /*
             * Arithmetic on dangling pointers is technically undefined
             * behavior, but well...
             */
            ptrdiff_t offset = ctxt->input->base - atts[i+2];
            atts[i+2]  = NULL;    /* Reset repurposed namespace URI */
            atts[i+3] += offset;  /* value */
            atts[i+4] += offset;  /* valuend */
        }
    }

    /*
     * The attributes defaulting
     */
    if (ctxt->attsDefault != NULL) {
        xmlDefAttrsPtr defaults;

	defaults = xmlHashLookup2(ctxt->attsDefault, localname, prefix);
	if (defaults != NULL) {
	    for (i = 0;i < defaults->nbAttrs;i++) {
	        attname = defaults->values[5 * i];
		aprefix = defaults->values[5 * i + 1];

                /*
		 * special work for namespaces defaulted defs
		 */
		if ((attname == ctxt->str_xmlns) && (aprefix == NULL)) {
		    /*
		     * check that it's not a defined namespace
		     */
		    for (j = 1;j <= nbNs;j++)
		        if (ctxt->nsTab[ctxt->nsNr - 2 * j] == NULL)
			    break;
	            if (j <= nbNs) continue;

		    nsname = xmlGetNamespace(ctxt, NULL);
		    if (nsname != defaults->values[5 * i + 2]) {
			if (nsPush(ctxt, NULL,
			           defaults->values[5 * i + 2]) > 0)
			    nbNs++;
		    }
		} else if (aprefix == ctxt->str_xmlns) {
		    /*
		     * check that it's not a defined namespace
		     */
		    for (j = 1;j <= nbNs;j++)
		        if (ctxt->nsTab[ctxt->nsNr - 2 * j] == attname)
			    break;
	            if (j <= nbNs) continue;

		    nsname = xmlGetNamespace(ctxt, attname);
		    if (nsname != defaults->values[2]) {
			if (nsPush(ctxt, attname,
			           defaults->values[5 * i + 2]) > 0)
			    nbNs++;
		    }
		} else {
		    /*
		     * check that it's not a defined attribute
		     */
		    for (j = 0;j < nbatts;j+=5) {
			if ((attname == atts[j]) && (aprefix == atts[j+1]))
			    break;
		    }
		    if (j < nbatts) continue;

		    if ((atts == NULL) || (nbatts + 5 > maxatts)) {
			if (xmlCtxtGrowAttrs(ctxt, nbatts + 5) < 0) {
			    return(NULL);
			}
			maxatts = ctxt->maxatts;
			atts = ctxt->atts;
		    }
		    atts[nbatts++] = attname;
		    atts[nbatts++] = aprefix;
		    if (aprefix == NULL)
			atts[nbatts++] = NULL;
		    else
		        atts[nbatts++] = xmlGetNamespace(ctxt, aprefix);
		    atts[nbatts++] = defaults->values[5 * i + 2];
		    atts[nbatts++] = defaults->values[5 * i + 3];
		    if ((ctxt->standalone == 1) &&
		        (defaults->values[5 * i + 4] != NULL)) {
			xmlValidityError(ctxt, XML_DTD_STANDALONE_DEFAULTED,
	  "standalone: attribute %s on %s defaulted from external subset\n",
	                                 attname, localname);
		    }
		    nbdef++;
		}
	    }
	}
    }

    /*
     * The attributes checkings
     */
    for (i = 0; i < nbatts;i += 5) {
        /*
	* The default namespace does not apply to attribute names.
	*/
	if (atts[i + 1] != NULL) {
	    nsname = xmlGetNamespace(ctxt, atts[i + 1]);
	    if (nsname == NULL) {
		xmlNsErr(ctxt, XML_NS_ERR_UNDEFINED_NAMESPACE,
		    "Namespace prefix %s for %s on %s is not defined\n",
		    atts[i + 1], atts[i], localname);
	    }
	    atts[i + 2] = nsname;
	} else
	    nsname = NULL;
	/*
	 * [ WFC: Unique Att Spec ]
	 * No attribute name may appear more than once in the same
	 * start-tag or empty-element tag.
	 * As extended by the Namespace in XML REC.
	 */
        for (j = 0; j < i;j += 5) {
	    if (atts[i] == atts[j]) {
	        if (atts[i+1] == atts[j+1]) {
		    xmlErrAttributeDup(ctxt, atts[i+1], atts[i]);
		    break;
		}
		if ((nsname != NULL) && (atts[j + 2] == nsname)) {
		    xmlNsErr(ctxt, XML_NS_ERR_ATTRIBUTE_REDEFINED,
			     "Namespaced Attribute %s in '%s' redefined\n",
			     atts[i], nsname, NULL);
		    break;
		}
	    }
	}
    }

    nsname = xmlGetNamespace(ctxt, prefix);
    if ((prefix != NULL) && (nsname == NULL)) {
	xmlNsErr(ctxt, XML_NS_ERR_UNDEFINED_NAMESPACE,
	         "Namespace prefix %s on %s is not defined\n",
		 prefix, localname, NULL);
    }
    *pref = prefix;
    *URI = nsname;

    /*
     * SAX: Start of Element !
     */
    if ((ctxt->sax != NULL) && (ctxt->sax->startElementNs != NULL) &&
	(!ctxt->disableSAX)) {
	if (nbNs > 0)
	    ctxt->sax->startElementNs(ctxt->userData, localname, prefix,
			  nsname, nbNs, &ctxt->nsTab[ctxt->nsNr - 2 * nbNs],
			  nbatts / 5, nbdef, atts);
	else
	    ctxt->sax->startElementNs(ctxt->userData, localname, prefix,
	                  nsname, 0, NULL, nbatts / 5, nbdef, atts);
    }

done:
    /*
     * Free up attribute allocated strings if needed
     */
    if (attval != 0) {
	for (i = 3,j = 0; j < nratts;i += 5,j++)
	    if ((ctxt->attallocs[j] != 0) && (atts[i] != NULL))
	        xmlFree((xmlChar *) atts[i]);
    }

    return(localname);
}

/**
 * xmlParseEndTag2:
 * @ctxt:  an XML parser context
 * @line:  line of the start tag
 * @nsNr:  number of namespaces on the start tag
 *
 * parse an end of tag
 *
 * [42] ETag ::= '</' Name S? '>'
 *
 * With namespace
 *
 * [NS 9] ETag ::= '</' QName S? '>'
 */

static void
xmlParseEndTag2(xmlParserCtxtPtr ctxt, const xmlChar *prefix,
                const xmlChar *URI, int line, int nsNr, int tlen) {
    const xmlChar *name;
    size_t curLength;

    GROW;
    if ((RAW != '<') || (NXT(1) != '/')) {
	xmlFatalErr(ctxt, XML_ERR_LTSLASH_REQUIRED, NULL);
	return;
    }
    SKIP(2);

    curLength = ctxt->input->end - ctxt->input->cur;
    if ((tlen > 0) && (curLength >= (size_t)tlen) &&
        (xmlStrncmp(ctxt->input->cur, ctxt->name, tlen) == 0)) {
        if ((curLength >= (size_t)(tlen + 1)) &&
	    (ctxt->input->cur[tlen] == '>')) {
	    ctxt->input->cur += tlen + 1;
	    ctxt->input->col += tlen + 1;
	    goto done;
	}
	ctxt->input->cur += tlen;
	ctxt->input->col += tlen;
	name = (xmlChar*)1;
    } else {
	if (prefix == NULL)
	    name = xmlParseNameAndCompare(ctxt, ctxt->name);
	else
	    name = xmlParseQNameAndCompare(ctxt, ctxt->name, prefix);
    }

    /*
     * We should definitely be at the ending "S? '>'" part
     */
    GROW;
    if (ctxt->instate == XML_PARSER_EOF)
        return;
    SKIP_BLANKS;
    if ((!IS_BYTE_CHAR(RAW)) || (RAW != '>')) {
	xmlFatalErr(ctxt, XML_ERR_GT_REQUIRED, NULL);
    } else
	NEXT1;

    /*
     * [ WFC: Element Type Match ]
     * The Name in an element's end-tag must match the element type in the
     * start-tag.
     *
     */
    if (name != (xmlChar*)1) {
        if (name == NULL) name = BAD_CAST "unparseable";
        if ((line == 0) && (ctxt->node != NULL))
            line = ctxt->node->line;
        xmlFatalErrMsgStrIntStr(ctxt, XML_ERR_TAG_NAME_MISMATCH,
		     "Opening and ending tag mismatch: %s line %d and %s\n",
		                ctxt->name, line, name);
    }

    /*
     * SAX: End of Tag
     */
done:
    if ((ctxt->sax != NULL) && (ctxt->sax->endElementNs != NULL) &&
	(!ctxt->disableSAX))
	ctxt->sax->endElementNs(ctxt->userData, ctxt->name, prefix, URI);

    spacePop(ctxt);
    if (nsNr != 0)
	nsPop(ctxt, nsNr);
    return;
}

/**
 * xmlParseCDSect:
 * @ctxt:  an XML parser context
 *
 * Parse escaped pure raw content.
 *
 * [18] CDSect ::= CDStart CData CDEnd
 *
 * [19] CDStart ::= '<![CDATA['
 *
 * [20] Data ::= (Char* - (Char* ']]>' Char*))
 *
 * [21] CDEnd ::= ']]>'
 */
void
xmlParseCDSect(xmlParserCtxtPtr ctxt) {
    xmlChar *buf = NULL;
    int len = 0;
    int size = XML_PARSER_BUFFER_SIZE;
    int r, rl;
    int	s, sl;
    int cur, l;
    int count = 0;

    /* Check 2.6.0 was NXT(0) not RAW */
    if (CMP9(CUR_PTR, '<', '!', '[', 'C', 'D', 'A', 'T', 'A', '[')) {
	SKIP(9);
    } else
        return;

    ctxt->instate = XML_PARSER_CDATA_SECTION;
    r = CUR_CHAR(rl);
    if (!IS_CHAR(r)) {
	xmlFatalErr(ctxt, XML_ERR_CDATA_NOT_FINISHED, NULL);
	ctxt->instate = XML_PARSER_CONTENT;
        return;
    }
    NEXTL(rl);
    s = CUR_CHAR(sl);
    if (!IS_CHAR(s)) {
	xmlFatalErr(ctxt, XML_ERR_CDATA_NOT_FINISHED, NULL);
	ctxt->instate = XML_PARSER_CONTENT;
        return;
    }
    NEXTL(sl);
    cur = CUR_CHAR(l);
    buf = (xmlChar *) xmlMallocAtomic(size * sizeof(xmlChar));
    if (buf == NULL) {
	xmlErrMemory(ctxt, NULL);
	return;
    }
    while (IS_CHAR(cur) &&
           ((r != ']') || (s != ']') || (cur != '>'))) {
	if (len + 5 >= size) {
	    xmlChar *tmp;

            if ((size > XML_MAX_TEXT_LENGTH) &&
                ((ctxt->options & XML_PARSE_HUGE) == 0)) {
                xmlFatalErrMsgStr(ctxt, XML_ERR_CDATA_NOT_FINISHED,
                             "CData section too big found", NULL);
                xmlFree (buf);
                return;
            }
	    tmp = (xmlChar *) xmlRealloc(buf, size * 2 * sizeof(xmlChar));
	    if (tmp == NULL) {
	        xmlFree(buf);
		xmlErrMemory(ctxt, NULL);
		return;
	    }
	    buf = tmp;
	    size *= 2;
	}
	COPY_BUF(rl,buf,len,r);
	r = s;
	rl = sl;
	s = cur;
	sl = l;
	count++;
	if (count > 50) {
	    GROW;
            if (ctxt->instate == XML_PARSER_EOF) {
		xmlFree(buf);
		return;
            }
	    count = 0;
	}
	NEXTL(l);
	cur = CUR_CHAR(l);
    }
    buf[len] = 0;
    ctxt->instate = XML_PARSER_CONTENT;
    if (cur != '>') {
	xmlFatalErrMsgStr(ctxt, XML_ERR_CDATA_NOT_FINISHED,
	                     "CData section not finished\n%.50s\n", buf);
	xmlFree(buf);
        return;
    }
    NEXTL(l);

    /*
     * OK the buffer is to be consumed as cdata.
     */
    if ((ctxt->sax != NULL) && (!ctxt->disableSAX)) {
	if (ctxt->sax->cdataBlock != NULL)
	    ctxt->sax->cdataBlock(ctxt->userData, buf, len);
	else if (ctxt->sax->characters != NULL)
	    ctxt->sax->characters(ctxt->userData, buf, len);
    }
    xmlFree(buf);
}

/**
 * xmlParseContent:
 * @ctxt:  an XML parser context
 *
 * Parse a content:
 *
 * [43] content ::= (element | CharData | Reference | CDSect | PI | Comment)*
 */

void
xmlParseContent(xmlParserCtxtPtr ctxt) {
    GROW;
    while ((RAW != 0) &&
	   ((RAW != '<') || (NXT(1) != '/')) &&
	   (ctxt->instate != XML_PARSER_EOF)) {
	const xmlChar *test = CUR_PTR;
	unsigned int cons = ctxt->input->consumed;
	const xmlChar *cur = ctxt->input->cur;

	/*
	 * First case : a Processing Instruction.
	 */
	if ((*cur == '<') && (cur[1] == '?')) {
	    xmlParsePI(ctxt);
	}

	/*
	 * Second case : a CDSection
	 */
	/* 2.6.0 test was *cur not RAW */
	else if (CMP9(CUR_PTR, '<', '!', '[', 'C', 'D', 'A', 'T', 'A', '[')) {
	    xmlParseCDSect(ctxt);
	}

	/*
	 * Third case :  a comment
	 */
	else if ((*cur == '<') && (NXT(1) == '!') &&
		 (NXT(2) == '-') && (NXT(3) == '-')) {
	    xmlParseComment(ctxt);
	    ctxt->instate = XML_PARSER_CONTENT;
	}

	/*
	 * Fourth case :  a sub-element.
	 */
	else if (*cur == '<') {
	    xmlParseElement(ctxt);
	}

	/*
	 * Fifth case : a reference. If if has not been resolved,
	 *    parsing returns it's Name, create the node
	 */

	else if (*cur == '&') {
	    xmlParseReference(ctxt);
	}

	/*
	 * Last case, text. Note that References are handled directly.
	 */
	else {
	    xmlParseCharData(ctxt, 0);
	}

	GROW;
	SHRINK;

	if ((cons == ctxt->input->consumed) && (test == CUR_PTR)) {
	    xmlFatalErr(ctxt, XML_ERR_INTERNAL_ERROR,
	                "detected an error in element content\n");
	    xmlHaltParser(ctxt);
            break;
	}
    }
}

/**
 * xmlParseElement:
 * @ctxt:  an XML parser context
 *
 * parse an XML element, this is highly recursive
 *
 * [39] element ::= EmptyElemTag | STag content ETag
 *
 * [ WFC: Element Type Match ]
 * The Name in an element's end-tag must match the element type in the
 * start-tag.
 *
 */

void
xmlParseElement(xmlParserCtxtPtr ctxt) {
    const xmlChar *name;
    const xmlChar *prefix = NULL;
    const xmlChar *URI = NULL;
    xmlParserNodeInfo node_info;
    int line, tlen = 0;
    xmlNodePtr ret;
    int nsNr = ctxt->nsNr;

    if (((unsigned int) ctxt->nameNr > xmlParserMaxDepth) &&
        ((ctxt->options & XML_PARSE_HUGE) == 0)) {
	xmlFatalErrMsgInt(ctxt, XML_ERR_INTERNAL_ERROR,
		 "Excessive depth in document: %d use XML_PARSE_HUGE option\n",
			  xmlParserMaxDepth);
	xmlHaltParser(ctxt);
	return;
    }

    /* Capture start position */
    if (ctxt->record_info) {
        node_info.begin_pos = ctxt->input->consumed +
                          (CUR_PTR - ctxt->input->base);
	node_info.begin_line = ctxt->input->line;
    }

    if (ctxt->spaceNr == 0)
	spacePush(ctxt, -1);
    else if (*ctxt->space == -2)
	spacePush(ctxt, -1);
    else
	spacePush(ctxt, *ctxt->space);

    line = ctxt->input->line;
#ifdef LIBXML_SAX1_ENABLED
    if (ctxt->sax2)
#endif /* LIBXML_SAX1_ENABLED */
        name = xmlParseStartTag2(ctxt, &prefix, &URI, &tlen);
#ifdef LIBXML_SAX1_ENABLED
    else
	name = xmlParseStartTag(ctxt);
#endif /* LIBXML_SAX1_ENABLED */
    if (ctxt->instate == XML_PARSER_EOF)
	return;
    if (name == NULL) {
	spacePop(ctxt);
        return;
    }
    namePush(ctxt, name);
    ret = ctxt->node;

#ifdef LIBXML_VALID_ENABLED
    /*
     * [ VC: Root Element Type ]
     * The Name in the document type declaration must match the element
     * type of the root element.
     */
    if (ctxt->validate && ctxt->wellFormed && ctxt->myDoc &&
        ctxt->node && (ctxt->node == ctxt->myDoc->children))
        ctxt->valid &= xmlValidateRoot(&ctxt->vctxt, ctxt->myDoc);
#endif /* LIBXML_VALID_ENABLED */

    /*
     * Check for an Empty Element.
     */
    if ((RAW == '/') && (NXT(1) == '>')) {
        SKIP(2);
	if (ctxt->sax2) {
	    if ((ctxt->sax != NULL) && (ctxt->sax->endElementNs != NULL) &&
		(!ctxt->disableSAX))
		ctxt->sax->endElementNs(ctxt->userData, name, prefix, URI);
#ifdef LIBXML_SAX1_ENABLED
	} else {
	    if ((ctxt->sax != NULL) && (ctxt->sax->endElement != NULL) &&
		(!ctxt->disableSAX))
		ctxt->sax->endElement(ctxt->userData, name);
#endif /* LIBXML_SAX1_ENABLED */
	}
	namePop(ctxt);
	spacePop(ctxt);
	if (nsNr != ctxt->nsNr)
	    nsPop(ctxt, ctxt->nsNr - nsNr);
	if ( ret != NULL && ctxt->record_info ) {
	   node_info.end_pos = ctxt->input->consumed +
			      (CUR_PTR - ctxt->input->base);
	   node_info.end_line = ctxt->input->line;
	   node_info.node = ret;
	   xmlParserAddNodeInfo(ctxt, &node_info);
	}
	return;
    }
    if (RAW == '>') {
        NEXT1;
    } else {
        xmlFatalErrMsgStrIntStr(ctxt, XML_ERR_GT_REQUIRED,
		     "Couldn't find end of Start Tag %s line %d\n",
		                name, line, NULL);

	/*
	 * end of parsing of this node.
	 */
	nodePop(ctxt);
	namePop(ctxt);
	spacePop(ctxt);
	if (nsNr != ctxt->nsNr)
	    nsPop(ctxt, ctxt->nsNr - nsNr);

	/*
	 * Capture end position and add node
	 */
	if ( ret != NULL && ctxt->record_info ) {
	   node_info.end_pos = ctxt->input->consumed +
			      (CUR_PTR - ctxt->input->base);
	   node_info.end_line = ctxt->input->line;
	   node_info.node = ret;
	   xmlParserAddNodeInfo(ctxt, &node_info);
	}
	return;
    }

    /*
     * Parse the content of the element:
     */
    xmlParseContent(ctxt);
    if (ctxt->instate == XML_PARSER_EOF)
	return;
    if (!IS_BYTE_CHAR(RAW)) {
        xmlFatalErrMsgStrIntStr(ctxt, XML_ERR_TAG_NOT_FINISHED,
	 "Premature end of data in tag %s line %d\n",
		                name, line, NULL);

	/*
	 * end of parsing of this node.
	 */
	nodePop(ctxt);
	namePop(ctxt);
	spacePop(ctxt);
	if (nsNr != ctxt->nsNr)
	    nsPop(ctxt, ctxt->nsNr - nsNr);
	return;
    }

    /*
     * parse the end of tag: '</' should be here.
     */
    if (ctxt->sax2) {
	xmlParseEndTag2(ctxt, prefix, URI, line, ctxt->nsNr - nsNr, tlen);
	namePop(ctxt);
    }
#ifdef LIBXML_SAX1_ENABLED
      else
	xmlParseEndTag1(ctxt, line);
#endif /* LIBXML_SAX1_ENABLED */

    /*
     * Capture end position and add node
     */
    if ( ret != NULL && ctxt->record_info ) {
       node_info.end_pos = ctxt->input->consumed +
                          (CUR_PTR - ctxt->input->base);
       node_info.end_line = ctxt->input->line;
       node_info.node = ret;
       xmlParserAddNodeInfo(ctxt, &node_info);
    }
}

/**
 * xmlParseVersionNum:
 * @ctxt:  an XML parser context
 *
 * parse the XML version value.
 *
 * [26] VersionNum ::= '1.' [0-9]+
 *
 * In practice allow [0-9].[0-9]+ at that level
 *
 * Returns the string giving the XML version number, or NULL
 */
xmlChar *
xmlParseVersionNum(xmlParserCtxtPtr ctxt) {
    xmlChar *buf = NULL;
    int len = 0;
    int size = 10;
    xmlChar cur;

    buf = (xmlChar *) xmlMallocAtomic(size * sizeof(xmlChar));
    if (buf == NULL) {
	xmlErrMemory(ctxt, NULL);
	return(NULL);
    }
    cur = CUR;
    if (!((cur >= '0') && (cur <= '9'))) {
	xmlFree(buf);
	return(NULL);
    }
    buf[len++] = cur;
    NEXT;
    cur=CUR;
    if (cur != '.') {
	xmlFree(buf);
	return(NULL);
    }
    buf[len++] = cur;
    NEXT;
    cur=CUR;
    while ((cur >= '0') && (cur <= '9')) {
	if (len + 1 >= size) {
	    xmlChar *tmp;

	    size *= 2;
	    tmp = (xmlChar *) xmlRealloc(buf, size * sizeof(xmlChar));
	    if (tmp == NULL) {
	        xmlFree(buf);
		xmlErrMemory(ctxt, NULL);
		return(NULL);
	    }
	    buf = tmp;
	}
	buf[len++] = cur;
	NEXT;
	cur=CUR;
    }
    buf[len] = 0;
    return(buf);
}

/**
 * xmlParseVersionInfo:
 * @ctxt:  an XML parser context
 *
 * parse the XML version.
 *
 * [24] VersionInfo ::= S 'version' Eq (' VersionNum ' | " VersionNum ")
 *
 * [25] Eq ::= S? '=' S?
 *
 * Returns the version string, e.g. "1.0"
 */

xmlChar *
xmlParseVersionInfo(xmlParserCtxtPtr ctxt) {
    xmlChar *version = NULL;

    if (CMP7(CUR_PTR, 'v', 'e', 'r', 's', 'i', 'o', 'n')) {
	SKIP(7);
	SKIP_BLANKS;
	if (RAW != '=') {
	    xmlFatalErr(ctxt, XML_ERR_EQUAL_REQUIRED, NULL);
	    return(NULL);
        }
	NEXT;
	SKIP_BLANKS;
	if (RAW == '"') {
	    NEXT;
	    version = xmlParseVersionNum(ctxt);
	    if (RAW != '"') {
		xmlFatalErr(ctxt, XML_ERR_STRING_NOT_CLOSED, NULL);
	    } else
	        NEXT;
	} else if (RAW == '\''){
	    NEXT;
	    version = xmlParseVersionNum(ctxt);
	    if (RAW != '\'') {
		xmlFatalErr(ctxt, XML_ERR_STRING_NOT_CLOSED, NULL);
	    } else
	        NEXT;
	} else {
	    xmlFatalErr(ctxt, XML_ERR_STRING_NOT_STARTED, NULL);
	}
    }
    return(version);
}

/**
 * xmlParseEncName:
 * @ctxt:  an XML parser context
 *
 * parse the XML encoding name
 *
 * [81] EncName ::= [A-Za-z] ([A-Za-z0-9._] | '-')*
 *
 * Returns the encoding name value or NULL
 */
xmlChar *
xmlParseEncName(xmlParserCtxtPtr ctxt) {
    xmlChar *buf = NULL;
    int len = 0;
    int size = 10;
    xmlChar cur;

    cur = CUR;
    if (((cur >= 'a') && (cur <= 'z')) ||
        ((cur >= 'A') && (cur <= 'Z'))) {
	buf = (xmlChar *) xmlMallocAtomic(size * sizeof(xmlChar));
	if (buf == NULL) {
	    xmlErrMemory(ctxt, NULL);
	    return(NULL);
	}

	buf[len++] = cur;
	NEXT;
	cur = CUR;
	while (((cur >= 'a') && (cur <= 'z')) ||
	       ((cur >= 'A') && (cur <= 'Z')) ||
	       ((cur >= '0') && (cur <= '9')) ||
	       (cur == '.') || (cur == '_') ||
	       (cur == '-')) {
	    if (len + 1 >= size) {
	        xmlChar *tmp;

		size *= 2;
		tmp = (xmlChar *) xmlRealloc(buf, size * sizeof(xmlChar));
		if (tmp == NULL) {
		    xmlErrMemory(ctxt, NULL);
		    xmlFree(buf);
		    return(NULL);
		}
		buf = tmp;
	    }
	    buf[len++] = cur;
	    NEXT;
	    cur = CUR;
	    if (cur == 0) {
	        SHRINK;
		GROW;
		cur = CUR;
	    }
        }
	buf[len] = 0;
    } else {
	xmlFatalErr(ctxt, XML_ERR_ENCODING_NAME, NULL);
    }
    return(buf);
}

/**
 * xmlParseEncodingDecl:
 * @ctxt:  an XML parser context
 *
 * parse the XML encoding declaration
 *
 * [80] EncodingDecl ::= S 'encoding' Eq ('"' EncName '"' |  "'" EncName "'")
 *
 * this setups the conversion filters.
 *
 * Returns the encoding value or NULL
 */

const xmlChar *
xmlParseEncodingDecl(xmlParserCtxtPtr ctxt) {
    xmlChar *encoding = NULL;

    SKIP_BLANKS;
    if (CMP8(CUR_PTR, 'e', 'n', 'c', 'o', 'd', 'i', 'n', 'g')) {
	SKIP(8);
	SKIP_BLANKS;
	if (RAW != '=') {
	    xmlFatalErr(ctxt, XML_ERR_EQUAL_REQUIRED, NULL);
	    return(NULL);
        }
	NEXT;
	SKIP_BLANKS;
	if (RAW == '"') {
	    NEXT;
	    encoding = xmlParseEncName(ctxt);
	    if (RAW != '"') {
		xmlFatalErr(ctxt, XML_ERR_STRING_NOT_CLOSED, NULL);
		xmlFree((xmlChar *) encoding);
		return(NULL);
	    } else
	        NEXT;
	} else if (RAW == '\''){
	    NEXT;
	    encoding = xmlParseEncName(ctxt);
	    if (RAW != '\'') {
		xmlFatalErr(ctxt, XML_ERR_STRING_NOT_CLOSED, NULL);
		xmlFree((xmlChar *) encoding);
		return(NULL);
	    } else
	        NEXT;
	} else {
	    xmlFatalErr(ctxt, XML_ERR_STRING_NOT_STARTED, NULL);
	}

        /*
         * Non standard parsing, allowing the user to ignore encoding
         */
        if (ctxt->options & XML_PARSE_IGNORE_ENC) {
	    xmlFree((xmlChar *) encoding);
            return(NULL);
	}

	/*
	 * UTF-16 encoding stwich has already taken place at this stage,
	 * more over the little-endian/big-endian selection is already done
	 */
        if ((encoding != NULL) &&
	    ((!xmlStrcasecmp(encoding, BAD_CAST "UTF-16")) ||
	     (!xmlStrcasecmp(encoding, BAD_CAST "UTF16")))) {
	    /*
	     * If no encoding was passed to the parser, that we are
	     * using UTF-16 and no decoder is present i.e. the
	     * document is apparently UTF-8 compatible, then raise an
	     * encoding mismatch fatal error
	     */
	    if ((ctxt->encoding == NULL) &&
	        (ctxt->input->buf != NULL) &&
	        (ctxt->input->buf->encoder == NULL)) {
		xmlFatalErrMsg(ctxt, XML_ERR_INVALID_ENCODING,
		  "Document labelled UTF-16 but has UTF-8 content\n");
	    }
	    if (ctxt->encoding != NULL)
		xmlFree((xmlChar *) ctxt->encoding);
	    ctxt->encoding = encoding;
	}
	/*
	 * UTF-8 encoding is handled natively
	 */
        else if ((encoding != NULL) &&
	    ((!xmlStrcasecmp(encoding, BAD_CAST "UTF-8")) ||
	     (!xmlStrcasecmp(encoding, BAD_CAST "UTF8")))) {
	    if (ctxt->encoding != NULL)
		xmlFree((xmlChar *) ctxt->encoding);
	    ctxt->encoding = encoding;
	}
	else if (encoding != NULL) {
	    xmlCharEncodingHandlerPtr handler;

	    if (ctxt->input->encoding != NULL)
		xmlFree((xmlChar *) ctxt->input->encoding);
	    ctxt->input->encoding = encoding;

            handler = xmlFindCharEncodingHandler((const char *) encoding);
	    if (handler != NULL) {
		if (xmlSwitchToEncoding(ctxt, handler) < 0) {
		    /* failed to convert */
		    ctxt->errNo = XML_ERR_UNSUPPORTED_ENCODING;
		    return(NULL);
		}
	    } else {
		xmlFatalErrMsgStr(ctxt, XML_ERR_UNSUPPORTED_ENCODING,
			"Unsupported encoding %s\n", encoding);
		return(NULL);
	    }
	}
    }
    return(encoding);
}

/**
 * xmlParseSDDecl:
 * @ctxt:  an XML parser context
 *
 * parse the XML standalone declaration
 *
 * [32] SDDecl ::= S 'standalone' Eq
 *                 (("'" ('yes' | 'no') "'") | ('"' ('yes' | 'no')'"'))
 *
 * [ VC: Standalone Document Declaration ]
 * TODO The standalone document declaration must have the value "no"
 * if any external markup declarations contain declarations of:
 *  - attributes with default values, if elements to which these
 *    attributes apply appear in the document without specifications
 *    of values for these attributes, or
 *  - entities (other than amp, lt, gt, apos, quot), if references
 *    to those entities appear in the document, or
 *  - attributes with values subject to normalization, where the
 *    attribute appears in the document with a value which will change
 *    as a result of normalization, or
 *  - element types with element content, if white space occurs directly
 *    within any instance of those types.
 *
 * Returns:
 *   1 if standalone="yes"
 *   0 if standalone="no"
 *  -2 if standalone attribute is missing or invalid
 *	  (A standalone value of -2 means that the XML declaration was found,
 *	   but no value was specified for the standalone attribute).
 */

int
xmlParseSDDecl(xmlParserCtxtPtr ctxt) {
    int standalone = -2;

    SKIP_BLANKS;
    if (CMP10(CUR_PTR, 's', 't', 'a', 'n', 'd', 'a', 'l', 'o', 'n', 'e')) {
	SKIP(10);
        SKIP_BLANKS;
	if (RAW != '=') {
	    xmlFatalErr(ctxt, XML_ERR_EQUAL_REQUIRED, NULL);
	    return(standalone);
        }
	NEXT;
	SKIP_BLANKS;
        if (RAW == '\''){
	    NEXT;
	    if ((RAW == 'n') && (NXT(1) == 'o')) {
	        standalone = 0;
                SKIP(2);
	    } else if ((RAW == 'y') && (NXT(1) == 'e') &&
	               (NXT(2) == 's')) {
	        standalone = 1;
		SKIP(3);
            } else {
		xmlFatalErr(ctxt, XML_ERR_STANDALONE_VALUE, NULL);
	    }
	    if (RAW != '\'') {
		xmlFatalErr(ctxt, XML_ERR_STRING_NOT_CLOSED, NULL);
	    } else
	        NEXT;
	} else if (RAW == '"'){
	    NEXT;
	    if ((RAW == 'n') && (NXT(1) == 'o')) {
	        standalone = 0;
		SKIP(2);
	    } else if ((RAW == 'y') && (NXT(1) == 'e') &&
	               (NXT(2) == 's')) {
	        standalone = 1;
                SKIP(3);
            } else {
		xmlFatalErr(ctxt, XML_ERR_STANDALONE_VALUE, NULL);
	    }
	    if (RAW != '"') {
		xmlFatalErr(ctxt, XML_ERR_STRING_NOT_CLOSED, NULL);
	    } else
	        NEXT;
	} else {
	    xmlFatalErr(ctxt, XML_ERR_STRING_NOT_STARTED, NULL);
        }
    }
    return(standalone);
}

/**
 * xmlParseXMLDecl:
 * @ctxt:  an XML parser context
 *
 * parse an XML declaration header
 *
 * [23] XMLDecl ::= '<?xml' VersionInfo EncodingDecl? SDDecl? S? '?>'
 */

void
xmlParseXMLDecl(xmlParserCtxtPtr ctxt) {
    xmlChar *version;

    /*
     * This value for standalone indicates that the document has an
     * XML declaration but it does not have a standalone attribute.
     * It will be overwritten later if a standalone attribute is found.
     */
    ctxt->input->standalone = -2;

    /*
     * We know that '<?xml' is here.
     */
    SKIP(5);

    if (!IS_BLANK_CH(RAW)) {
	xmlFatalErrMsg(ctxt, XML_ERR_SPACE_REQUIRED,
	               "Blank needed after '<?xml'\n");
    }
    SKIP_BLANKS;

    /*
     * We must have the VersionInfo here.
     */
    version = xmlParseVersionInfo(ctxt);
    if (version == NULL) {
	xmlFatalErr(ctxt, XML_ERR_VERSION_MISSING, NULL);
    } else {
	if (!xmlStrEqual(version, (const xmlChar *) XML_DEFAULT_VERSION)) {
	    /*
	     * Changed here for XML-1.0 5th edition
	     */
	    if (ctxt->options & XML_PARSE_OLD10) {
		xmlFatalErrMsgStr(ctxt, XML_ERR_UNKNOWN_VERSION,
			          "Unsupported version '%s'\n",
			          version);
	    } else {
	        if ((version[0] == '1') && ((version[1] == '.'))) {
		    xmlWarningMsg(ctxt, XML_WAR_UNKNOWN_VERSION,
		                  "Unsupported version '%s'\n",
				  version, NULL);
		} else {
		    xmlFatalErrMsgStr(ctxt, XML_ERR_UNKNOWN_VERSION,
				      "Unsupported version '%s'\n",
				      version);
		}
	    }
	}
	if (ctxt->version != NULL)
	    xmlFree((void *) ctxt->version);
	ctxt->version = version;
    }

    /*
     * We may have the encoding declaration
     */
    if (!IS_BLANK_CH(RAW)) {
        if ((RAW == '?') && (NXT(1) == '>')) {
	    SKIP(2);
	    return;
	}
	xmlFatalErrMsg(ctxt, XML_ERR_SPACE_REQUIRED, "Blank needed here\n");
    }
    xmlParseEncodingDecl(ctxt);
    if ((ctxt->errNo == XML_ERR_UNSUPPORTED_ENCODING) ||
         (ctxt->instate == XML_PARSER_EOF)) {
	/*
	 * The XML REC instructs us to stop parsing right here
	 */
        return;
    }

    /*
     * We may have the standalone status.
     */
    if ((ctxt->input->encoding != NULL) && (!IS_BLANK_CH(RAW))) {
        if ((RAW == '?') && (NXT(1) == '>')) {
	    SKIP(2);
	    return;
	}
	xmlFatalErrMsg(ctxt, XML_ERR_SPACE_REQUIRED, "Blank needed here\n");
    }

    /*
     * We can grow the input buffer freely at that point
     */
    GROW;

    SKIP_BLANKS;
    ctxt->input->standalone = xmlParseSDDecl(ctxt);

    SKIP_BLANKS;
    if ((RAW == '?') && (NXT(1) == '>')) {
        SKIP(2);
    } else if (RAW == '>') {
        /* Deprecated old WD ... */
	xmlFatalErr(ctxt, XML_ERR_XMLDECL_NOT_FINISHED, NULL);
	NEXT;
    } else {
	xmlFatalErr(ctxt, XML_ERR_XMLDECL_NOT_FINISHED, NULL);
	MOVETO_ENDTAG(CUR_PTR);
	NEXT;
    }
}

/**
 * xmlParseMisc:
 * @ctxt:  an XML parser context
 *
 * parse an XML Misc* optional field.
 *
 * [27] Misc ::= Comment | PI |  S
 */

void
xmlParseMisc(xmlParserCtxtPtr ctxt) {
    while ((ctxt->instate != XML_PARSER_EOF) &&
           (((RAW == '<') && (NXT(1) == '?')) ||
            (CMP4(CUR_PTR, '<', '!', '-', '-')) ||
            IS_BLANK_CH(CUR))) {
        if ((RAW == '<') && (NXT(1) == '?')) {
	    xmlParsePI(ctxt);
	} else if (IS_BLANK_CH(CUR)) {
	    NEXT;
	} else
	    xmlParseComment(ctxt);
    }
}

/**
 * xmlParseDocument:
 * @ctxt:  an XML parser context
 *
 * parse an XML document (and build a tree if using the standard SAX
 * interface).
 *
 * [1] document ::= prolog element Misc*
 *
 * [22] prolog ::= XMLDecl? Misc* (doctypedecl Misc*)?
 *
 * Returns 0, -1 in case of error. the parser context is augmented
 *                as a result of the parsing.
 */

int
xmlParseDocument(xmlParserCtxtPtr ctxt) {
    xmlChar start[4];
    xmlCharEncoding enc;

    xmlInitParser();

    if ((ctxt == NULL) || (ctxt->input == NULL))
        return(-1);

    GROW;

    /*
     * SAX: detecting the level.
     */
    xmlDetectSAX2(ctxt);

    /*
     * SAX: beginning of the document processing.
     */
    if ((ctxt->sax) && (ctxt->sax->setDocumentLocator))
        ctxt->sax->setDocumentLocator(ctxt->userData, &xmlDefaultSAXLocator);
    if (ctxt->instate == XML_PARSER_EOF)
	return(-1);

    if ((ctxt->encoding == NULL) &&
        ((ctxt->input->end - ctxt->input->cur) >= 4)) {
	/*
	 * Get the 4 first bytes and decode the charset
	 * if enc != XML_CHAR_ENCODING_NONE
	 * plug some encoding conversion routines.
	 */
	start[0] = RAW;
	start[1] = NXT(1);
	start[2] = NXT(2);
	start[3] = NXT(3);
	enc = xmlDetectCharEncoding(&start[0], 4);
	if (enc != XML_CHAR_ENCODING_NONE) {
	    xmlSwitchEncoding(ctxt, enc);
	}
    }


    if (CUR == 0) {
	xmlFatalErr(ctxt, XML_ERR_DOCUMENT_EMPTY, NULL);
	return(-1);
    }

    /*
     * Check for the XMLDecl in the Prolog.
     * do not GROW here to avoid the detected encoder to decode more
     * than just the first line, unless the amount of data is really
     * too small to hold "<?xml version="1.0" encoding="foo"
     */
    if ((ctxt->input->end - ctxt->input->cur) < 35) {
       GROW;
    }
    if ((CMP5(CUR_PTR, '<', '?', 'x', 'm', 'l')) && (IS_BLANK_CH(NXT(5)))) {

	/*
	 * Note that we will switch encoding on the fly.
	 */
	xmlParseXMLDecl(ctxt);
	if ((ctxt->errNo == XML_ERR_UNSUPPORTED_ENCODING) ||
	    (ctxt->instate == XML_PARSER_EOF)) {
	    /*
	     * The XML REC instructs us to stop parsing right here
	     */
	    return(-1);
	}
	ctxt->standalone = ctxt->input->standalone;
	SKIP_BLANKS;
    } else {
	ctxt->version = xmlCharStrdup(XML_DEFAULT_VERSION);
    }
    if ((ctxt->sax) && (ctxt->sax->startDocument) && (!ctxt->disableSAX))
        ctxt->sax->startDocument(ctxt->userData);
    if (ctxt->instate == XML_PARSER_EOF)
	return(-1);
    if ((ctxt->myDoc != NULL) && (ctxt->input != NULL) &&
        (ctxt->input->buf != NULL) && (ctxt->input->buf->compressed >= 0)) {
	ctxt->myDoc->compression = ctxt->input->buf->compressed;
    }

    /*
     * The Misc part of the Prolog
     */
    GROW;
    xmlParseMisc(ctxt);

    /*
     * Then possibly doc type declaration(s) and more Misc
     * (doctypedecl Misc*)?
     */
    GROW;
    if (CMP9(CUR_PTR, '<', '!', 'D', 'O', 'C', 'T', 'Y', 'P', 'E')) {

	ctxt->inSubset = 1;
	xmlParseDocTypeDecl(ctxt);
	if (RAW == '[') {
	    ctxt->instate = XML_PARSER_DTD;
	    xmlParseInternalSubset(ctxt);
	    if (ctxt->instate == XML_PARSER_EOF)
		return(-1);
	}

	/*
	 * Create and update the external subset.
	 */
	ctxt->inSubset = 2;
	if ((ctxt->sax != NULL) && (ctxt->sax->externalSubset != NULL) &&
	    (!ctxt->disableSAX))
	    ctxt->sax->externalSubset(ctxt->userData, ctxt->intSubName,
	                              ctxt->extSubSystem, ctxt->extSubURI);
	if (ctxt->instate == XML_PARSER_EOF)
	    return(-1);
	ctxt->inSubset = 0;

        xmlCleanSpecialAttr(ctxt);

	ctxt->instate = XML_PARSER_PROLOG;
	xmlParseMisc(ctxt);
    }

    /*
     * Time to start parsing the tree itself
     */
    GROW;
    if (RAW != '<') {
	xmlFatalErrMsg(ctxt, XML_ERR_DOCUMENT_EMPTY,
		       "Start tag expected, '<' not found\n");
    } else {
	ctxt->instate = XML_PARSER_CONTENT;
	xmlParseElement(ctxt);
	ctxt->instate = XML_PARSER_EPILOG;


	/*
	 * The Misc part at the end
	 */
	xmlParseMisc(ctxt);

	if (RAW != 0) {
	    xmlFatalErr(ctxt, XML_ERR_DOCUMENT_END, NULL);
	}
	ctxt->instate = XML_PARSER_EOF;
    }

    /*
     * SAX: end of the document processing.
     */
    if ((ctxt->sax) && (ctxt->sax->endDocument != NULL))
        ctxt->sax->endDocument(ctxt->userData);

    /*
     * Remove locally kept entity definitions if the tree was not built
     */
    if ((ctxt->myDoc != NULL) &&
	(xmlStrEqual(ctxt->myDoc->version, SAX_COMPAT_MODE))) {
	xmlFreeDoc(ctxt->myDoc);
	ctxt->myDoc = NULL;
    }

    if ((ctxt->wellFormed) && (ctxt->myDoc != NULL)) {
        ctxt->myDoc->properties |= XML_DOC_WELLFORMED;
	if (ctxt->valid)
	    ctxt->myDoc->properties |= XML_DOC_DTDVALID;
	if (ctxt->nsWellFormed)
	    ctxt->myDoc->properties |= XML_DOC_NSVALID;
	if (ctxt->options & XML_PARSE_OLD10)
	    ctxt->myDoc->properties |= XML_DOC_OLD10;
    }
    if (! ctxt->wellFormed) {
	ctxt->valid = 0;
	return(-1);
    }
    return(0);
}

/**
 * xmlParseExtParsedEnt:
 * @ctxt:  an XML parser context
 *
 * parse a general parsed entity
 * An external general parsed entity is well-formed if it matches the
 * production labeled extParsedEnt.
 *
 * [78] extParsedEnt ::= TextDecl? content
 *
 * Returns 0, -1 in case of error. the parser context is augmented
 *                as a result of the parsing.
 */

int
xmlParseExtParsedEnt(xmlParserCtxtPtr ctxt) {
    xmlChar start[4];
    xmlCharEncoding enc;

    if ((ctxt == NULL) || (ctxt->input == NULL))
        return(-1);

    xmlDefaultSAXHandlerInit();

    xmlDetectSAX2(ctxt);

    GROW;

    /*
     * SAX: beginning of the document processing.
     */
    if ((ctxt->sax) && (ctxt->sax->setDocumentLocator))
        ctxt->sax->setDocumentLocator(ctxt->userData, &xmlDefaultSAXLocator);

    /*
     * Get the 4 first bytes and decode the charset
     * if enc != XML_CHAR_ENCODING_NONE
     * plug some encoding conversion routines.
     */
    if ((ctxt->input->end - ctxt->input->cur) >= 4) {
	start[0] = RAW;
	start[1] = NXT(1);
	start[2] = NXT(2);
	start[3] = NXT(3);
	enc = xmlDetectCharEncoding(start, 4);
	if (enc != XML_CHAR_ENCODING_NONE) {
	    xmlSwitchEncoding(ctxt, enc);
	}
    }


    if (CUR == 0) {
	xmlFatalErr(ctxt, XML_ERR_DOCUMENT_EMPTY, NULL);
    }

    /*
     * Check for the XMLDecl in the Prolog.
     */
    GROW;
    if ((CMP5(CUR_PTR, '<', '?', 'x', 'm', 'l')) && (IS_BLANK_CH(NXT(5)))) {

	/*
	 * Note that we will switch encoding on the fly.
	 */
	xmlParseXMLDecl(ctxt);
	if (ctxt->errNo == XML_ERR_UNSUPPORTED_ENCODING) {
	    /*
	     * The XML REC instructs us to stop parsing right here
	     */
	    return(-1);
	}
	SKIP_BLANKS;
    } else {
	ctxt->version = xmlCharStrdup(XML_DEFAULT_VERSION);
    }
    if ((ctxt->sax) && (ctxt->sax->startDocument) && (!ctxt->disableSAX))
        ctxt->sax->startDocument(ctxt->userData);
    if (ctxt->instate == XML_PARSER_EOF)
	return(-1);

    /*
     * Doing validity checking on chunk doesn't make sense
     */
    ctxt->instate = XML_PARSER_CONTENT;
    ctxt->validate = 0;
    ctxt->loadsubset = 0;
    ctxt->depth = 0;

    xmlParseContent(ctxt);
    if (ctxt->instate == XML_PARSER_EOF)
	return(-1);

    if ((RAW == '<') && (NXT(1) == '/')) {
	xmlFatalErr(ctxt, XML_ERR_NOT_WELL_BALANCED, NULL);
    } else if (RAW != 0) {
	xmlFatalErr(ctxt, XML_ERR_EXTRA_CONTENT, NULL);
    }

    /*
     * SAX: end of the document processing.
     */
    if ((ctxt->sax) && (ctxt->sax->endDocument != NULL))
        ctxt->sax->endDocument(ctxt->userData);

    if (! ctxt->wellFormed) return(-1);
    return(0);
}

#ifdef LIBXML_PUSH_ENABLED
/************************************************************************
 *									*
 *		Progressive parsing interfaces				*
 *									*
 ************************************************************************/

/**
 * xmlParseLookupSequence:
 * @ctxt:  an XML parser context
 * @first:  the first char to lookup
 * @next:  the next char to lookup or zero
 * @third:  the next char to lookup or zero
 *
 * Try to find if a sequence (first, next, third) or  just (first next) or
 * (first) is available in the input stream.
 * This function has a side effect of (possibly) incrementing ctxt->checkIndex
 * to avoid rescanning sequences of bytes, it DOES change the state of the
 * parser, do not use liberally.
 *
 * Returns the index to the current parsing point if the full sequence
 *      is available, -1 otherwise.
 */
static int
xmlParseLookupSequence(xmlParserCtxtPtr ctxt, xmlChar first,
                       xmlChar next, xmlChar third) {
    int base, len;
    xmlParserInputPtr in;
    const xmlChar *buf;

    in = ctxt->input;
    if (in == NULL) return(-1);
    base = in->cur - in->base;
    if (base < 0) return(-1);
    if (ctxt->checkIndex > base)
        base = ctxt->checkIndex;
    if (in->buf == NULL) {
	buf = in->base;
	len = in->length;
    } else {
	buf = xmlBufContent(in->buf->buffer);
	len = xmlBufUse(in->buf->buffer);
    }
    /* take into account the sequence length */
    if (third) len -= 2;
    else if (next) len --;
    for (;base < len;base++) {
        if (buf[base] == first) {
	    if (third != 0) {
		if ((buf[base + 1] != next) ||
		    (buf[base + 2] != third)) continue;
	    } else if (next != 0) {
		if (buf[base + 1] != next) continue;
	    }
	    ctxt->checkIndex = 0;
#ifdef DEBUG_PUSH
	    if (next == 0)
		xmlGenericError(xmlGenericErrorContext,
			"PP: lookup '%c' found at %d\n",
			first, base);
	    else if (third == 0)
		xmlGenericError(xmlGenericErrorContext,
			"PP: lookup '%c%c' found at %d\n",
			first, next, base);
	    else
		xmlGenericError(xmlGenericErrorContext,
			"PP: lookup '%c%c%c' found at %d\n",
			first, next, third, base);
#endif
	    return(base - (in->cur - in->base));
	}
    }
    ctxt->checkIndex = base;
#ifdef DEBUG_PUSH
    if (next == 0)
	xmlGenericError(xmlGenericErrorContext,
		"PP: lookup '%c' failed\n", first);
    else if (third == 0)
	xmlGenericError(xmlGenericErrorContext,
		"PP: lookup '%c%c' failed\n", first, next);
    else
	xmlGenericError(xmlGenericErrorContext,
		"PP: lookup '%c%c%c' failed\n", first, next, third);
#endif
    return(-1);
}

/**
 * xmlParseGetLasts:
 * @ctxt:  an XML parser context
 * @lastlt:  pointer to store the last '<' from the input
 * @lastgt:  pointer to store the last '>' from the input
 *
 * Lookup the last < and > in the current chunk
 */
static void
xmlParseGetLasts(xmlParserCtxtPtr ctxt, const xmlChar **lastlt,
                 const xmlChar **lastgt) {
    const xmlChar *tmp;

    if ((ctxt == NULL) || (lastlt == NULL) || (lastgt == NULL)) {
	xmlGenericError(xmlGenericErrorContext,
		    "Internal error: xmlParseGetLasts\n");
	return;
    }
    if ((ctxt->progressive != 0) && (ctxt->inputNr == 1)) {
        tmp = ctxt->input->end;
	tmp--;
	while ((tmp >= ctxt->input->base) && (*tmp != '<')) tmp--;
	if (tmp < ctxt->input->base) {
	    *lastlt = NULL;
	    *lastgt = NULL;
	} else {
	    *lastlt = tmp;
	    tmp++;
	    while ((tmp < ctxt->input->end) && (*tmp != '>')) {
	        if (*tmp == '\'') {
		    tmp++;
		    while ((tmp < ctxt->input->end) && (*tmp != '\'')) tmp++;
		    if (tmp < ctxt->input->end) tmp++;
		} else if (*tmp == '"') {
		    tmp++;
		    while ((tmp < ctxt->input->end) && (*tmp != '"')) tmp++;
		    if (tmp < ctxt->input->end) tmp++;
		} else
		    tmp++;
	    }
	    if (tmp < ctxt->input->end)
	        *lastgt = tmp;
	    else {
	        tmp = *lastlt;
		tmp--;
		while ((tmp >= ctxt->input->base) && (*tmp != '>')) tmp--;
		if (tmp >= ctxt->input->base)
		    *lastgt = tmp;
		else
		    *lastgt = NULL;
	    }
	}
    } else {
        *lastlt = NULL;
	*lastgt = NULL;
    }
}
/**
 * xmlCheckCdataPush:
 * @cur: pointer to the block of characters
 * @len: length of the block in bytes
 * @complete: 1 if complete CDATA block is passed in, 0 if partial block
 *
 * Check that the block of characters is okay as SCdata content [20]
 *
 * Returns the number of bytes to pass if okay, a negative index where an
 *         UTF-8 error occurred otherwise
 */
static int
xmlCheckCdataPush(const xmlChar *utf, int len, int complete) {
    int ix;
    unsigned char c;
    int codepoint;

    if ((utf == NULL) || (len <= 0))
        return(0);

    for (ix = 0; ix < len;) {      /* string is 0-terminated */
        c = utf[ix];
        if ((c & 0x80) == 0x00) {	/* 1-byte code, starts with 10 */
	    if (c >= 0x20)
		ix++;
	    else if ((c == 0xA) || (c == 0xD) || (c == 0x9))
	        ix++;
	    else
	        return(-ix);
	} else if ((c & 0xe0) == 0xc0) {/* 2-byte code, starts with 110 */
	    if (ix + 2 > len) return(complete ? -ix : ix);
	    if ((utf[ix+1] & 0xc0 ) != 0x80)
	        return(-ix);
	    codepoint = (utf[ix] & 0x1f) << 6;
	    codepoint |= utf[ix+1] & 0x3f;
	    if (!xmlIsCharQ(codepoint))
	        return(-ix);
	    ix += 2;
	} else if ((c & 0xf0) == 0xe0) {/* 3-byte code, starts with 1110 */
	    if (ix + 3 > len) return(complete ? -ix : ix);
	    if (((utf[ix+1] & 0xc0) != 0x80) ||
	        ((utf[ix+2] & 0xc0) != 0x80))
		    return(-ix);
	    codepoint = (utf[ix] & 0xf) << 12;
	    codepoint |= (utf[ix+1] & 0x3f) << 6;
	    codepoint |= utf[ix+2] & 0x3f;
	    if (!xmlIsCharQ(codepoint))
	        return(-ix);
	    ix += 3;
	} else if ((c & 0xf8) == 0xf0) {/* 4-byte code, starts with 11110 */
	    if (ix + 4 > len) return(complete ? -ix : ix);
	    if (((utf[ix+1] & 0xc0) != 0x80) ||
	        ((utf[ix+2] & 0xc0) != 0x80) ||
		((utf[ix+3] & 0xc0) != 0x80))
		    return(-ix);
	    codepoint = (utf[ix] & 0x7) << 18;
	    codepoint |= (utf[ix+1] & 0x3f) << 12;
	    codepoint |= (utf[ix+2] & 0x3f) << 6;
	    codepoint |= utf[ix+3] & 0x3f;
	    if (!xmlIsCharQ(codepoint))
	        return(-ix);
	    ix += 4;
	} else				/* unknown encoding */
	    return(-ix);
      }
      return(ix);
}

/**
 * xmlParseTryOrFinish:
 * @ctxt:  an XML parser context
 * @terminate:  last chunk indicator
 *
 * Try to progress on parsing
 *
 * Returns zero if no parsing was possible
 */
static int
xmlParseTryOrFinish(xmlParserCtxtPtr ctxt, int terminate) {
    int ret = 0;
    int avail, tlen;
    xmlChar cur, next;
    const xmlChar *lastlt, *lastgt;

    if (ctxt->input == NULL)
        return(0);

#ifdef DEBUG_PUSH
    switch (ctxt->instate) {
	case XML_PARSER_EOF:
	    xmlGenericError(xmlGenericErrorContext,
		    "PP: try EOF\n"); break;
	case XML_PARSER_START:
	    xmlGenericError(xmlGenericErrorContext,
		    "PP: try START\n"); break;
	case XML_PARSER_MISC:
	    xmlGenericError(xmlGenericErrorContext,
		    "PP: try MISC\n");break;
	case XML_PARSER_COMMENT:
	    xmlGenericError(xmlGenericErrorContext,
		    "PP: try COMMENT\n");break;
	case XML_PARSER_PROLOG:
	    xmlGenericError(xmlGenericErrorContext,
		    "PP: try PROLOG\n");break;
	case XML_PARSER_START_TAG:
	    xmlGenericError(xmlGenericErrorContext,
		    "PP: try START_TAG\n");break;
	case XML_PARSER_CONTENT:
	    xmlGenericError(xmlGenericErrorContext,
		    "PP: try CONTENT\n");break;
	case XML_PARSER_CDATA_SECTION:
	    xmlGenericError(xmlGenericErrorContext,
		    "PP: try CDATA_SECTION\n");break;
	case XML_PARSER_END_TAG:
	    xmlGenericError(xmlGenericErrorContext,
		    "PP: try END_TAG\n");break;
	case XML_PARSER_ENTITY_DECL:
	    xmlGenericError(xmlGenericErrorContext,
		    "PP: try ENTITY_DECL\n");break;
	case XML_PARSER_ENTITY_VALUE:
	    xmlGenericError(xmlGenericErrorContext,
		    "PP: try ENTITY_VALUE\n");break;
	case XML_PARSER_ATTRIBUTE_VALUE:
	    xmlGenericError(xmlGenericErrorContext,
		    "PP: try ATTRIBUTE_VALUE\n");break;
	case XML_PARSER_DTD:
	    xmlGenericError(xmlGenericErrorContext,
		    "PP: try DTD\n");break;
	case XML_PARSER_EPILOG:
	    xmlGenericError(xmlGenericErrorContext,
		    "PP: try EPILOG\n");break;
	case XML_PARSER_PI:
	    xmlGenericError(xmlGenericErrorContext,
		    "PP: try PI\n");break;
        case XML_PARSER_IGNORE:
            xmlGenericError(xmlGenericErrorContext,
		    "PP: try IGNORE\n");break;
    }
#endif

    if ((ctxt->input != NULL) &&
        (ctxt->input->cur - ctxt->input->base > 4096)) {
	xmlSHRINK(ctxt);
	ctxt->checkIndex = 0;
    }
    xmlParseGetLasts(ctxt, &lastlt, &lastgt);

    while (ctxt->instate != XML_PARSER_EOF) {
	if ((ctxt->errNo != XML_ERR_OK) && (ctxt->disableSAX == 1))
	    return(0);

	if (ctxt->input == NULL) break;
	if (ctxt->input->buf == NULL)
	    avail = ctxt->input->length -
	            (ctxt->input->cur - ctxt->input->base);
	else {
	    /*
	     * If we are operating on converted input, try to flush
	     * remainng chars to avoid them stalling in the non-converted
	     * buffer. But do not do this in document start where
	     * encoding="..." may not have been read and we work on a
	     * guessed encoding.
	     */
	    if ((ctxt->instate != XML_PARSER_START) &&
	        (ctxt->input->buf->raw != NULL) &&
		(xmlBufIsEmpty(ctxt->input->buf->raw) == 0)) {
                size_t base = xmlBufGetInputBase(ctxt->input->buf->buffer,
                                                 ctxt->input);
		size_t current = ctxt->input->cur - ctxt->input->base;

		xmlParserInputBufferPush(ctxt->input->buf, 0, "");
                xmlBufSetInputBaseCur(ctxt->input->buf->buffer, ctxt->input,
                                      base, current);
	    }
	    avail = xmlBufUse(ctxt->input->buf->buffer) -
		    (ctxt->input->cur - ctxt->input->base);
	}
        if (avail < 1)
	    goto done;
        switch (ctxt->instate) {
            case XML_PARSER_EOF:
	        /*
		 * Document parsing is done !
		 */
	        goto done;
            case XML_PARSER_START:
		if (ctxt->charset == XML_CHAR_ENCODING_NONE) {
		    xmlChar start[4];
		    xmlCharEncoding enc;

		    /*
		     * Very first chars read from the document flow.
		     */
		    if (avail < 4)
			goto done;

		    /*
		     * Get the 4 first bytes and decode the charset
		     * if enc != XML_CHAR_ENCODING_NONE
		     * plug some encoding conversion routines,
		     * else xmlSwitchEncoding will set to (default)
		     * UTF8.
		     */
		    start[0] = RAW;
		    start[1] = NXT(1);
		    start[2] = NXT(2);
		    start[3] = NXT(3);
		    enc = xmlDetectCharEncoding(start, 4);
		    xmlSwitchEncoding(ctxt, enc);
		    break;
		}

		if (avail < 2)
		    goto done;
		cur = ctxt->input->cur[0];
		next = ctxt->input->cur[1];
		if (cur == 0) {
		    if ((ctxt->sax) && (ctxt->sax->setDocumentLocator))
			ctxt->sax->setDocumentLocator(ctxt->userData,
						      &xmlDefaultSAXLocator);
		    xmlFatalErr(ctxt, XML_ERR_DOCUMENT_EMPTY, NULL);
		    xmlHaltParser(ctxt);
#ifdef DEBUG_PUSH
		    xmlGenericError(xmlGenericErrorContext,
			    "PP: entering EOF\n");
#endif
		    if ((ctxt->sax) && (ctxt->sax->endDocument != NULL))
			ctxt->sax->endDocument(ctxt->userData);
		    goto done;
		}
	        if ((cur == '<') && (next == '?')) {
		    /* PI or XML decl */
		    if (avail < 5) return(ret);
		    if ((!terminate) &&
		        (xmlParseLookupSequence(ctxt, '?', '>', 0) < 0))
			return(ret);
		    if ((ctxt->sax) && (ctxt->sax->setDocumentLocator))
			ctxt->sax->setDocumentLocator(ctxt->userData,
						      &xmlDefaultSAXLocator);
		    if ((ctxt->input->cur[2] == 'x') &&
			(ctxt->input->cur[3] == 'm') &&
			(ctxt->input->cur[4] == 'l') &&
			(IS_BLANK_CH(ctxt->input->cur[5]))) {
			ret += 5;
#ifdef DEBUG_PUSH
			xmlGenericError(xmlGenericErrorContext,
				"PP: Parsing XML Decl\n");
#endif
			xmlParseXMLDecl(ctxt);
			if (ctxt->errNo == XML_ERR_UNSUPPORTED_ENCODING) {
			    /*
			     * The XML REC instructs us to stop parsing right
			     * here
			     */
			    xmlHaltParser(ctxt);
			    return(0);
			}
			ctxt->standalone = ctxt->input->standalone;
			if ((ctxt->encoding == NULL) &&
			    (ctxt->input->encoding != NULL))
			    ctxt->encoding = xmlStrdup(ctxt->input->encoding);
			if ((ctxt->sax) && (ctxt->sax->startDocument) &&
			    (!ctxt->disableSAX))
			    ctxt->sax->startDocument(ctxt->userData);
			ctxt->instate = XML_PARSER_MISC;
#ifdef DEBUG_PUSH
			xmlGenericError(xmlGenericErrorContext,
				"PP: entering MISC\n");
#endif
		    } else {
			ctxt->version = xmlCharStrdup(XML_DEFAULT_VERSION);
			if ((ctxt->sax) && (ctxt->sax->startDocument) &&
			    (!ctxt->disableSAX))
			    ctxt->sax->startDocument(ctxt->userData);
			ctxt->instate = XML_PARSER_MISC;
#ifdef DEBUG_PUSH
			xmlGenericError(xmlGenericErrorContext,
				"PP: entering MISC\n");
#endif
		    }
		} else {
		    if ((ctxt->sax) && (ctxt->sax->setDocumentLocator))
			ctxt->sax->setDocumentLocator(ctxt->userData,
						      &xmlDefaultSAXLocator);
		    ctxt->version = xmlCharStrdup(XML_DEFAULT_VERSION);
		    if (ctxt->version == NULL) {
		        xmlErrMemory(ctxt, NULL);
			break;
		    }
		    if ((ctxt->sax) && (ctxt->sax->startDocument) &&
		        (!ctxt->disableSAX))
			ctxt->sax->startDocument(ctxt->userData);
		    ctxt->instate = XML_PARSER_MISC;
#ifdef DEBUG_PUSH
		    xmlGenericError(xmlGenericErrorContext,
			    "PP: entering MISC\n");
#endif
		}
		break;
            case XML_PARSER_START_TAG: {
	        const xmlChar *name;
		const xmlChar *prefix = NULL;
		const xmlChar *URI = NULL;
		int nsNr = ctxt->nsNr;

		if ((avail < 2) && (ctxt->inputNr == 1))
		    goto done;
		cur = ctxt->input->cur[0];
	        if (cur != '<') {
		    xmlFatalErr(ctxt, XML_ERR_DOCUMENT_EMPTY, NULL);
		    xmlHaltParser(ctxt);
		    if ((ctxt->sax) && (ctxt->sax->endDocument != NULL))
			ctxt->sax->endDocument(ctxt->userData);
		    goto done;
		}
		if (!terminate) {
		    if (ctxt->progressive) {
		        /* > can be found unescaped in attribute values */
		        if ((lastgt == NULL) || (ctxt->input->cur >= lastgt))
			    goto done;
		    } else if (xmlParseLookupSequence(ctxt, '>', 0, 0) < 0) {
			goto done;
		    }
		}
		if (ctxt->spaceNr == 0)
		    spacePush(ctxt, -1);
		else if (*ctxt->space == -2)
		    spacePush(ctxt, -1);
		else
		    spacePush(ctxt, *ctxt->space);
#ifdef LIBXML_SAX1_ENABLED
		if (ctxt->sax2)
#endif /* LIBXML_SAX1_ENABLED */
		    name = xmlParseStartTag2(ctxt, &prefix, &URI, &tlen);
#ifdef LIBXML_SAX1_ENABLED
		else
		    name = xmlParseStartTag(ctxt);
#endif /* LIBXML_SAX1_ENABLED */
		if (ctxt->instate == XML_PARSER_EOF)
		    goto done;
		if (name == NULL) {
		    spacePop(ctxt);
		    xmlHaltParser(ctxt);
		    if ((ctxt->sax) && (ctxt->sax->endDocument != NULL))
			ctxt->sax->endDocument(ctxt->userData);
		    goto done;
		}
#ifdef LIBXML_VALID_ENABLED
		/*
		 * [ VC: Root Element Type ]
		 * The Name in the document type declaration must match
		 * the element type of the root element.
		 */
		if (ctxt->validate && ctxt->wellFormed && ctxt->myDoc &&
		    ctxt->node && (ctxt->node == ctxt->myDoc->children))
		    ctxt->valid &= xmlValidateRoot(&ctxt->vctxt, ctxt->myDoc);
#endif /* LIBXML_VALID_ENABLED */

		/*
		 * Check for an Empty Element.
		 */
		if ((RAW == '/') && (NXT(1) == '>')) {
		    SKIP(2);

		    if (ctxt->sax2) {
			if ((ctxt->sax != NULL) &&
			    (ctxt->sax->endElementNs != NULL) &&
			    (!ctxt->disableSAX))
			    ctxt->sax->endElementNs(ctxt->userData, name,
			                            prefix, URI);
			if (ctxt->nsNr - nsNr > 0)
			    nsPop(ctxt, ctxt->nsNr - nsNr);
#ifdef LIBXML_SAX1_ENABLED
		    } else {
			if ((ctxt->sax != NULL) &&
			    (ctxt->sax->endElement != NULL) &&
			    (!ctxt->disableSAX))
			    ctxt->sax->endElement(ctxt->userData, name);
#endif /* LIBXML_SAX1_ENABLED */
		    }
		    if (ctxt->instate == XML_PARSER_EOF)
			goto done;
		    spacePop(ctxt);
		    if (ctxt->nameNr == 0) {
			ctxt->instate = XML_PARSER_EPILOG;
		    } else {
			ctxt->instate = XML_PARSER_CONTENT;
		    }
                    ctxt->progressive = 1;
		    break;
		}
		if (RAW == '>') {
		    NEXT;
		} else {
		    xmlFatalErrMsgStr(ctxt, XML_ERR_GT_REQUIRED,
					 "Couldn't find end of Start Tag %s\n",
					 name);
		    nodePop(ctxt);
		    spacePop(ctxt);
		}
		if (ctxt->sax2)
		    nameNsPush(ctxt, name, prefix, URI, ctxt->nsNr - nsNr);
#ifdef LIBXML_SAX1_ENABLED
		else
		    namePush(ctxt, name);
#endif /* LIBXML_SAX1_ENABLED */

		ctxt->instate = XML_PARSER_CONTENT;
                ctxt->progressive = 1;
                break;
	    }
            case XML_PARSER_CONTENT: {
		const xmlChar *test;
		unsigned int cons;
		if ((avail < 2) && (ctxt->inputNr == 1))
		    goto done;
		cur = ctxt->input->cur[0];
		next = ctxt->input->cur[1];

		test = CUR_PTR;
	        cons = ctxt->input->consumed;
		if ((cur == '<') && (next == '/')) {
		    ctxt->instate = XML_PARSER_END_TAG;
		    break;
	        } else if ((cur == '<') && (next == '?')) {
		    if ((!terminate) &&
		        (xmlParseLookupSequence(ctxt, '?', '>', 0) < 0)) {
                        ctxt->progressive = XML_PARSER_PI;
			goto done;
                    }
		    xmlParsePI(ctxt);
		    ctxt->instate = XML_PARSER_CONTENT;
                    ctxt->progressive = 1;
		} else if ((cur == '<') && (next != '!')) {
		    ctxt->instate = XML_PARSER_START_TAG;
		    break;
		} else if ((cur == '<') && (next == '!') &&
		           (ctxt->input->cur[2] == '-') &&
			   (ctxt->input->cur[3] == '-')) {
		    int term;

	            if (avail < 4)
		        goto done;
		    ctxt->input->cur += 4;
		    term = xmlParseLookupSequence(ctxt, '-', '-', '>');
		    ctxt->input->cur -= 4;
		    if ((!terminate) && (term < 0)) {
                        ctxt->progressive = XML_PARSER_COMMENT;
			goto done;
                    }
		    xmlParseComment(ctxt);
		    ctxt->instate = XML_PARSER_CONTENT;
                    ctxt->progressive = 1;
		} else if ((cur == '<') && (ctxt->input->cur[1] == '!') &&
		    (ctxt->input->cur[2] == '[') &&
		    (ctxt->input->cur[3] == 'C') &&
		    (ctxt->input->cur[4] == 'D') &&
		    (ctxt->input->cur[5] == 'A') &&
		    (ctxt->input->cur[6] == 'T') &&
		    (ctxt->input->cur[7] == 'A') &&
		    (ctxt->input->cur[8] == '[')) {
		    SKIP(9);
		    ctxt->instate = XML_PARSER_CDATA_SECTION;
		    break;
		} else if ((cur == '<') && (next == '!') &&
		           (avail < 9)) {
		    goto done;
		} else if (cur == '&') {
		    if ((!terminate) &&
		        (xmlParseLookupSequence(ctxt, ';', 0, 0) < 0))
			goto done;
		    xmlParseReference(ctxt);
		} else {
		    /* TODO Avoid the extra copy, handle directly !!! */
		    /*
		     * Goal of the following test is:
		     *  - minimize calls to the SAX 'character' callback
		     *    when they are mergeable
		     *  - handle an problem for isBlank when we only parse
		     *    a sequence of blank chars and the next one is
		     *    not available to check against '<' presence.
		     *  - tries to homogenize the differences in SAX
		     *    callbacks between the push and pull versions
		     *    of the parser.
		     */
		    if ((ctxt->inputNr == 1) &&
		        (avail < XML_PARSER_BIG_BUFFER_SIZE)) {
			if (!terminate) {
			    if (ctxt->progressive) {
				if ((lastlt == NULL) ||
				    (ctxt->input->cur > lastlt))
				    goto done;
			    } else if (xmlParseLookupSequence(ctxt,
			                                      '<', 0, 0) < 0) {
				goto done;
			    }
			}
                    }
		    ctxt->checkIndex = 0;
		    xmlParseCharData(ctxt, 0);
		}
		if ((cons == ctxt->input->consumed) && (test == CUR_PTR)) {
		    xmlFatalErr(ctxt, XML_ERR_INTERNAL_ERROR,
		                "detected an error in element content\n");
		    xmlHaltParser(ctxt);
		    break;
		}
		break;
	    }
            case XML_PARSER_END_TAG:
		if (avail < 2)
		    goto done;
		if (!terminate) {
		    if (ctxt->progressive) {
		        /* > can be found unescaped in attribute values */
		        if ((lastgt == NULL) || (ctxt->input->cur >= lastgt))
			    goto done;
		    } else if (xmlParseLookupSequence(ctxt, '>', 0, 0) < 0) {
			goto done;
		    }
		}
		if (ctxt->sax2) {
		    xmlParseEndTag2(ctxt,
		           (void *) ctxt->pushTab[ctxt->nameNr * 3 - 3],
		           (void *) ctxt->pushTab[ctxt->nameNr * 3 - 2], 0,
		       (int) (long) ctxt->pushTab[ctxt->nameNr * 3 - 1], 0);
		    nameNsPop(ctxt);
		}
#ifdef LIBXML_SAX1_ENABLED
		  else
		    xmlParseEndTag1(ctxt, 0);
#endif /* LIBXML_SAX1_ENABLED */
		if (ctxt->instate == XML_PARSER_EOF) {
		    /* Nothing */
		} else if (ctxt->nameNr == 0) {
		    ctxt->instate = XML_PARSER_EPILOG;
		} else {
		    ctxt->instate = XML_PARSER_CONTENT;
		}
		break;
            case XML_PARSER_CDATA_SECTION: {
	        /*
		 * The Push mode need to have the SAX callback for
		 * cdataBlock merge back contiguous callbacks.
		 */
		int base;

		base = xmlParseLookupSequence(ctxt, ']', ']', '>');
		if (base < 0) {
		    if (avail >= XML_PARSER_BIG_BUFFER_SIZE + 2) {
		        int tmp;

			tmp = xmlCheckCdataPush(ctxt->input->cur,
			                        XML_PARSER_BIG_BUFFER_SIZE, 0);
			if (tmp < 0) {
			    tmp = -tmp;
			    ctxt->input->cur += tmp;
			    goto encoding_error;
			}
			if ((ctxt->sax != NULL) && (!ctxt->disableSAX)) {
			    if (ctxt->sax->cdataBlock != NULL)
				ctxt->sax->cdataBlock(ctxt->userData,
				                      ctxt->input->cur, tmp);
			    else if (ctxt->sax->characters != NULL)
				ctxt->sax->characters(ctxt->userData,
				                      ctxt->input->cur, tmp);
			}
			if (ctxt->instate == XML_PARSER_EOF)
			    goto done;
			SKIPL(tmp);
			ctxt->checkIndex = 0;
		    }
		    goto done;
		} else {
		    int tmp;

		    tmp = xmlCheckCdataPush(ctxt->input->cur, base, 1);
		    if ((tmp < 0) || (tmp != base)) {
			tmp = -tmp;
			ctxt->input->cur += tmp;
			goto encoding_error;
		    }
		    if ((ctxt->sax != NULL) && (base == 0) &&
		        (ctxt->sax->cdataBlock != NULL) &&
		        (!ctxt->disableSAX)) {
			/*
			 * Special case to provide identical behaviour
			 * between pull and push parsers on enpty CDATA
			 * sections
			 */
			 if ((ctxt->input->cur - ctxt->input->base >= 9) &&
			     (!strncmp((const char *)&ctxt->input->cur[-9],
			               "<![CDATA[", 9)))
			     ctxt->sax->cdataBlock(ctxt->userData,
			                           BAD_CAST "", 0);
		    } else if ((ctxt->sax != NULL) && (base > 0) &&
			(!ctxt->disableSAX)) {
			if (ctxt->sax->cdataBlock != NULL)
			    ctxt->sax->cdataBlock(ctxt->userData,
						  ctxt->input->cur, base);
			else if (ctxt->sax->characters != NULL)
			    ctxt->sax->characters(ctxt->userData,
						  ctxt->input->cur, base);
		    }
		    if (ctxt->instate == XML_PARSER_EOF)
			goto done;
		    SKIPL(base + 3);
		    ctxt->checkIndex = 0;
		    ctxt->instate = XML_PARSER_CONTENT;
#ifdef DEBUG_PUSH
		    xmlGenericError(xmlGenericErrorContext,
			    "PP: entering CONTENT\n");
#endif
		}
		break;
	    }
            case XML_PARSER_MISC:
		SKIP_BLANKS;
		if (ctxt->input->buf == NULL)
		    avail = ctxt->input->length -
		            (ctxt->input->cur - ctxt->input->base);
		else
		    avail = xmlBufUse(ctxt->input->buf->buffer) -
		            (ctxt->input->cur - ctxt->input->base);
		if (avail < 2)
		    goto done;
		cur = ctxt->input->cur[0];
		next = ctxt->input->cur[1];
	        if ((cur == '<') && (next == '?')) {
		    if ((!terminate) &&
		        (xmlParseLookupSequence(ctxt, '?', '>', 0) < 0)) {
                        ctxt->progressive = XML_PARSER_PI;
			goto done;
                    }
#ifdef DEBUG_PUSH
		    xmlGenericError(xmlGenericErrorContext,
			    "PP: Parsing PI\n");
#endif
		    xmlParsePI(ctxt);
		    if (ctxt->instate == XML_PARSER_EOF)
			goto done;
		    ctxt->instate = XML_PARSER_MISC;
                    ctxt->progressive = 1;
		    ctxt->checkIndex = 0;
		} else if ((cur == '<') && (next == '!') &&
		    (ctxt->input->cur[2] == '-') &&
		    (ctxt->input->cur[3] == '-')) {
		    if ((!terminate) &&
		        (xmlParseLookupSequence(ctxt, '-', '-', '>') < 0)) {
                        ctxt->progressive = XML_PARSER_COMMENT;
			goto done;
                    }
#ifdef DEBUG_PUSH
		    xmlGenericError(xmlGenericErrorContext,
			    "PP: Parsing Comment\n");
#endif
		    xmlParseComment(ctxt);
		    if (ctxt->instate == XML_PARSER_EOF)
			goto done;
		    ctxt->instate = XML_PARSER_MISC;
                    ctxt->progressive = 1;
		    ctxt->checkIndex = 0;
		} else if ((cur == '<') && (next == '!') &&
		    (ctxt->input->cur[2] == 'D') &&
		    (ctxt->input->cur[3] == 'O') &&
		    (ctxt->input->cur[4] == 'C') &&
		    (ctxt->input->cur[5] == 'T') &&
		    (ctxt->input->cur[6] == 'Y') &&
		    (ctxt->input->cur[7] == 'P') &&
		    (ctxt->input->cur[8] == 'E')) {
		    if ((!terminate) &&
		        (xmlParseLookupSequence(ctxt, '>', 0, 0) < 0)) {
                        ctxt->progressive = XML_PARSER_DTD;
			goto done;
                    }
#ifdef DEBUG_PUSH
		    xmlGenericError(xmlGenericErrorContext,
			    "PP: Parsing internal subset\n");
#endif
		    ctxt->inSubset = 1;
                    ctxt->progressive = 0;
		    ctxt->checkIndex = 0;
		    xmlParseDocTypeDecl(ctxt);
		    if (ctxt->instate == XML_PARSER_EOF)
			goto done;
		    if (RAW == '[') {
			ctxt->instate = XML_PARSER_DTD;
#ifdef DEBUG_PUSH
			xmlGenericError(xmlGenericErrorContext,
				"PP: entering DTD\n");
#endif
		    } else {
			/*
			 * Create and update the external subset.
			 */
			ctxt->inSubset = 2;
			if ((ctxt->sax != NULL) && (!ctxt->disableSAX) &&
			    (ctxt->sax->externalSubset != NULL))
			    ctxt->sax->externalSubset(ctxt->userData,
				    ctxt->intSubName, ctxt->extSubSystem,
				    ctxt->extSubURI);
			ctxt->inSubset = 0;
			xmlCleanSpecialAttr(ctxt);
			ctxt->instate = XML_PARSER_PROLOG;
#ifdef DEBUG_PUSH
			xmlGenericError(xmlGenericErrorContext,
				"PP: entering PROLOG\n");
#endif
		    }
		} else if ((cur == '<') && (next == '!') &&
		           (avail < 9)) {
		    goto done;
		} else {
		    ctxt->instate = XML_PARSER_START_TAG;
		    ctxt->progressive = XML_PARSER_START_TAG;
		    xmlParseGetLasts(ctxt, &lastlt, &lastgt);
#ifdef DEBUG_PUSH
		    xmlGenericError(xmlGenericErrorContext,
			    "PP: entering START_TAG\n");
#endif
		}
		break;
            case XML_PARSER_PROLOG:
		SKIP_BLANKS;
		if (ctxt->input->buf == NULL)
		    avail = ctxt->input->length - (ctxt->input->cur - ctxt->input->base);
		else
		    avail = xmlBufUse(ctxt->input->buf->buffer) -
                            (ctxt->input->cur - ctxt->input->base);
		if (avail < 2)
		    goto done;
		cur = ctxt->input->cur[0];
		next = ctxt->input->cur[1];
	        if ((cur == '<') && (next == '?')) {
		    if ((!terminate) &&
		        (xmlParseLookupSequence(ctxt, '?', '>', 0) < 0)) {
                        ctxt->progressive = XML_PARSER_PI;
			goto done;
                    }
#ifdef DEBUG_PUSH
		    xmlGenericError(xmlGenericErrorContext,
			    "PP: Parsing PI\n");
#endif
		    xmlParsePI(ctxt);
		    if (ctxt->instate == XML_PARSER_EOF)
			goto done;
		    ctxt->instate = XML_PARSER_PROLOG;
                    ctxt->progressive = 1;
		} else if ((cur == '<') && (next == '!') &&
		    (ctxt->input->cur[2] == '-') && (ctxt->input->cur[3] == '-')) {
		    if ((!terminate) &&
		        (xmlParseLookupSequence(ctxt, '-', '-', '>') < 0)) {
                        ctxt->progressive = XML_PARSER_COMMENT;
			goto done;
                    }
#ifdef DEBUG_PUSH
		    xmlGenericError(xmlGenericErrorContext,
			    "PP: Parsing Comment\n");
#endif
		    xmlParseComment(ctxt);
		    if (ctxt->instate == XML_PARSER_EOF)
			goto done;
		    ctxt->instate = XML_PARSER_PROLOG;
                    ctxt->progressive = 1;
		} else if ((cur == '<') && (next == '!') &&
		           (avail < 4)) {
		    goto done;
		} else {
		    ctxt->instate = XML_PARSER_START_TAG;
		    if (ctxt->progressive == 0)
			ctxt->progressive = XML_PARSER_START_TAG;
		    xmlParseGetLasts(ctxt, &lastlt, &lastgt);
#ifdef DEBUG_PUSH
		    xmlGenericError(xmlGenericErrorContext,
			    "PP: entering START_TAG\n");
#endif
		}
		break;
            case XML_PARSER_EPILOG:
		SKIP_BLANKS;
		if (ctxt->input->buf == NULL)
		    avail = ctxt->input->length - (ctxt->input->cur - ctxt->input->base);
		else
		    avail = xmlBufUse(ctxt->input->buf->buffer) -
                            (ctxt->input->cur - ctxt->input->base);
		if (avail < 2)
		    goto done;
		cur = ctxt->input->cur[0];
		next = ctxt->input->cur[1];
	        if ((cur == '<') && (next == '?')) {
		    if ((!terminate) &&
		        (xmlParseLookupSequence(ctxt, '?', '>', 0) < 0)) {
                        ctxt->progressive = XML_PARSER_PI;
			goto done;
                    }
#ifdef DEBUG_PUSH
		    xmlGenericError(xmlGenericErrorContext,
			    "PP: Parsing PI\n");
#endif
		    xmlParsePI(ctxt);
		    if (ctxt->instate == XML_PARSER_EOF)
			goto done;
		    ctxt->instate = XML_PARSER_EPILOG;
                    ctxt->progressive = 1;
		} else if ((cur == '<') && (next == '!') &&
		    (ctxt->input->cur[2] == '-') && (ctxt->input->cur[3] == '-')) {
		    if ((!terminate) &&
		        (xmlParseLookupSequence(ctxt, '-', '-', '>') < 0)) {
                        ctxt->progressive = XML_PARSER_COMMENT;
			goto done;
                    }
#ifdef DEBUG_PUSH
		    xmlGenericError(xmlGenericErrorContext,
			    "PP: Parsing Comment\n");
#endif
		    xmlParseComment(ctxt);
		    if (ctxt->instate == XML_PARSER_EOF)
			goto done;
		    ctxt->instate = XML_PARSER_EPILOG;
                    ctxt->progressive = 1;
		} else if ((cur == '<') && (next == '!') &&
		           (avail < 4)) {
		    goto done;
		} else {
		    xmlFatalErr(ctxt, XML_ERR_DOCUMENT_END, NULL);
		    xmlHaltParser(ctxt);
#ifdef DEBUG_PUSH
		    xmlGenericError(xmlGenericErrorContext,
			    "PP: entering EOF\n");
#endif
		    if ((ctxt->sax) && (ctxt->sax->endDocument != NULL))
			ctxt->sax->endDocument(ctxt->userData);
		    goto done;
		}
		break;
            case XML_PARSER_DTD: {
	        /*
		 * Sorry but progressive parsing of the internal subset
		 * is not expected to be supported. We first check that
		 * the full content of the internal subset is available and
		 * the parsing is launched only at that point.
		 * Internal subset ends up with "']' S? '>'" in an unescaped
		 * section and not in a ']]>' sequence which are conditional
		 * sections (whoever argued to keep that crap in XML deserve
		 * a place in hell !).
		 */
		int base, i;
		xmlChar *buf;
	        xmlChar quote = 0;
                size_t use;

		base = ctxt->input->cur - ctxt->input->base;
		if (base < 0) return(0);
		if (ctxt->checkIndex > base)
		    base = ctxt->checkIndex;
		buf = xmlBufContent(ctxt->input->buf->buffer);
                use = xmlBufUse(ctxt->input->buf->buffer);
		for (;(unsigned int) base < use; base++) {
		    if (quote != 0) {
		        if (buf[base] == quote)
			    quote = 0;
			continue;
		    }
		    if ((quote == 0) && (buf[base] == '<')) {
		        int found  = 0;
			/* special handling of comments */
		        if (((unsigned int) base + 4 < use) &&
			    (buf[base + 1] == '!') &&
			    (buf[base + 2] == '-') &&
			    (buf[base + 3] == '-')) {
			    for (;(unsigned int) base + 3 < use; base++) {
				if ((buf[base] == '-') &&
				    (buf[base + 1] == '-') &&
				    (buf[base + 2] == '>')) {
				    found = 1;
				    base += 2;
				    break;
				}
		            }
			    if (!found) {
#if 0
			        fprintf(stderr, "unfinished comment\n");
#endif
			        break; /* for */
		            }
		            continue;
			}
		    }
		    if (buf[base] == '"') {
		        quote = '"';
			continue;
		    }
		    if (buf[base] == '\'') {
		        quote = '\'';
			continue;
		    }
		    if (buf[base] == ']') {
#if 0
		        fprintf(stderr, "%c%c%c%c: ", buf[base],
			        buf[base + 1], buf[base + 2], buf[base + 3]);
#endif
		        if ((unsigned int) base +1 >= use)
			    break;
			if (buf[base + 1] == ']') {
			    /* conditional crap, skip both ']' ! */
			    base++;
			    continue;
			}
		        for (i = 1; (unsigned int) base + i < use; i++) {
			    if (buf[base + i] == '>') {
#if 0
			        fprintf(stderr, "found\n");
#endif
			        goto found_end_int_subset;
			    }
			    if (!IS_BLANK_CH(buf[base + i])) {
#if 0
			        fprintf(stderr, "not found\n");
#endif
			        goto not_end_of_int_subset;
			    }
			}
#if 0
			fprintf(stderr, "end of stream\n");
#endif
		        break;

		    }
not_end_of_int_subset:
                    continue; /* for */
		}
		/*
		 * We didn't found the end of the Internal subset
		 */
                if (quote == 0)
                    ctxt->checkIndex = base;
                else
                    ctxt->checkIndex = 0;
#ifdef DEBUG_PUSH
		if (next == 0)
		    xmlGenericError(xmlGenericErrorContext,
			    "PP: lookup of int subset end filed\n");
#endif
	        goto done;

found_end_int_subset:
                ctxt->checkIndex = 0;
		xmlParseInternalSubset(ctxt);
		if (ctxt->instate == XML_PARSER_EOF)
		    goto done;
		ctxt->inSubset = 2;
		if ((ctxt->sax != NULL) && (!ctxt->disableSAX) &&
		    (ctxt->sax->externalSubset != NULL))
		    ctxt->sax->externalSubset(ctxt->userData, ctxt->intSubName,
			    ctxt->extSubSystem, ctxt->extSubURI);
		ctxt->inSubset = 0;
		xmlCleanSpecialAttr(ctxt);
		if (ctxt->instate == XML_PARSER_EOF)
		    goto done;
		ctxt->instate = XML_PARSER_PROLOG;
		ctxt->checkIndex = 0;
#ifdef DEBUG_PUSH
		xmlGenericError(xmlGenericErrorContext,
			"PP: entering PROLOG\n");
#endif
                break;
	    }
            case XML_PARSER_COMMENT:
		xmlGenericError(xmlGenericErrorContext,
			"PP: internal error, state == COMMENT\n");
		ctxt->instate = XML_PARSER_CONTENT;
#ifdef DEBUG_PUSH
		xmlGenericError(xmlGenericErrorContext,
			"PP: entering CONTENT\n");
#endif
		break;
            case XML_PARSER_IGNORE:
		xmlGenericError(xmlGenericErrorContext,
			"PP: internal error, state == IGNORE");
	        ctxt->instate = XML_PARSER_DTD;
#ifdef DEBUG_PUSH
		xmlGenericError(xmlGenericErrorContext,
			"PP: entering DTD\n");
#endif
	        break;
            case XML_PARSER_PI:
		xmlGenericError(xmlGenericErrorContext,
			"PP: internal error, state == PI\n");
		ctxt->instate = XML_PARSER_CONTENT;
#ifdef DEBUG_PUSH
		xmlGenericError(xmlGenericErrorContext,
			"PP: entering CONTENT\n");
#endif
		break;
            case XML_PARSER_ENTITY_DECL:
		xmlGenericError(xmlGenericErrorContext,
			"PP: internal error, state == ENTITY_DECL\n");
		ctxt->instate = XML_PARSER_DTD;
#ifdef DEBUG_PUSH
		xmlGenericError(xmlGenericErrorContext,
			"PP: entering DTD\n");
#endif
		break;
            case XML_PARSER_ENTITY_VALUE:
		xmlGenericError(xmlGenericErrorContext,
			"PP: internal error, state == ENTITY_VALUE\n");
		ctxt->instate = XML_PARSER_CONTENT;
#ifdef DEBUG_PUSH
		xmlGenericError(xmlGenericErrorContext,
			"PP: entering DTD\n");
#endif
		break;
            case XML_PARSER_ATTRIBUTE_VALUE:
		xmlGenericError(xmlGenericErrorContext,
			"PP: internal error, state == ATTRIBUTE_VALUE\n");
		ctxt->instate = XML_PARSER_START_TAG;
#ifdef DEBUG_PUSH
		xmlGenericError(xmlGenericErrorContext,
			"PP: entering START_TAG\n");
#endif
		break;
            case XML_PARSER_SYSTEM_LITERAL:
		xmlGenericError(xmlGenericErrorContext,
			"PP: internal error, state == SYSTEM_LITERAL\n");
		ctxt->instate = XML_PARSER_START_TAG;
#ifdef DEBUG_PUSH
		xmlGenericError(xmlGenericErrorContext,
			"PP: entering START_TAG\n");
#endif
		break;
            case XML_PARSER_PUBLIC_LITERAL:
		xmlGenericError(xmlGenericErrorContext,
			"PP: internal error, state == PUBLIC_LITERAL\n");
		ctxt->instate = XML_PARSER_START_TAG;
#ifdef DEBUG_PUSH
		xmlGenericError(xmlGenericErrorContext,
			"PP: entering START_TAG\n");
#endif
		break;
	}
    }
done:
#ifdef DEBUG_PUSH
    xmlGenericError(xmlGenericErrorContext, "PP: done %d\n", ret);
#endif
    return(ret);
encoding_error:
    {
        char buffer[150];

	snprintf(buffer, 149, "Bytes: 0x%02X 0x%02X 0x%02X 0x%02X\n",
			ctxt->input->cur[0], ctxt->input->cur[1],
			ctxt->input->cur[2], ctxt->input->cur[3]);
	__xmlErrEncoding(ctxt, XML_ERR_INVALID_CHAR,
		     "Input is not proper UTF-8, indicate encoding !\n%s",
		     BAD_CAST buffer, NULL);
    }
    return(0);
}

/**
 * xmlParseCheckTransition:
 * @ctxt:  an XML parser context
 * @chunk:  a char array
 * @size:  the size in byte of the chunk
 *
 * Check depending on the current parser state if the chunk given must be
 * processed immediately or one need more data to advance on parsing.
 *
 * Returns -1 in case of error, 0 if the push is not needed and 1 if needed
 */
static int
xmlParseCheckTransition(xmlParserCtxtPtr ctxt, const char *chunk, int size) {
    if ((ctxt == NULL) || (chunk == NULL) || (size < 0))
        return(-1);
    if (ctxt->instate == XML_PARSER_START_TAG) {
        if (memchr(chunk, '>', size) != NULL)
            return(1);
        return(0);
    }
    if (ctxt->progressive == XML_PARSER_COMMENT) {
        if (memchr(chunk, '>', size) != NULL)
            return(1);
        return(0);
    }
    if (ctxt->instate == XML_PARSER_CDATA_SECTION) {
        if (memchr(chunk, '>', size) != NULL)
            return(1);
        return(0);
    }
    if (ctxt->progressive == XML_PARSER_PI) {
        if (memchr(chunk, '>', size) != NULL)
            return(1);
        return(0);
    }
    if (ctxt->instate == XML_PARSER_END_TAG) {
        if (memchr(chunk, '>', size) != NULL)
            return(1);
        return(0);
    }
    if ((ctxt->progressive == XML_PARSER_DTD) ||
        (ctxt->instate == XML_PARSER_DTD)) {
        if (memchr(chunk, '>', size) != NULL)
            return(1);
        return(0);
    }
    return(1);
}

/**
 * xmlParseChunk:
 * @ctxt:  an XML parser context
 * @chunk:  an char array
 * @size:  the size in byte of the chunk
 * @terminate:  last chunk indicator
 *
 * Parse a Chunk of memory
 *
 * Returns zero if no error, the xmlParserErrors otherwise.
 */
int
xmlParseChunk(xmlParserCtxtPtr ctxt, const char *chunk, int size,
              int terminate) {
    int end_in_lf = 0;
    int remain = 0;
    size_t old_avail = 0;
    size_t avail = 0;

    if (ctxt == NULL)
        return(XML_ERR_INTERNAL_ERROR);
    if ((ctxt->errNo != XML_ERR_OK) && (ctxt->disableSAX == 1))
        return(ctxt->errNo);
    if (ctxt->instate == XML_PARSER_EOF)
        return(-1);
    if (ctxt->instate == XML_PARSER_START)
        xmlDetectSAX2(ctxt);
    if ((size > 0) && (chunk != NULL) && (!terminate) &&
        (chunk[size - 1] == '\r')) {
	end_in_lf = 1;
	size--;
    }

xmldecl_done:

    if ((size > 0) && (chunk != NULL) && (ctxt->input != NULL) &&
        (ctxt->input->buf != NULL) && (ctxt->instate != XML_PARSER_EOF))  {
	size_t base = xmlBufGetInputBase(ctxt->input->buf->buffer, ctxt->input);
	size_t cur = ctxt->input->cur - ctxt->input->base;
	int res;

        old_avail = xmlBufUse(ctxt->input->buf->buffer);
        /*
         * Specific handling if we autodetected an encoding, we should not
         * push more than the first line ... which depend on the encoding
         * And only push the rest once the final encoding was detected
         */
        if ((ctxt->instate == XML_PARSER_START) && (ctxt->input != NULL) &&
            (ctxt->input->buf != NULL) && (ctxt->input->buf->encoder != NULL)) {
            unsigned int len = 45;

            if ((xmlStrcasestr(BAD_CAST ctxt->input->buf->encoder->name,
                               BAD_CAST "UTF-16")) ||
                (xmlStrcasestr(BAD_CAST ctxt->input->buf->encoder->name,
                               BAD_CAST "UTF16")))
                len = 90;
            else if ((xmlStrcasestr(BAD_CAST ctxt->input->buf->encoder->name,
                                    BAD_CAST "UCS-4")) ||
                     (xmlStrcasestr(BAD_CAST ctxt->input->buf->encoder->name,
                                    BAD_CAST "UCS4")))
                len = 180;

            if (ctxt->input->buf->rawconsumed < len)
                len -= ctxt->input->buf->rawconsumed;

            /*
             * Change size for reading the initial declaration only
             * if size is greater than len. Otherwise, memmove in xmlBufferAdd
             * will blindly copy extra bytes from memory.
             */
            if ((unsigned int) size > len) {
                remain = size - len;
                size = len;
            } else {
                remain = 0;
            }
        }
	res = xmlParserInputBufferPush(ctxt->input->buf, size, chunk);
	if (res < 0) {
	    ctxt->errNo = XML_PARSER_EOF;
	    xmlHaltParser(ctxt);
	    return (XML_PARSER_EOF);
	}
        xmlBufSetInputBaseCur(ctxt->input->buf->buffer, ctxt->input, base, cur);
#ifdef DEBUG_PUSH
	xmlGenericError(xmlGenericErrorContext, "PP: pushed %d\n", size);
#endif

    } else if (ctxt->instate != XML_PARSER_EOF) {
	if ((ctxt->input != NULL) && ctxt->input->buf != NULL) {
	    xmlParserInputBufferPtr in = ctxt->input->buf;
	    if ((in->encoder != NULL) && (in->buffer != NULL) &&
		    (in->raw != NULL)) {
		int nbchars;
		size_t base = xmlBufGetInputBase(in->buffer, ctxt->input);
		size_t current = ctxt->input->cur - ctxt->input->base;

		nbchars = xmlCharEncInput(in, terminate);
		if (nbchars < 0) {
		    /* TODO 2.6.0 */
		    xmlGenericError(xmlGenericErrorContext,
				    "xmlParseChunk: encoder error\n");
		    return(XML_ERR_INVALID_ENCODING);
		}
		xmlBufSetInputBaseCur(in->buffer, ctxt->input, base, current);
	    }
	}
    }
    if (remain != 0) {
        xmlParseTryOrFinish(ctxt, 0);
    } else {
        if ((ctxt->input != NULL) && (ctxt->input->buf != NULL))
            avail = xmlBufUse(ctxt->input->buf->buffer);
        /*
         * Depending on the current state it may not be such
         * a good idea to try parsing if there is nothing in the chunk
         * which would be worth doing a parser state transition and we
         * need to wait for more data
         */
        if ((terminate) || (avail > XML_MAX_TEXT_LENGTH) ||
            (old_avail == 0) || (avail == 0) ||
            (xmlParseCheckTransition(ctxt,
                       (const char *)&ctxt->input->base[old_avail],
                                     avail - old_avail)))
            xmlParseTryOrFinish(ctxt, terminate);
    }
    if (ctxt->instate == XML_PARSER_EOF)
        return(ctxt->errNo);

    if ((ctxt->input != NULL) &&
         (((ctxt->input->end - ctxt->input->cur) > XML_MAX_LOOKUP_LIMIT) ||
         ((ctxt->input->cur - ctxt->input->base) > XML_MAX_LOOKUP_LIMIT)) &&
        ((ctxt->options & XML_PARSE_HUGE) == 0)) {
        xmlFatalErr(ctxt, XML_ERR_INTERNAL_ERROR, "Huge input lookup");
        xmlHaltParser(ctxt);
    }
    if ((ctxt->errNo != XML_ERR_OK) && (ctxt->disableSAX == 1))
        return(ctxt->errNo);

    if (remain != 0) {
        chunk += size;
        size = remain;
        remain = 0;
        goto xmldecl_done;
    }
    if ((end_in_lf == 1) && (ctxt->input != NULL) &&
        (ctxt->input->buf != NULL)) {
	size_t base = xmlBufGetInputBase(ctxt->input->buf->buffer,
					 ctxt->input);
	size_t current = ctxt->input->cur - ctxt->input->base;

	xmlParserInputBufferPush(ctxt->input->buf, 1, "\r");

	xmlBufSetInputBaseCur(ctxt->input->buf->buffer, ctxt->input,
			      base, current);
    }
    if (terminate) {
	/*
	 * Check for termination
	 */
	int cur_avail = 0;

	if (ctxt->input != NULL) {
	    if (ctxt->input->buf == NULL)
		cur_avail = ctxt->input->length -
			    (ctxt->input->cur - ctxt->input->base);
	    else
		cur_avail = xmlBufUse(ctxt->input->buf->buffer) -
			              (ctxt->input->cur - ctxt->input->base);
	}

	if ((ctxt->instate != XML_PARSER_EOF) &&
	    (ctxt->instate != XML_PARSER_EPILOG)) {
	    xmlFatalErr(ctxt, XML_ERR_DOCUMENT_END, NULL);
	}
	if ((ctxt->instate == XML_PARSER_EPILOG) && (cur_avail > 0)) {
	    xmlFatalErr(ctxt, XML_ERR_DOCUMENT_END, NULL);
	}
	if (ctxt->instate != XML_PARSER_EOF) {
	    if ((ctxt->sax) && (ctxt->sax->endDocument != NULL))
		ctxt->sax->endDocument(ctxt->userData);
	}
	ctxt->instate = XML_PARSER_EOF;
    }
    if (ctxt->wellFormed == 0)
	return((xmlParserErrors) ctxt->errNo);
    else
        return(0);
}

/************************************************************************
 *									*
 *		I/O front end functions to the parser			*
 *									*
 ************************************************************************/

/**
 * xmlCreatePushParserCtxt:
 * @sax:  a SAX handler
 * @user_data:  The user data returned on SAX callbacks
 * @chunk:  a pointer to an array of chars
 * @size:  number of chars in the array
 * @filename:  an optional file name or URI
 *
 * Create a parser context for using the XML parser in push mode.
 * If @buffer and @size are non-NULL, the data is used to detect
 * the encoding.  The remaining characters will be parsed so they
 * don't need to be fed in again through xmlParseChunk.
 * To allow content encoding detection, @size should be >= 4
 * The value of @filename is used for fetching external entities
 * and error/warning reports.
 *
 * Returns the new parser context or NULL
 */

xmlParserCtxtPtr
xmlCreatePushParserCtxt(xmlSAXHandlerPtr sax, void *user_data,
                        const char *chunk, int size, const char *filename) {
    xmlParserCtxtPtr ctxt;
    xmlParserInputPtr inputStream;
    xmlParserInputBufferPtr buf;
    xmlCharEncoding enc = XML_CHAR_ENCODING_NONE;

    /*
     * plug some encoding conversion routines
     */
    if ((chunk != NULL) && (size >= 4))
	enc = xmlDetectCharEncoding((const xmlChar *) chunk, size);

    buf = xmlAllocParserInputBuffer(enc);
    if (buf == NULL) return(NULL);

    ctxt = xmlNewParserCtxt();
    if (ctxt == NULL) {
        xmlErrMemory(NULL, "creating parser: out of memory\n");
	xmlFreeParserInputBuffer(buf);
	return(NULL);
    }
    ctxt->dictNames = 1;
    ctxt->pushTab = (void **) xmlMalloc(ctxt->nameMax * 3 * sizeof(xmlChar *));
    if (ctxt->pushTab == NULL) {
        xmlErrMemory(ctxt, NULL);
	xmlFreeParserInputBuffer(buf);
	xmlFreeParserCtxt(ctxt);
	return(NULL);
    }
    if (sax != NULL) {
#ifdef LIBXML_SAX1_ENABLED
	if (ctxt->sax != (xmlSAXHandlerPtr) &xmlDefaultSAXHandler)
#endif /* LIBXML_SAX1_ENABLED */
	    xmlFree(ctxt->sax);
	ctxt->sax = (xmlSAXHandlerPtr) xmlMalloc(sizeof(xmlSAXHandler));
	if (ctxt->sax == NULL) {
	    xmlErrMemory(ctxt, NULL);
	    xmlFreeParserInputBuffer(buf);
	    xmlFreeParserCtxt(ctxt);
	    return(NULL);
	}
	memset(ctxt->sax, 0, sizeof(xmlSAXHandler));
	if (sax->initialized == XML_SAX2_MAGIC)
	    memcpy(ctxt->sax, sax, sizeof(xmlSAXHandler));
	else
	    memcpy(ctxt->sax, sax, sizeof(xmlSAXHandlerV1));
	if (user_data != NULL)
	    ctxt->userData = user_data;
    }
    if (filename == NULL) {
	ctxt->directory = NULL;
    } else {
        ctxt->directory = xmlParserGetDirectory(filename);
    }

    inputStream = xmlNewInputStream(ctxt);
    if (inputStream == NULL) {
	xmlFreeParserCtxt(ctxt);
	xmlFreeParserInputBuffer(buf);
	return(NULL);
    }

    if (filename == NULL)
	inputStream->filename = NULL;
    else {
	inputStream->filename = (char *)
	    xmlCanonicPath((const xmlChar *) filename);
	if (inputStream->filename == NULL) {
	    xmlFreeParserCtxt(ctxt);
	    xmlFreeParserInputBuffer(buf);
	    return(NULL);
	}
    }
    inputStream->buf = buf;
    xmlBufResetInput(inputStream->buf->buffer, inputStream);
    inputPush(ctxt, inputStream);

    /*
     * If the caller didn't provide an initial 'chunk' for determining
     * the encoding, we set the context to XML_CHAR_ENCODING_NONE so
     * that it can be automatically determined later
     */
    if ((size == 0) || (chunk == NULL)) {
	ctxt->charset = XML_CHAR_ENCODING_NONE;
    } else if ((ctxt->input != NULL) && (ctxt->input->buf != NULL)) {
	size_t base = xmlBufGetInputBase(ctxt->input->buf->buffer, ctxt->input);
	size_t cur = ctxt->input->cur - ctxt->input->base;

	xmlParserInputBufferPush(ctxt->input->buf, size, chunk);

        xmlBufSetInputBaseCur(ctxt->input->buf->buffer, ctxt->input, base, cur);
#ifdef DEBUG_PUSH
	xmlGenericError(xmlGenericErrorContext, "PP: pushed %d\n", size);
#endif
    }

    if (enc != XML_CHAR_ENCODING_NONE) {
        xmlSwitchEncoding(ctxt, enc);
    }

    return(ctxt);
}
#endif /* LIBXML_PUSH_ENABLED */

/**
 * xmlHaltParser:
 * @ctxt:  an XML parser context
 *
 * Blocks further parser processing don't override error
 * for internal use
 */
static void
xmlHaltParser(xmlParserCtxtPtr ctxt) {
    if (ctxt == NULL)
        return;
    ctxt->instate = XML_PARSER_EOF;
    ctxt->disableSAX = 1;
    while (ctxt->inputNr > 1)
        xmlFreeInputStream(inputPop(ctxt));
    if (ctxt->input != NULL) {
        /*
	 * in case there was a specific allocation deallocate before
	 * overriding base
	 */
        if (ctxt->input->free != NULL) {
	    ctxt->input->free((xmlChar *) ctxt->input->base);
	    ctxt->input->free = NULL;
	}
	ctxt->input->cur = BAD_CAST"";
	ctxt->input->base = ctxt->input->cur;
        ctxt->input->end = ctxt->input->cur;
    }
}

/**
 * xmlStopParser:
 * @ctxt:  an XML parser context
 *
 * Blocks further parser processing
 */
void
xmlStopParser(xmlParserCtxtPtr ctxt) {
    if (ctxt == NULL)
        return;
    xmlHaltParser(ctxt);
    ctxt->errNo = XML_ERR_USER_STOP;
}

/**
 * xmlCreateIOParserCtxt:
 * @sax:  a SAX handler
 * @user_data:  The user data returned on SAX callbacks
 * @ioread:  an I/O read function
 * @ioclose:  an I/O close function
 * @ioctx:  an I/O handler
 * @enc:  the charset encoding if known
 *
 * Create a parser context for using the XML parser with an existing
 * I/O stream
 *
 * Returns the new parser context or NULL
 */
xmlParserCtxtPtr
xmlCreateIOParserCtxt(xmlSAXHandlerPtr sax, void *user_data,
	xmlInputReadCallback   ioread, xmlInputCloseCallback  ioclose,
	void *ioctx, xmlCharEncoding enc) {
    xmlParserCtxtPtr ctxt;
    xmlParserInputPtr inputStream;
    xmlParserInputBufferPtr buf;

    if (ioread == NULL) return(NULL);

    buf = xmlParserInputBufferCreateIO(ioread, ioclose, ioctx, enc);
    if (buf == NULL) {
        if (ioclose != NULL)
            ioclose(ioctx);
        return (NULL);
    }

    ctxt = xmlNewParserCtxt();
    if (ctxt == NULL) {
	xmlFreeParserInputBuffer(buf);
	return(NULL);
    }
    if (sax != NULL) {
#ifdef LIBXML_SAX1_ENABLED
	if (ctxt->sax != (xmlSAXHandlerPtr) &xmlDefaultSAXHandler)
#endif /* LIBXML_SAX1_ENABLED */
	    xmlFree(ctxt->sax);
	ctxt->sax = (xmlSAXHandlerPtr) xmlMalloc(sizeof(xmlSAXHandler));
	if (ctxt->sax == NULL) {
	    xmlErrMemory(ctxt, NULL);
	    xmlFreeParserCtxt(ctxt);
	    return(NULL);
	}
	memset(ctxt->sax, 0, sizeof(xmlSAXHandler));
	if (sax->initialized == XML_SAX2_MAGIC)
	    memcpy(ctxt->sax, sax, sizeof(xmlSAXHandler));
	else
	    memcpy(ctxt->sax, sax, sizeof(xmlSAXHandlerV1));
	if (user_data != NULL)
	    ctxt->userData = user_data;
    }

    inputStream = xmlNewIOInputStream(ctxt, buf, enc);
    if (inputStream == NULL) {
	xmlFreeParserCtxt(ctxt);
	return(NULL);
    }
    inputPush(ctxt, inputStream);

    return(ctxt);
}

#ifdef LIBXML_VALID_ENABLED
/************************************************************************
 *									*
 *		Front ends when parsing a DTD				*
 *									*
 ************************************************************************/

/**
 * xmlIOParseDTD:
 * @sax:  the SAX handler block or NULL
 * @input:  an Input Buffer
 * @enc:  the charset encoding if known
 *
 * Load and parse a DTD
 *
 * Returns the resulting xmlDtdPtr or NULL in case of error.
 * @input will be freed by the function in any case.
 */

xmlDtdPtr
xmlIOParseDTD(xmlSAXHandlerPtr sax, xmlParserInputBufferPtr input,
	      xmlCharEncoding enc) {
    xmlDtdPtr ret = NULL;
    xmlParserCtxtPtr ctxt;
    xmlParserInputPtr pinput = NULL;
    xmlChar start[4];

    if (input == NULL)
	return(NULL);

    ctxt = xmlNewParserCtxt();
    if (ctxt == NULL) {
        xmlFreeParserInputBuffer(input);
	return(NULL);
    }

    /* We are loading a DTD */
    ctxt->options |= XML_PARSE_DTDLOAD;

    /*
     * Set-up the SAX context
     */
    if (sax != NULL) {
	if (ctxt->sax != NULL)
	    xmlFree(ctxt->sax);
        ctxt->sax = sax;
        ctxt->userData = ctxt;
    }
    xmlDetectSAX2(ctxt);

    /*
     * generate a parser input from the I/O handler
     */

    pinput = xmlNewIOInputStream(ctxt, input, XML_CHAR_ENCODING_NONE);
    if (pinput == NULL) {
        if (sax != NULL) ctxt->sax = NULL;
        xmlFreeParserInputBuffer(input);
	xmlFreeParserCtxt(ctxt);
	return(NULL);
    }

    /*
     * plug some encoding conversion routines here.
     */
    if (xmlPushInput(ctxt, pinput) < 0) {
        if (sax != NULL) ctxt->sax = NULL;
	xmlFreeParserCtxt(ctxt);
	return(NULL);
    }
    if (enc != XML_CHAR_ENCODING_NONE) {
        xmlSwitchEncoding(ctxt, enc);
    }

    pinput->filename = NULL;
    pinput->line = 1;
    pinput->col = 1;
    pinput->base = ctxt->input->cur;
    pinput->cur = ctxt->input->cur;
    pinput->free = NULL;

    /*
     * let's parse that entity knowing it's an external subset.
     */
    ctxt->inSubset = 2;
    ctxt->myDoc = xmlNewDoc(BAD_CAST "1.0");
    if (ctxt->myDoc == NULL) {
	xmlErrMemory(ctxt, "New Doc failed");
	return(NULL);
    }
    ctxt->myDoc->properties = XML_DOC_INTERNAL;
    ctxt->myDoc->extSubset = xmlNewDtd(ctxt->myDoc, BAD_CAST "none",
	                               BAD_CAST "none", BAD_CAST "none");

    if ((enc == XML_CHAR_ENCODING_NONE) &&
        ((ctxt->input->end - ctxt->input->cur) >= 4)) {
	/*
	 * Get the 4 first bytes and decode the charset
	 * if enc != XML_CHAR_ENCODING_NONE
	 * plug some encoding conversion routines.
	 */
	start[0] = RAW;
	start[1] = NXT(1);
	start[2] = NXT(2);
	start[3] = NXT(3);
	enc = xmlDetectCharEncoding(start, 4);
	if (enc != XML_CHAR_ENCODING_NONE) {
	    xmlSwitchEncoding(ctxt, enc);
	}
    }

    xmlParseExternalSubset(ctxt, BAD_CAST "none", BAD_CAST "none");

    if (ctxt->myDoc != NULL) {
	if (ctxt->wellFormed) {
	    ret = ctxt->myDoc->extSubset;
	    ctxt->myDoc->extSubset = NULL;
	    if (ret != NULL) {
		xmlNodePtr tmp;

		ret->doc = NULL;
		tmp = ret->children;
		while (tmp != NULL) {
		    tmp->doc = NULL;
		    tmp = tmp->next;
		}
	    }
	} else {
	    ret = NULL;
	}
        xmlFreeDoc(ctxt->myDoc);
        ctxt->myDoc = NULL;
    }
    if (sax != NULL) ctxt->sax = NULL;
    xmlFreeParserCtxt(ctxt);

    return(ret);
}

/**
 * xmlSAXParseDTD:
 * @sax:  the SAX handler block
 * @ExternalID:  a NAME* containing the External ID of the DTD
 * @SystemID:  a NAME* containing the URL to the DTD
 *
 * Load and parse an external subset.
 *
 * Returns the resulting xmlDtdPtr or NULL in case of error.
 */

xmlDtdPtr
xmlSAXParseDTD(xmlSAXHandlerPtr sax, const xmlChar *ExternalID,
                          const xmlChar *SystemID) {
    xmlDtdPtr ret = NULL;
    xmlParserCtxtPtr ctxt;
    xmlParserInputPtr input = NULL;
    xmlCharEncoding enc;
    xmlChar* systemIdCanonic;

    if ((ExternalID == NULL) && (SystemID == NULL)) return(NULL);

    ctxt = xmlNewParserCtxt();
    if (ctxt == NULL) {
	return(NULL);
    }

    /* We are loading a DTD */
    ctxt->options |= XML_PARSE_DTDLOAD;

    /*
     * Set-up the SAX context
     */
    if (sax != NULL) {
	if (ctxt->sax != NULL)
	    xmlFree(ctxt->sax);
        ctxt->sax = sax;
        ctxt->userData = ctxt;
    }

    /*
     * Canonicalise the system ID
     */
    systemIdCanonic = xmlCanonicPath(SystemID);
    if ((SystemID != NULL) && (systemIdCanonic == NULL)) {
	xmlFreeParserCtxt(ctxt);
	return(NULL);
    }

    /*
     * Ask the Entity resolver to load the damn thing
     */

    if ((ctxt->sax != NULL) && (ctxt->sax->resolveEntity != NULL))
	input = ctxt->sax->resolveEntity(ctxt->userData, ExternalID,
	                                 systemIdCanonic);
    if (input == NULL) {
        if (sax != NULL) ctxt->sax = NULL;
	xmlFreeParserCtxt(ctxt);
	if (systemIdCanonic != NULL)
	    xmlFree(systemIdCanonic);
	return(NULL);
    }

    /*
     * plug some encoding conversion routines here.
     */
    if (xmlPushInput(ctxt, input) < 0) {
        if (sax != NULL) ctxt->sax = NULL;
	xmlFreeParserCtxt(ctxt);
	if (systemIdCanonic != NULL)
	    xmlFree(systemIdCanonic);
	return(NULL);
    }
    if ((ctxt->input->end - ctxt->input->cur) >= 4) {
	enc = xmlDetectCharEncoding(ctxt->input->cur, 4);
	xmlSwitchEncoding(ctxt, enc);
    }

    if (input->filename == NULL)
	input->filename = (char *) systemIdCanonic;
    else
	xmlFree(systemIdCanonic);
    input->line = 1;
    input->col = 1;
    input->base = ctxt->input->cur;
    input->cur = ctxt->input->cur;
    input->free = NULL;

    /*
     * let's parse that entity knowing it's an external subset.
     */
    ctxt->inSubset = 2;
    ctxt->myDoc = xmlNewDoc(BAD_CAST "1.0");
    if (ctxt->myDoc == NULL) {
	xmlErrMemory(ctxt, "New Doc failed");
        if (sax != NULL) ctxt->sax = NULL;
	xmlFreeParserCtxt(ctxt);
	return(NULL);
    }
    ctxt->myDoc->properties = XML_DOC_INTERNAL;
    ctxt->myDoc->extSubset = xmlNewDtd(ctxt->myDoc, BAD_CAST "none",
	                               ExternalID, SystemID);
    xmlParseExternalSubset(ctxt, ExternalID, SystemID);

    if (ctxt->myDoc != NULL) {
	if (ctxt->wellFormed) {
	    ret = ctxt->myDoc->extSubset;
	    ctxt->myDoc->extSubset = NULL;
	    if (ret != NULL) {
		xmlNodePtr tmp;

		ret->doc = NULL;
		tmp = ret->children;
		while (tmp != NULL) {
		    tmp->doc = NULL;
		    tmp = tmp->next;
		}
	    }
	} else {
	    ret = NULL;
	}
        xmlFreeDoc(ctxt->myDoc);
        ctxt->myDoc = NULL;
    }
    if (sax != NULL) ctxt->sax = NULL;
    xmlFreeParserCtxt(ctxt);

    return(ret);
}


/**
 * xmlParseDTD:
 * @ExternalID:  a NAME* containing the External ID of the DTD
 * @SystemID:  a NAME* containing the URL to the DTD
 *
 * Load and parse an external subset.
 *
 * Returns the resulting xmlDtdPtr or NULL in case of error.
 */

xmlDtdPtr
xmlParseDTD(const xmlChar *ExternalID, const xmlChar *SystemID) {
    return(xmlSAXParseDTD(NULL, ExternalID, SystemID));
}
#endif /* LIBXML_VALID_ENABLED */

/************************************************************************
 *									*
 *		Front ends when parsing an Entity			*
 *									*
 ************************************************************************/

/**
 * xmlParseCtxtExternalEntity:
 * @ctx:  the existing parsing context
 * @URL:  the URL for the entity to load
 * @ID:  the System ID for the entity to load
 * @lst:  the return value for the set of parsed nodes
 *
 * Parse an external general entity within an existing parsing context
 * An external general parsed entity is well-formed if it matches the
 * production labeled extParsedEnt.
 *
 * [78] extParsedEnt ::= TextDecl? content
 *
 * Returns 0 if the entity is well formed, -1 in case of args problem and
 *    the parser error code otherwise
 */

int
xmlParseCtxtExternalEntity(xmlParserCtxtPtr ctx, const xmlChar *URL,
	               const xmlChar *ID, xmlNodePtr *lst) {
    xmlParserCtxtPtr ctxt;
    xmlDocPtr newDoc;
    xmlNodePtr newRoot;
    xmlSAXHandlerPtr oldsax = NULL;
    int ret = 0;
    xmlChar start[4];
    xmlCharEncoding enc;

    if (ctx == NULL) return(-1);

    if (((ctx->depth > 40) && ((ctx->options & XML_PARSE_HUGE) == 0)) ||
        (ctx->depth > 1024)) {
	return(XML_ERR_ENTITY_LOOP);
    }

    if (lst != NULL)
        *lst = NULL;
    if ((URL == NULL) && (ID == NULL))
	return(-1);
    if (ctx->myDoc == NULL) /* @@ relax but check for dereferences */
	return(-1);

    ctxt = xmlCreateEntityParserCtxtInternal(URL, ID, NULL, ctx);
    if (ctxt == NULL) {
	return(-1);
    }

    oldsax = ctxt->sax;
    ctxt->sax = ctx->sax;
    xmlDetectSAX2(ctxt);
    newDoc = xmlNewDoc(BAD_CAST "1.0");
    if (newDoc == NULL) {
	xmlFreeParserCtxt(ctxt);
	return(-1);
    }
    newDoc->properties = XML_DOC_INTERNAL;
    if (ctx->myDoc->dict) {
	newDoc->dict = ctx->myDoc->dict;
	xmlDictReference(newDoc->dict);
    }
    if (ctx->myDoc != NULL) {
	newDoc->intSubset = ctx->myDoc->intSubset;
	newDoc->extSubset = ctx->myDoc->extSubset;
    }
    if (ctx->myDoc->URL != NULL) {
	newDoc->URL = xmlStrdup(ctx->myDoc->URL);
    }
    newRoot = xmlNewDocNode(newDoc, NULL, BAD_CAST "pseudoroot", NULL);
    if (newRoot == NULL) {
	ctxt->sax = oldsax;
	xmlFreeParserCtxt(ctxt);
	newDoc->intSubset = NULL;
	newDoc->extSubset = NULL;
        xmlFreeDoc(newDoc);
	return(-1);
    }
    xmlAddChild((xmlNodePtr) newDoc, newRoot);
    nodePush(ctxt, newDoc->children);
    if (ctx->myDoc == NULL) {
	ctxt->myDoc = newDoc;
    } else {
	ctxt->myDoc = ctx->myDoc;
	newDoc->children->doc = ctx->myDoc;
    }

    /*
     * Get the 4 first bytes and decode the charset
     * if enc != XML_CHAR_ENCODING_NONE
     * plug some encoding conversion routines.
     */
    GROW
    if ((ctxt->input->end - ctxt->input->cur) >= 4) {
	start[0] = RAW;
	start[1] = NXT(1);
	start[2] = NXT(2);
	start[3] = NXT(3);
	enc = xmlDetectCharEncoding(start, 4);
	if (enc != XML_CHAR_ENCODING_NONE) {
	    xmlSwitchEncoding(ctxt, enc);
	}
    }

    /*
     * Parse a possible text declaration first
     */
    if ((CMP5(CUR_PTR, '<', '?', 'x', 'm', 'l')) && (IS_BLANK_CH(NXT(5)))) {
	xmlParseTextDecl(ctxt);
	/*
	 * An XML-1.0 document can't reference an entity not XML-1.0
	 */
	if ((xmlStrEqual(ctx->version, BAD_CAST "1.0")) &&
	    (!xmlStrEqual(ctxt->input->version, BAD_CAST "1.0"))) {
	    xmlFatalErrMsg(ctxt, XML_ERR_VERSION_MISMATCH,
	                   "Version mismatch between document and entity\n");
	}
    }

    /*
     * If the user provided its own SAX callbacks then reuse the
     * useData callback field, otherwise the expected setup in a
     * DOM builder is to have userData == ctxt
     */
    if (ctx->userData == ctx)
        ctxt->userData = ctxt;
    else
        ctxt->userData = ctx->userData;

    /*
     * Doing validity checking on chunk doesn't make sense
     */
    ctxt->instate = XML_PARSER_CONTENT;
    ctxt->validate = ctx->validate;
    ctxt->valid = ctx->valid;
    ctxt->loadsubset = ctx->loadsubset;
    ctxt->depth = ctx->depth + 1;
    ctxt->replaceEntities = ctx->replaceEntities;
    if (ctxt->validate) {
	ctxt->vctxt.error = ctx->vctxt.error;
	ctxt->vctxt.warning = ctx->vctxt.warning;
    } else {
	ctxt->vctxt.error = NULL;
	ctxt->vctxt.warning = NULL;
    }
    ctxt->vctxt.nodeTab = NULL;
    ctxt->vctxt.nodeNr = 0;
    ctxt->vctxt.nodeMax = 0;
    ctxt->vctxt.node = NULL;
    if (ctxt->dict != NULL) xmlDictFree(ctxt->dict);
    ctxt->dict = ctx->dict;
    ctxt->str_xml = xmlDictLookup(ctxt->dict, BAD_CAST "xml", 3);
    ctxt->str_xmlns = xmlDictLookup(ctxt->dict, BAD_CAST "xmlns", 5);
    ctxt->str_xml_ns = xmlDictLookup(ctxt->dict, XML_XML_NAMESPACE, 36);
    ctxt->dictNames = ctx->dictNames;
    ctxt->attsDefault = ctx->attsDefault;
    ctxt->attsSpecial = ctx->attsSpecial;
    ctxt->linenumbers = ctx->linenumbers;

    xmlParseContent(ctxt);

    ctx->validate = ctxt->validate;
    ctx->valid = ctxt->valid;
    if ((RAW == '<') && (NXT(1) == '/')) {
	xmlFatalErr(ctxt, XML_ERR_NOT_WELL_BALANCED, NULL);
    } else if (RAW != 0) {
	xmlFatalErr(ctxt, XML_ERR_EXTRA_CONTENT, NULL);
    }
    if (ctxt->node != newDoc->children) {
	xmlFatalErr(ctxt, XML_ERR_NOT_WELL_BALANCED, NULL);
    }

    if (!ctxt->wellFormed) {
        if (ctxt->errNo == 0)
	    ret = 1;
	else
	    ret = ctxt->errNo;
    } else {
	if (lst != NULL) {
	    xmlNodePtr cur;

	    /*
	     * Return the newly created nodeset after unlinking it from
	     * they pseudo parent.
	     */
	    cur = newDoc->children->children;
	    *lst = cur;
	    while (cur != NULL) {
		cur->parent = NULL;
		cur = cur->next;
	    }
            newDoc->children->children = NULL;
	}
	ret = 0;
    }
    ctxt->sax = oldsax;
    ctxt->dict = NULL;
    ctxt->attsDefault = NULL;
    ctxt->attsSpecial = NULL;
    xmlFreeParserCtxt(ctxt);
    newDoc->intSubset = NULL;
    newDoc->extSubset = NULL;
    xmlFreeDoc(newDoc);

    return(ret);
}

/**
 * xmlParseExternalEntityPrivate:
 * @doc:  the document the chunk pertains to
 * @oldctxt:  the previous parser context if available
 * @sax:  the SAX handler bloc (possibly NULL)
 * @user_data:  The user data returned on SAX callbacks (possibly NULL)
 * @depth:  Used for loop detection, use 0
 * @URL:  the URL for the entity to load
 * @ID:  the System ID for the entity to load
 * @list:  the return value for the set of parsed nodes
 *
 * Private version of xmlParseExternalEntity()
 *
 * Returns 0 if the entity is well formed, -1 in case of args problem and
 *    the parser error code otherwise
 */

static xmlParserErrors
xmlParseExternalEntityPrivate(xmlDocPtr doc, xmlParserCtxtPtr oldctxt,
	              xmlSAXHandlerPtr sax,
		      void *user_data, int depth, const xmlChar *URL,
		      const xmlChar *ID, xmlNodePtr *list) {
    xmlParserCtxtPtr ctxt;
    xmlDocPtr newDoc;
    xmlNodePtr newRoot;
    xmlSAXHandlerPtr oldsax = NULL;
    xmlParserErrors ret = XML_ERR_OK;
    xmlChar start[4];
    xmlCharEncoding enc;

    if (((depth > 40) &&
	((oldctxt == NULL) || (oldctxt->options & XML_PARSE_HUGE) == 0)) ||
	(depth > 1024)) {
	return(XML_ERR_ENTITY_LOOP);
    }

    if (list != NULL)
        *list = NULL;
    if ((URL == NULL) && (ID == NULL))
	return(XML_ERR_INTERNAL_ERROR);
    if (doc == NULL)
	return(XML_ERR_INTERNAL_ERROR);


    ctxt = xmlCreateEntityParserCtxtInternal(URL, ID, NULL, oldctxt);
    if (ctxt == NULL) return(XML_WAR_UNDECLARED_ENTITY);
    ctxt->userData = ctxt;
    if (oldctxt != NULL) {
	ctxt->_private = oldctxt->_private;
	ctxt->loadsubset = oldctxt->loadsubset;
	ctxt->validate = oldctxt->validate;
	ctxt->external = oldctxt->external;
	ctxt->record_info = oldctxt->record_info;
	ctxt->node_seq.maximum = oldctxt->node_seq.maximum;
	ctxt->node_seq.length = oldctxt->node_seq.length;
	ctxt->node_seq.buffer = oldctxt->node_seq.buffer;
    } else {
	/*
	 * Doing validity checking on chunk without context
	 * doesn't make sense
	 */
	ctxt->_private = NULL;
	ctxt->validate = 0;
	ctxt->external = 2;
	ctxt->loadsubset = 0;
    }
    if (sax != NULL) {
	oldsax = ctxt->sax;
        ctxt->sax = sax;
	if (user_data != NULL)
	    ctxt->userData = user_data;
    }
    xmlDetectSAX2(ctxt);
    newDoc = xmlNewDoc(BAD_CAST "1.0");
    if (newDoc == NULL) {
	ctxt->node_seq.maximum = 0;
	ctxt->node_seq.length = 0;
	ctxt->node_seq.buffer = NULL;
	xmlFreeParserCtxt(ctxt);
	return(XML_ERR_INTERNAL_ERROR);
    }
    newDoc->properties = XML_DOC_INTERNAL;
    newDoc->intSubset = doc->intSubset;
    newDoc->extSubset = doc->extSubset;
    newDoc->dict = doc->dict;
    xmlDictReference(newDoc->dict);

    if (doc->URL != NULL) {
	newDoc->URL = xmlStrdup(doc->URL);
    }
    newRoot = xmlNewDocNode(newDoc, NULL, BAD_CAST "pseudoroot", NULL);
    if (newRoot == NULL) {
	if (sax != NULL)
	    ctxt->sax = oldsax;
	ctxt->node_seq.maximum = 0;
	ctxt->node_seq.length = 0;
	ctxt->node_seq.buffer = NULL;
	xmlFreeParserCtxt(ctxt);
	newDoc->intSubset = NULL;
	newDoc->extSubset = NULL;
        xmlFreeDoc(newDoc);
	return(XML_ERR_INTERNAL_ERROR);
    }
    xmlAddChild((xmlNodePtr) newDoc, newRoot);
    nodePush(ctxt, newDoc->children);
    ctxt->myDoc = doc;
    newRoot->doc = doc;

    /*
     * Get the 4 first bytes and decode the charset
     * if enc != XML_CHAR_ENCODING_NONE
     * plug some encoding conversion routines.
     */
    GROW;
    if ((ctxt->input->end - ctxt->input->cur) >= 4) {
	start[0] = RAW;
	start[1] = NXT(1);
	start[2] = NXT(2);
	start[3] = NXT(3);
	enc = xmlDetectCharEncoding(start, 4);
	if (enc != XML_CHAR_ENCODING_NONE) {
	    xmlSwitchEncoding(ctxt, enc);
	}
    }

    /*
     * Parse a possible text declaration first
     */
    if ((CMP5(CUR_PTR, '<', '?', 'x', 'm', 'l')) && (IS_BLANK_CH(NXT(5)))) {
	xmlParseTextDecl(ctxt);
    }

    ctxt->instate = XML_PARSER_CONTENT;
    ctxt->depth = depth;

    xmlParseContent(ctxt);

    if ((RAW == '<') && (NXT(1) == '/')) {
	xmlFatalErr(ctxt, XML_ERR_NOT_WELL_BALANCED, NULL);
    } else if (RAW != 0) {
	xmlFatalErr(ctxt, XML_ERR_EXTRA_CONTENT, NULL);
    }
    if (ctxt->node != newDoc->children) {
	xmlFatalErr(ctxt, XML_ERR_NOT_WELL_BALANCED, NULL);
    }

    if (!ctxt->wellFormed) {
        if (ctxt->errNo == 0)
	    ret = XML_ERR_INTERNAL_ERROR;
	else
	    ret = (xmlParserErrors)ctxt->errNo;
    } else {
	if (list != NULL) {
	    xmlNodePtr cur;

	    /*
	     * Return the newly created nodeset after unlinking it from
	     * they pseudo parent.
	     */
	    cur = newDoc->children->children;
	    *list = cur;
	    while (cur != NULL) {
		cur->parent = NULL;
		cur = cur->next;
	    }
            newDoc->children->children = NULL;
	}
	ret = XML_ERR_OK;
    }

    /*
     * Record in the parent context the number of entities replacement
     * done when parsing that reference.
     */
    if (oldctxt != NULL)
        oldctxt->nbentities += ctxt->nbentities;

    /*
     * Also record the size of the entity parsed
     */
    if (ctxt->input != NULL && oldctxt != NULL) {
	oldctxt->sizeentities += ctxt->input->consumed;
	oldctxt->sizeentities += (ctxt->input->cur - ctxt->input->base);
    }
    /*
     * And record the last error if any
     */
    if ((oldctxt != NULL) && (ctxt->lastError.code != XML_ERR_OK))
        xmlCopyError(&ctxt->lastError, &oldctxt->lastError);

    if (sax != NULL)
	ctxt->sax = oldsax;
    if (oldctxt != NULL) {
        oldctxt->node_seq.maximum = ctxt->node_seq.maximum;
        oldctxt->node_seq.length = ctxt->node_seq.length;
        oldctxt->node_seq.buffer = ctxt->node_seq.buffer;
    }
    ctxt->node_seq.maximum = 0;
    ctxt->node_seq.length = 0;
    ctxt->node_seq.buffer = NULL;
    xmlFreeParserCtxt(ctxt);
    newDoc->intSubset = NULL;
    newDoc->extSubset = NULL;
    xmlFreeDoc(newDoc);

    return(ret);
}

#ifdef LIBXML_SAX1_ENABLED
/**
 * xmlParseExternalEntity:
 * @doc:  the document the chunk pertains to
 * @sax:  the SAX handler bloc (possibly NULL)
 * @user_data:  The user data returned on SAX callbacks (possibly NULL)
 * @depth:  Used for loop detection, use 0
 * @URL:  the URL for the entity to load
 * @ID:  the System ID for the entity to load
 * @lst:  the return value for the set of parsed nodes
 *
 * Parse an external general entity
 * An external general parsed entity is well-formed if it matches the
 * production labeled extParsedEnt.
 *
 * [78] extParsedEnt ::= TextDecl? content
 *
 * Returns 0 if the entity is well formed, -1 in case of args problem and
 *    the parser error code otherwise
 */

int
xmlParseExternalEntity(xmlDocPtr doc, xmlSAXHandlerPtr sax, void *user_data,
	  int depth, const xmlChar *URL, const xmlChar *ID, xmlNodePtr *lst) {
    return(xmlParseExternalEntityPrivate(doc, NULL, sax, user_data, depth, URL,
		                       ID, lst));
}

/**
 * xmlParseBalancedChunkMemory:
 * @doc:  the document the chunk pertains to
 * @sax:  the SAX handler bloc (possibly NULL)
 * @user_data:  The user data returned on SAX callbacks (possibly NULL)
 * @depth:  Used for loop detection, use 0
 * @string:  the input string in UTF8 or ISO-Latin (zero terminated)
 * @lst:  the return value for the set of parsed nodes
 *
 * Parse a well-balanced chunk of an XML document
 * called by the parser
 * The allowed sequence for the Well Balanced Chunk is the one defined by
 * the content production in the XML grammar:
 *
 * [43] content ::= (element | CharData | Reference | CDSect | PI | Comment)*
 *
 * Returns 0 if the chunk is well balanced, -1 in case of args problem and
 *    the parser error code otherwise
 */

int
xmlParseBalancedChunkMemory(xmlDocPtr doc, xmlSAXHandlerPtr sax,
     void *user_data, int depth, const xmlChar *string, xmlNodePtr *lst) {
    return xmlParseBalancedChunkMemoryRecover( doc, sax, user_data,
                                                depth, string, lst, 0 );
}
#endif /* LIBXML_SAX1_ENABLED */

/**
 * xmlParseBalancedChunkMemoryInternal:
 * @oldctxt:  the existing parsing context
 * @string:  the input string in UTF8 or ISO-Latin (zero terminated)
 * @user_data:  the user data field for the parser context
 * @lst:  the return value for the set of parsed nodes
 *
 *
 * Parse a well-balanced chunk of an XML document
 * called by the parser
 * The allowed sequence for the Well Balanced Chunk is the one defined by
 * the content production in the XML grammar:
 *
 * [43] content ::= (element | CharData | Reference | CDSect | PI | Comment)*
 *
 * Returns XML_ERR_OK if the chunk is well balanced, and the parser
 * error code otherwise
 *
 * In case recover is set to 1, the nodelist will not be empty even if
 * the parsed chunk is not well balanced.
 */
static xmlParserErrors
xmlParseBalancedChunkMemoryInternal(xmlParserCtxtPtr oldctxt,
	const xmlChar *string, void *user_data, xmlNodePtr *lst) {
    xmlParserCtxtPtr ctxt;
    xmlDocPtr newDoc = NULL;
    xmlNodePtr newRoot;
    xmlSAXHandlerPtr oldsax = NULL;
    xmlNodePtr content = NULL;
    xmlNodePtr last = NULL;
    int size;
    xmlParserErrors ret = XML_ERR_OK;
#ifdef SAX2
    int i;
#endif

    if (((oldctxt->depth > 40) && ((oldctxt->options & XML_PARSE_HUGE) == 0)) ||
        (oldctxt->depth >  1024)) {
	return(XML_ERR_ENTITY_LOOP);
    }


    if (lst != NULL)
        *lst = NULL;
    if (string == NULL)
        return(XML_ERR_INTERNAL_ERROR);

    size = xmlStrlen(string);

    ctxt = xmlCreateMemoryParserCtxt((char *) string, size);
    if (ctxt == NULL) return(XML_WAR_UNDECLARED_ENTITY);
    if (user_data != NULL)
	ctxt->userData = user_data;
    else
	ctxt->userData = ctxt;
    if (ctxt->dict != NULL) xmlDictFree(ctxt->dict);
    ctxt->dict = oldctxt->dict;
    ctxt->str_xml = xmlDictLookup(ctxt->dict, BAD_CAST "xml", 3);
    ctxt->str_xmlns = xmlDictLookup(ctxt->dict, BAD_CAST "xmlns", 5);
    ctxt->str_xml_ns = xmlDictLookup(ctxt->dict, XML_XML_NAMESPACE, 36);

#ifdef SAX2
    /* propagate namespaces down the entity */
    for (i = 0;i < oldctxt->nsNr;i += 2) {
        nsPush(ctxt, oldctxt->nsTab[i], oldctxt->nsTab[i+1]);
    }
#endif

    oldsax = ctxt->sax;
    ctxt->sax = oldctxt->sax;
    xmlDetectSAX2(ctxt);
    ctxt->replaceEntities = oldctxt->replaceEntities;
    ctxt->options = oldctxt->options;

    ctxt->_private = oldctxt->_private;
    if (oldctxt->myDoc == NULL) {
	newDoc = xmlNewDoc(BAD_CAST "1.0");
	if (newDoc == NULL) {
	    ctxt->sax = oldsax;
	    ctxt->dict = NULL;
	    xmlFreeParserCtxt(ctxt);
	    return(XML_ERR_INTERNAL_ERROR);
	}
	newDoc->properties = XML_DOC_INTERNAL;
	newDoc->dict = ctxt->dict;
	xmlDictReference(newDoc->dict);
	ctxt->myDoc = newDoc;
    } else {
	ctxt->myDoc = oldctxt->myDoc;
        content = ctxt->myDoc->children;
	last = ctxt->myDoc->last;
    }
    newRoot = xmlNewDocNode(ctxt->myDoc, NULL, BAD_CAST "pseudoroot", NULL);
    if (newRoot == NULL) {
	ctxt->sax = oldsax;
	ctxt->dict = NULL;
	xmlFreeParserCtxt(ctxt);
	if (newDoc != NULL) {
	    xmlFreeDoc(newDoc);
	}
	return(XML_ERR_INTERNAL_ERROR);
    }
    ctxt->myDoc->children = NULL;
    ctxt->myDoc->last = NULL;
    xmlAddChild((xmlNodePtr) ctxt->myDoc, newRoot);
    nodePush(ctxt, ctxt->myDoc->children);
    ctxt->instate = XML_PARSER_CONTENT;
    ctxt->depth = oldctxt->depth + 1;

    ctxt->validate = 0;
    ctxt->loadsubset = oldctxt->loadsubset;
    if ((oldctxt->validate) || (oldctxt->replaceEntities != 0)) {
	/*
	 * ID/IDREF registration will be done in xmlValidateElement below
	 */
	ctxt->loadsubset |= XML_SKIP_IDS;
    }
    ctxt->dictNames = oldctxt->dictNames;
    ctxt->attsDefault = oldctxt->attsDefault;
    ctxt->attsSpecial = oldctxt->attsSpecial;

    xmlParseContent(ctxt);
    if ((RAW == '<') && (NXT(1) == '/')) {
	xmlFatalErr(ctxt, XML_ERR_NOT_WELL_BALANCED, NULL);
    } else if (RAW != 0) {
	xmlFatalErr(ctxt, XML_ERR_EXTRA_CONTENT, NULL);
    }
    if (ctxt->node != ctxt->myDoc->children) {
	xmlFatalErr(ctxt, XML_ERR_NOT_WELL_BALANCED, NULL);
    }

    if (!ctxt->wellFormed) {
        if (ctxt->errNo == 0)
	    ret = XML_ERR_INTERNAL_ERROR;
	else
	    ret = (xmlParserErrors)ctxt->errNo;
    } else {
      ret = XML_ERR_OK;
    }

    if ((lst != NULL) && (ret == XML_ERR_OK)) {
	xmlNodePtr cur;

	/*
	 * Return the newly created nodeset after unlinking it from
	 * they pseudo parent.
	 */
	cur = ctxt->myDoc->children->children;
	*lst = cur;
	while (cur != NULL) {
#ifdef LIBXML_VALID_ENABLED
	    if ((oldctxt->validate) && (oldctxt->wellFormed) &&
		(oldctxt->myDoc) && (oldctxt->myDoc->intSubset) &&
		(cur->type == XML_ELEMENT_NODE)) {
		oldctxt->valid &= xmlValidateElement(&oldctxt->vctxt,
			oldctxt->myDoc, cur);
	    }
#endif /* LIBXML_VALID_ENABLED */
	    cur->parent = NULL;
	    cur = cur->next;
	}
	ctxt->myDoc->children->children = NULL;
    }
    if (ctxt->myDoc != NULL) {
	xmlFreeNode(ctxt->myDoc->children);
        ctxt->myDoc->children = content;
        ctxt->myDoc->last = last;
    }

    /*
     * Record in the parent context the number of entities replacement
     * done when parsing that reference.
     */
    if (oldctxt != NULL)
        oldctxt->nbentities += ctxt->nbentities;

    /*
     * Also record the last error if any
     */
    if (ctxt->lastError.code != XML_ERR_OK)
        xmlCopyError(&ctxt->lastError, &oldctxt->lastError);

    ctxt->sax = oldsax;
    ctxt->dict = NULL;
    ctxt->attsDefault = NULL;
    ctxt->attsSpecial = NULL;
    xmlFreeParserCtxt(ctxt);
    if (newDoc != NULL) {
	xmlFreeDoc(newDoc);
    }

    return(ret);
}

/**
 * xmlParseInNodeContext:
 * @node:  the context node
 * @data:  the input string
 * @datalen:  the input string length in bytes
 * @options:  a combination of xmlParserOption
 * @lst:  the return value for the set of parsed nodes
 *
 * Parse a well-balanced chunk of an XML document
 * within the context (DTD, namespaces, etc ...) of the given node.
 *
 * The allowed sequence for the data is a Well Balanced Chunk defined by
 * the content production in the XML grammar:
 *
 * [43] content ::= (element | CharData | Reference | CDSect | PI | Comment)*
 *
 * Returns XML_ERR_OK if the chunk is well balanced, and the parser
 * error code otherwise
 */
xmlParserErrors
xmlParseInNodeContext(xmlNodePtr node, const char *data, int datalen,
                      int options, xmlNodePtr *lst) {
#ifdef SAX2
    xmlParserCtxtPtr ctxt;
    xmlDocPtr doc = NULL;
    xmlNodePtr fake, cur;
    int nsnr = 0;

    xmlParserErrors ret = XML_ERR_OK;

    /*
     * check all input parameters, grab the document
     */
    if ((lst == NULL) || (node == NULL) || (data == NULL) || (datalen < 0))
        return(XML_ERR_INTERNAL_ERROR);
    switch (node->type) {
        case XML_ELEMENT_NODE:
        case XML_ATTRIBUTE_NODE:
        case XML_TEXT_NODE:
        case XML_CDATA_SECTION_NODE:
        case XML_ENTITY_REF_NODE:
        case XML_PI_NODE:
        case XML_COMMENT_NODE:
        case XML_DOCUMENT_NODE:
        case XML_HTML_DOCUMENT_NODE:
	    break;
	default:
	    return(XML_ERR_INTERNAL_ERROR);

    }
    while ((node != NULL) && (node->type != XML_ELEMENT_NODE) &&
           (node->type != XML_DOCUMENT_NODE) &&
	   (node->type != XML_HTML_DOCUMENT_NODE))
	node = node->parent;
    if (node == NULL)
	return(XML_ERR_INTERNAL_ERROR);
    if (node->type == XML_ELEMENT_NODE)
	doc = node->doc;
    else
        doc = (xmlDocPtr) node;
    if (doc == NULL)
	return(XML_ERR_INTERNAL_ERROR);

    /*
     * allocate a context and set-up everything not related to the
     * node position in the tree
     */
    if (doc->type == XML_DOCUMENT_NODE)
	ctxt = xmlCreateMemoryParserCtxt((char *) data, datalen);
#ifdef LIBXML_HTML_ENABLED
    else if (doc->type == XML_HTML_DOCUMENT_NODE) {
	ctxt = htmlCreateMemoryParserCtxt((char *) data, datalen);
        /*
         * When parsing in context, it makes no sense to add implied
         * elements like html/body/etc...
         */
        options |= HTML_PARSE_NOIMPLIED;
    }
#endif
    else
        return(XML_ERR_INTERNAL_ERROR);

    if (ctxt == NULL)
        return(XML_ERR_NO_MEMORY);

    /*
     * Use input doc's dict if present, else assure XML_PARSE_NODICT is set.
     * We need a dictionary for xmlDetectSAX2, so if there's no doc dict
     * we must wait until the last moment to free the original one.
     */
    if (doc->dict != NULL) {
        if (ctxt->dict != NULL)
	    xmlDictFree(ctxt->dict);
	ctxt->dict = doc->dict;
    } else
        options |= XML_PARSE_NODICT;

    if (doc->encoding != NULL) {
        xmlCharEncodingHandlerPtr hdlr;

        if (ctxt->encoding != NULL)
	    xmlFree((xmlChar *) ctxt->encoding);
        ctxt->encoding = xmlStrdup((const xmlChar *) doc->encoding);

        hdlr = xmlFindCharEncodingHandler((const char *) doc->encoding);
        if (hdlr != NULL) {
            xmlSwitchToEncoding(ctxt, hdlr);
	} else {
            return(XML_ERR_UNSUPPORTED_ENCODING);
        }
    }

    xmlCtxtUseOptionsInternal(ctxt, options, NULL);
    xmlDetectSAX2(ctxt);
    ctxt->myDoc = doc;
    /* parsing in context, i.e. as within existing content */
    ctxt->instate = XML_PARSER_CONTENT;

    fake = xmlNewComment(NULL);
    if (fake == NULL) {
        xmlFreeParserCtxt(ctxt);
	return(XML_ERR_NO_MEMORY);
    }
    xmlAddChild(node, fake);

    if (node->type == XML_ELEMENT_NODE) {
	nodePush(ctxt, node);
	/*
	 * initialize the SAX2 namespaces stack
	 */
	cur = node;
	while ((cur != NULL) && (cur->type == XML_ELEMENT_NODE)) {
	    xmlNsPtr ns = cur->nsDef;
	    const xmlChar *iprefix, *ihref;

	    while (ns != NULL) {
		if (ctxt->dict) {
		    iprefix = xmlDictLookup(ctxt->dict, ns->prefix, -1);
		    ihref = xmlDictLookup(ctxt->dict, ns->href, -1);
		} else {
		    iprefix = ns->prefix;
		    ihref = ns->href;
		}

	        if (xmlGetNamespace(ctxt, iprefix) == NULL) {
		    nsPush(ctxt, iprefix, ihref);
		    nsnr++;
		}
		ns = ns->next;
	    }
	    cur = cur->parent;
	}
    }

    if ((ctxt->validate) || (ctxt->replaceEntities != 0)) {
	/*
	 * ID/IDREF registration will be done in xmlValidateElement below
	 */
	ctxt->loadsubset |= XML_SKIP_IDS;
    }

#ifdef LIBXML_HTML_ENABLED
    if (doc->type == XML_HTML_DOCUMENT_NODE)
        __htmlParseContent(ctxt);
    else
#endif
	xmlParseContent(ctxt);

    nsPop(ctxt, nsnr);
    if ((RAW == '<') && (NXT(1) == '/')) {
	xmlFatalErr(ctxt, XML_ERR_NOT_WELL_BALANCED, NULL);
    } else if (RAW != 0) {
	xmlFatalErr(ctxt, XML_ERR_EXTRA_CONTENT, NULL);
    }
    if ((ctxt->node != NULL) && (ctxt->node != node)) {
	xmlFatalErr(ctxt, XML_ERR_NOT_WELL_BALANCED, NULL);
	ctxt->wellFormed = 0;
    }

    if (!ctxt->wellFormed) {
        if (ctxt->errNo == 0)
	    ret = XML_ERR_INTERNAL_ERROR;
	else
	    ret = (xmlParserErrors)ctxt->errNo;
    } else {
        ret = XML_ERR_OK;
    }

    /*
     * Return the newly created nodeset after unlinking it from
     * the pseudo sibling.
     */

    cur = fake->next;
    fake->next = NULL;
    node->last = fake;

    if (cur != NULL) {
	cur->prev = NULL;
    }

    *lst = cur;

    while (cur != NULL) {
	cur->parent = NULL;
	cur = cur->next;
    }

    xmlUnlinkNode(fake);
    xmlFreeNode(fake);


    if (ret != XML_ERR_OK) {
        xmlFreeNodeList(*lst);
	*lst = NULL;
    }

    if (doc->dict != NULL)
        ctxt->dict = NULL;
    xmlFreeParserCtxt(ctxt);

    return(ret);
#else /* !SAX2 */
    return(XML_ERR_INTERNAL_ERROR);
#endif
}

#ifdef LIBXML_SAX1_ENABLED
/**
 * xmlParseBalancedChunkMemoryRecover:
 * @doc:  the document the chunk pertains to
 * @sax:  the SAX handler bloc (possibly NULL)
 * @user_data:  The user data returned on SAX callbacks (possibly NULL)
 * @depth:  Used for loop detection, use 0
 * @string:  the input string in UTF8 or ISO-Latin (zero terminated)
 * @lst:  the return value for the set of parsed nodes
 * @recover: return nodes even if the data is broken (use 0)
 *
 *
 * Parse a well-balanced chunk of an XML document
 * called by the parser
 * The allowed sequence for the Well Balanced Chunk is the one defined by
 * the content production in the XML grammar:
 *
 * [43] content ::= (element | CharData | Reference | CDSect | PI | Comment)*
 *
 * Returns 0 if the chunk is well balanced, -1 in case of args problem and
 *    the parser error code otherwise
 *
 * In case recover is set to 1, the nodelist will not be empty even if
 * the parsed chunk is not well balanced, assuming the parsing succeeded to
 * some extent.
 */
int
xmlParseBalancedChunkMemoryRecover(xmlDocPtr doc, xmlSAXHandlerPtr sax,
     void *user_data, int depth, const xmlChar *string, xmlNodePtr *lst,
     int recover) {
    xmlParserCtxtPtr ctxt;
    xmlDocPtr newDoc;
    xmlSAXHandlerPtr oldsax = NULL;
    xmlNodePtr content, newRoot;
    int size;
    int ret = 0;

    if (depth > 40) {
	return(XML_ERR_ENTITY_LOOP);
    }


    if (lst != NULL)
        *lst = NULL;
    if (string == NULL)
        return(-1);

    size = xmlStrlen(string);

    ctxt = xmlCreateMemoryParserCtxt((char *) string, size);
    if (ctxt == NULL) return(-1);
    ctxt->userData = ctxt;
    if (sax != NULL) {
	oldsax = ctxt->sax;
        ctxt->sax = sax;
	if (user_data != NULL)
	    ctxt->userData = user_data;
    }
    newDoc = xmlNewDoc(BAD_CAST "1.0");
    if (newDoc == NULL) {
	xmlFreeParserCtxt(ctxt);
	return(-1);
    }
    newDoc->properties = XML_DOC_INTERNAL;
    if ((doc != NULL) && (doc->dict != NULL)) {
        xmlDictFree(ctxt->dict);
	ctxt->dict = doc->dict;
	xmlDictReference(ctxt->dict);
	ctxt->str_xml = xmlDictLookup(ctxt->dict, BAD_CAST "xml", 3);
	ctxt->str_xmlns = xmlDictLookup(ctxt->dict, BAD_CAST "xmlns", 5);
	ctxt->str_xml_ns = xmlDictLookup(ctxt->dict, XML_XML_NAMESPACE, 36);
	ctxt->dictNames = 1;
    } else {
	xmlCtxtUseOptionsInternal(ctxt, XML_PARSE_NODICT, NULL);
    }
    if (doc != NULL) {
	newDoc->intSubset = doc->intSubset;
	newDoc->extSubset = doc->extSubset;
    }
    newRoot = xmlNewDocNode(newDoc, NULL, BAD_CAST "pseudoroot", NULL);
    if (newRoot == NULL) {
	if (sax != NULL)
	    ctxt->sax = oldsax;
	xmlFreeParserCtxt(ctxt);
	newDoc->intSubset = NULL;
	newDoc->extSubset = NULL;
        xmlFreeDoc(newDoc);
	return(-1);
    }
    xmlAddChild((xmlNodePtr) newDoc, newRoot);
    nodePush(ctxt, newRoot);
    if (doc == NULL) {
	ctxt->myDoc = newDoc;
    } else {
	ctxt->myDoc = newDoc;
	newDoc->children->doc = doc;
	/* Ensure that doc has XML spec namespace */
	xmlSearchNsByHref(doc, (xmlNodePtr)doc, XML_XML_NAMESPACE);
	newDoc->oldNs = doc->oldNs;
    }
    ctxt->instate = XML_PARSER_CONTENT;
    ctxt->depth = depth;

    /*
     * Doing validity checking on chunk doesn't make sense
     */
    ctxt->validate = 0;
    ctxt->loadsubset = 0;
    xmlDetectSAX2(ctxt);

    if ( doc != NULL ){
        content = doc->children;
        doc->children = NULL;
        xmlParseContent(ctxt);
        doc->children = content;
    }
    else {
        xmlParseContent(ctxt);
    }
    if ((RAW == '<') && (NXT(1) == '/')) {
	xmlFatalErr(ctxt, XML_ERR_NOT_WELL_BALANCED, NULL);
    } else if (RAW != 0) {
	xmlFatalErr(ctxt, XML_ERR_EXTRA_CONTENT, NULL);
    }
    if (ctxt->node != newDoc->children) {
	xmlFatalErr(ctxt, XML_ERR_NOT_WELL_BALANCED, NULL);
    }

    if (!ctxt->wellFormed) {
        if (ctxt->errNo == 0)
	    ret = 1;
	else
	    ret = ctxt->errNo;
    } else {
      ret = 0;
    }

    if ((lst != NULL) && ((ret == 0) || (recover == 1))) {
	xmlNodePtr cur;

	/*
	 * Return the newly created nodeset after unlinking it from
	 * they pseudo parent.
	 */
	cur = newDoc->children->children;
	*lst = cur;
	while (cur != NULL) {
	    xmlSetTreeDoc(cur, doc);
	    cur->parent = NULL;
	    cur = cur->next;
	}
	newDoc->children->children = NULL;
    }

    if (sax != NULL)
	ctxt->sax = oldsax;
    xmlFreeParserCtxt(ctxt);
    newDoc->intSubset = NULL;
    newDoc->extSubset = NULL;
    newDoc->oldNs = NULL;
    xmlFreeDoc(newDoc);

    return(ret);
}

/**
 * xmlSAXParseEntity:
 * @sax:  the SAX handler block
 * @filename:  the filename
 *
 * parse an XML external entity out of context and build a tree.
 * It use the given SAX function block to handle the parsing callback.
 * If sax is NULL, fallback to the default DOM tree building routines.
 *
 * [78] extParsedEnt ::= TextDecl? content
 *
 * This correspond to a "Well Balanced" chunk
 *
 * Returns the resulting document tree
 */

xmlDocPtr
xmlSAXParseEntity(xmlSAXHandlerPtr sax, const char *filename) {
    xmlDocPtr ret;
    xmlParserCtxtPtr ctxt;

    ctxt = xmlCreateFileParserCtxt(filename);
    if (ctxt == NULL) {
	return(NULL);
    }
    if (sax != NULL) {
	if (ctxt->sax != NULL)
	    xmlFree(ctxt->sax);
        ctxt->sax = sax;
        ctxt->userData = NULL;
    }

    xmlParseExtParsedEnt(ctxt);

    if (ctxt->wellFormed)
	ret = ctxt->myDoc;
    else {
        ret = NULL;
        xmlFreeDoc(ctxt->myDoc);
        ctxt->myDoc = NULL;
    }
    if (sax != NULL)
        ctxt->sax = NULL;
    xmlFreeParserCtxt(ctxt);

    return(ret);
}

/**
 * xmlParseEntity:
 * @filename:  the filename
 *
 * parse an XML external entity out of context and build a tree.
 *
 * [78] extParsedEnt ::= TextDecl? content
 *
 * This correspond to a "Well Balanced" chunk
 *
 * Returns the resulting document tree
 */

xmlDocPtr
xmlParseEntity(const char *filename) {
    return(xmlSAXParseEntity(NULL, filename));
}
#endif /* LIBXML_SAX1_ENABLED */

/**
 * xmlCreateEntityParserCtxtInternal:
 * @URL:  the entity URL
 * @ID:  the entity PUBLIC ID
 * @base:  a possible base for the target URI
 * @pctx:  parser context used to set options on new context
 *
 * Create a parser context for an external entity
 * Automatic support for ZLIB/Compress compressed document is provided
 * by default if found at compile-time.
 *
 * Returns the new parser context or NULL
 */
static xmlParserCtxtPtr
xmlCreateEntityParserCtxtInternal(const xmlChar *URL, const xmlChar *ID,
	                  const xmlChar *base, xmlParserCtxtPtr pctx) {
    xmlParserCtxtPtr ctxt;
    xmlParserInputPtr inputStream;
    char *directory = NULL;
    xmlChar *uri;

    ctxt = xmlNewParserCtxt();
    if (ctxt == NULL) {
	return(NULL);
    }

    if (pctx != NULL) {
        ctxt->options = pctx->options;
        ctxt->_private = pctx->_private;
    }

    uri = xmlBuildURI(URL, base);

    if (uri == NULL) {
	inputStream = xmlLoadExternalEntity((char *)URL, (char *)ID, ctxt);
	if (inputStream == NULL) {
	    xmlFreeParserCtxt(ctxt);
	    return(NULL);
	}

	inputPush(ctxt, inputStream);

	if ((ctxt->directory == NULL) && (directory == NULL))
	    directory = xmlParserGetDirectory((char *)URL);
	if ((ctxt->directory == NULL) && (directory != NULL))
	    ctxt->directory = directory;
    } else {
	inputStream = xmlLoadExternalEntity((char *)uri, (char *)ID, ctxt);
	if (inputStream == NULL) {
	    xmlFree(uri);
	    xmlFreeParserCtxt(ctxt);
	    return(NULL);
	}

	inputPush(ctxt, inputStream);

	if ((ctxt->directory == NULL) && (directory == NULL))
	    directory = xmlParserGetDirectory((char *)uri);
	if ((ctxt->directory == NULL) && (directory != NULL))
	    ctxt->directory = directory;
	xmlFree(uri);
    }
    return(ctxt);
}

/**
 * xmlCreateEntityParserCtxt:
 * @URL:  the entity URL
 * @ID:  the entity PUBLIC ID
 * @base:  a possible base for the target URI
 *
 * Create a parser context for an external entity
 * Automatic support for ZLIB/Compress compressed document is provided
 * by default if found at compile-time.
 *
 * Returns the new parser context or NULL
 */
xmlParserCtxtPtr
xmlCreateEntityParserCtxt(const xmlChar *URL, const xmlChar *ID,
	                  const xmlChar *base) {
    return xmlCreateEntityParserCtxtInternal(URL, ID, base, NULL);

}

/************************************************************************
 *									*
 *		Front ends when parsing from a file			*
 *									*
 ************************************************************************/

/**
 * xmlCreateURLParserCtxt:
 * @filename:  the filename or URL
 * @options:  a combination of xmlParserOption
 *
 * Create a parser context for a file or URL content.
 * Automatic support for ZLIB/Compress compressed document is provided
 * by default if found at compile-time and for file accesses
 *
 * Returns the new parser context or NULL
 */
xmlParserCtxtPtr
xmlCreateURLParserCtxt(const char *filename, int options)
{
    xmlParserCtxtPtr ctxt;
    xmlParserInputPtr inputStream;
    char *directory = NULL;

    ctxt = xmlNewParserCtxt();
    if (ctxt == NULL) {
	xmlErrMemory(NULL, "cannot allocate parser context");
	return(NULL);
    }

    if (options)
	xmlCtxtUseOptionsInternal(ctxt, options, NULL);
    ctxt->linenumbers = 1;

    inputStream = xmlLoadExternalEntity(filename, NULL, ctxt);
    if (inputStream == NULL) {
	xmlFreeParserCtxt(ctxt);
	return(NULL);
    }

    inputPush(ctxt, inputStream);
    if ((ctxt->directory == NULL) && (directory == NULL))
        directory = xmlParserGetDirectory(filename);
    if ((ctxt->directory == NULL) && (directory != NULL))
        ctxt->directory = directory;

    return(ctxt);
}

/**
 * xmlCreateFileParserCtxt:
 * @filename:  the filename
 *
 * Create a parser context for a file content.
 * Automatic support for ZLIB/Compress compressed document is provided
 * by default if found at compile-time.
 *
 * Returns the new parser context or NULL
 */
xmlParserCtxtPtr
xmlCreateFileParserCtxt(const char *filename)
{
    return(xmlCreateURLParserCtxt(filename, 0));
}

#ifdef LIBXML_SAX1_ENABLED
/**
 * xmlSAXParseFileWithData:
 * @sax:  the SAX handler block
 * @filename:  the filename
 * @recovery:  work in recovery mode, i.e. tries to read no Well Formed
 *             documents
 * @data:  the userdata
 *
 * parse an XML file and build a tree. Automatic support for ZLIB/Compress
 * compressed document is provided by default if found at compile-time.
 * It use the given SAX function block to handle the parsing callback.
 * If sax is NULL, fallback to the default DOM tree building routines.
 *
 * User data (void *) is stored within the parser context in the
 * context's _private member, so it is available nearly everywhere in libxml
 *
 * Returns the resulting document tree
 */

xmlDocPtr
xmlSAXParseFileWithData(xmlSAXHandlerPtr sax, const char *filename,
                        int recovery, void *data) {
    xmlDocPtr ret;
    xmlParserCtxtPtr ctxt;

    xmlInitParser();

    ctxt = xmlCreateFileParserCtxt(filename);
    if (ctxt == NULL) {
	return(NULL);
    }
    if (sax != NULL) {
	if (ctxt->sax != NULL)
	    xmlFree(ctxt->sax);
        ctxt->sax = sax;
    }
    xmlDetectSAX2(ctxt);
    if (data!=NULL) {
	ctxt->_private = data;
    }

    if (ctxt->directory == NULL)
        ctxt->directory = xmlParserGetDirectory(filename);

    ctxt->recovery = recovery;

    xmlParseDocument(ctxt);

    if ((ctxt->wellFormed) || recovery) {
        ret = ctxt->myDoc;
	if (ret != NULL) {
	    if (ctxt->input->buf->compressed > 0)
		ret->compression = 9;
	    else
		ret->compression = ctxt->input->buf->compressed;
	}
    }
    else {
       ret = NULL;
       xmlFreeDoc(ctxt->myDoc);
       ctxt->myDoc = NULL;
    }
    if (sax != NULL)
        ctxt->sax = NULL;
    xmlFreeParserCtxt(ctxt);

    return(ret);
}

/**
 * xmlSAXParseFile:
 * @sax:  the SAX handler block
 * @filename:  the filename
 * @recovery:  work in recovery mode, i.e. tries to read no Well Formed
 *             documents
 *
 * parse an XML file and build a tree. Automatic support for ZLIB/Compress
 * compressed document is provided by default if found at compile-time.
 * It use the given SAX function block to handle the parsing callback.
 * If sax is NULL, fallback to the default DOM tree building routines.
 *
 * Returns the resulting document tree
 */

xmlDocPtr
xmlSAXParseFile(xmlSAXHandlerPtr sax, const char *filename,
                          int recovery) {
    return(xmlSAXParseFileWithData(sax,filename,recovery,NULL));
}

/**
 * xmlRecoverDoc:
 * @cur:  a pointer to an array of xmlChar
 *
 * parse an XML in-memory document and build a tree.
 * In the case the document is not Well Formed, a attempt to build a
 * tree is tried anyway
 *
 * Returns the resulting document tree or NULL in case of failure
 */

xmlDocPtr
xmlRecoverDoc(const xmlChar *cur) {
    return(xmlSAXParseDoc(NULL, cur, 1));
}

/**
 * xmlParseFile:
 * @filename:  the filename
 *
 * parse an XML file and build a tree. Automatic support for ZLIB/Compress
 * compressed document is provided by default if found at compile-time.
 *
 * Returns the resulting document tree if the file was wellformed,
 * NULL otherwise.
 */

xmlDocPtr
xmlParseFile(const char *filename) {
    return(xmlSAXParseFile(NULL, filename, 0));
}

/**
 * xmlRecoverFile:
 * @filename:  the filename
 *
 * parse an XML file and build a tree. Automatic support for ZLIB/Compress
 * compressed document is provided by default if found at compile-time.
 * In the case the document is not Well Formed, it attempts to build
 * a tree anyway
 *
 * Returns the resulting document tree or NULL in case of failure
 */

xmlDocPtr
xmlRecoverFile(const char *filename) {
    return(xmlSAXParseFile(NULL, filename, 1));
}


/**
 * xmlSetupParserForBuffer:
 * @ctxt:  an XML parser context
 * @buffer:  a xmlChar * buffer
 * @filename:  a file name
 *
 * Setup the parser context to parse a new buffer; Clears any prior
 * contents from the parser context. The buffer parameter must not be
 * NULL, but the filename parameter can be
 */
void
xmlSetupParserForBuffer(xmlParserCtxtPtr ctxt, const xmlChar* buffer,
                             const char* filename)
{
    xmlParserInputPtr input;

    if ((ctxt == NULL) || (buffer == NULL))
        return;

    input = xmlNewInputStream(ctxt);
    if (input == NULL) {
        xmlErrMemory(NULL, "parsing new buffer: out of memory\n");
        xmlClearParserCtxt(ctxt);
        return;
    }

    xmlClearParserCtxt(ctxt);
    if (filename != NULL)
        input->filename = (char *) xmlCanonicPath((const xmlChar *)filename);
    input->base = buffer;
    input->cur = buffer;
    input->end = &buffer[xmlStrlen(buffer)];
    inputPush(ctxt, input);
}

/**
 * xmlSAXUserParseFile:
 * @sax:  a SAX handler
 * @user_data:  The user data returned on SAX callbacks
 * @filename:  a file name
 *
 * parse an XML file and call the given SAX handler routines.
 * Automatic support for ZLIB/Compress compressed document is provided
 *
 * Returns 0 in case of success or a error number otherwise
 */
int
xmlSAXUserParseFile(xmlSAXHandlerPtr sax, void *user_data,
                    const char *filename) {
    int ret = 0;
    xmlParserCtxtPtr ctxt;

    ctxt = xmlCreateFileParserCtxt(filename);
    if (ctxt == NULL) return -1;
    if (ctxt->sax != (xmlSAXHandlerPtr) &xmlDefaultSAXHandler)
	xmlFree(ctxt->sax);
    ctxt->sax = sax;
    xmlDetectSAX2(ctxt);

    if (user_data != NULL)
	ctxt->userData = user_data;

    xmlParseDocument(ctxt);

    if (ctxt->wellFormed)
	ret = 0;
    else {
        if (ctxt->errNo != 0)
	    ret = ctxt->errNo;
	else
	    ret = -1;
    }
    if (sax != NULL)
	ctxt->sax = NULL;
    if (ctxt->myDoc != NULL) {
        xmlFreeDoc(ctxt->myDoc);
	ctxt->myDoc = NULL;
    }
    xmlFreeParserCtxt(ctxt);

    return ret;
}
#endif /* LIBXML_SAX1_ENABLED */

/************************************************************************
 *									*
 *		Front ends when parsing from memory			*
 *									*
 ************************************************************************/

/**
 * xmlCreateMemoryParserCtxt:
 * @buffer:  a pointer to a char array
 * @size:  the size of the array
 *
 * Create a parser context for an XML in-memory document.
 *
 * Returns the new parser context or NULL
 */
xmlParserCtxtPtr
xmlCreateMemoryParserCtxt(const char *buffer, int size) {
    xmlParserCtxtPtr ctxt;
    xmlParserInputPtr input;
    xmlParserInputBufferPtr buf;

    if (buffer == NULL)
	return(NULL);
    if (size <= 0)
	return(NULL);

    ctxt = xmlNewParserCtxt();
    if (ctxt == NULL)
	return(NULL);

    /* TODO: xmlParserInputBufferCreateStatic, requires some serious changes */
    buf = xmlParserInputBufferCreateMem(buffer, size, XML_CHAR_ENCODING_NONE);
    if (buf == NULL) {
	xmlFreeParserCtxt(ctxt);
	return(NULL);
    }

    input = xmlNewInputStream(ctxt);
    if (input == NULL) {
	xmlFreeParserInputBuffer(buf);
	xmlFreeParserCtxt(ctxt);
	return(NULL);
    }

    input->filename = NULL;
    input->buf = buf;
    xmlBufResetInput(input->buf->buffer, input);

    inputPush(ctxt, input);
    return(ctxt);
}

#ifdef LIBXML_SAX1_ENABLED
/**
 * xmlSAXParseMemoryWithData:
 * @sax:  the SAX handler block
 * @buffer:  an pointer to a char array
 * @size:  the size of the array
 * @recovery:  work in recovery mode, i.e. tries to read no Well Formed
 *             documents
 * @data:  the userdata
 *
 * parse an XML in-memory block and use the given SAX function block
 * to handle the parsing callback. If sax is NULL, fallback to the default
 * DOM tree building routines.
 *
 * User data (void *) is stored within the parser context in the
 * context's _private member, so it is available nearly everywhere in libxml
 *
 * Returns the resulting document tree
 */

xmlDocPtr
xmlSAXParseMemoryWithData(xmlSAXHandlerPtr sax, const char *buffer,
	          int size, int recovery, void *data) {
    xmlDocPtr ret;
    xmlParserCtxtPtr ctxt;

    xmlInitParser();

    ctxt = xmlCreateMemoryParserCtxt(buffer, size);
    if (ctxt == NULL) return(NULL);
    if (sax != NULL) {
	if (ctxt->sax != NULL)
	    xmlFree(ctxt->sax);
        ctxt->sax = sax;
    }
    xmlDetectSAX2(ctxt);
    if (data!=NULL) {
	ctxt->_private=data;
    }

    ctxt->recovery = recovery;

    xmlParseDocument(ctxt);

    if ((ctxt->wellFormed) || recovery) ret = ctxt->myDoc;
    else {
       ret = NULL;
       xmlFreeDoc(ctxt->myDoc);
       ctxt->myDoc = NULL;
    }
    if (sax != NULL)
	ctxt->sax = NULL;
    xmlFreeParserCtxt(ctxt);

    return(ret);
}

/**
 * xmlSAXParseMemory:
 * @sax:  the SAX handler block
 * @buffer:  an pointer to a char array
 * @size:  the size of the array
 * @recovery:  work in recovery mode, i.e. tries to read not Well Formed
 *             documents
 *
 * parse an XML in-memory block and use the given SAX function block
 * to handle the parsing callback. If sax is NULL, fallback to the default
 * DOM tree building routines.
 *
 * Returns the resulting document tree
 */
xmlDocPtr
xmlSAXParseMemory(xmlSAXHandlerPtr sax, const char *buffer,
	          int size, int recovery) {
    return xmlSAXParseMemoryWithData(sax, buffer, size, recovery, NULL);
}

/**
 * xmlParseMemory:
 * @buffer:  an pointer to a char array
 * @size:  the size of the array
 *
 * parse an XML in-memory block and build a tree.
 *
 * Returns the resulting document tree
 */

xmlDocPtr xmlParseMemory(const char *buffer, int size) {
   return(xmlSAXParseMemory(NULL, buffer, size, 0));
}

/**
 * xmlRecoverMemory:
 * @buffer:  an pointer to a char array
 * @size:  the size of the array
 *
 * parse an XML in-memory block and build a tree.
 * In the case the document is not Well Formed, an attempt to
 * build a tree is tried anyway
 *
 * Returns the resulting document tree or NULL in case of error
 */

xmlDocPtr xmlRecoverMemory(const char *buffer, int size) {
   return(xmlSAXParseMemory(NULL, buffer, size, 1));
}

/**
 * xmlSAXUserParseMemory:
 * @sax:  a SAX handler
 * @user_data:  The user data returned on SAX callbacks
 * @buffer:  an in-memory XML document input
 * @size:  the length of the XML document in bytes
 *
 * A better SAX parsing routine.
 * parse an XML in-memory buffer and call the given SAX handler routines.
 *
 * Returns 0 in case of success or a error number otherwise
 */
int xmlSAXUserParseMemory(xmlSAXHandlerPtr sax, void *user_data,
			  const char *buffer, int size) {
    int ret = 0;
    xmlParserCtxtPtr ctxt;

    xmlInitParser();

    ctxt = xmlCreateMemoryParserCtxt(buffer, size);
    if (ctxt == NULL) return -1;
    if (ctxt->sax != (xmlSAXHandlerPtr) &xmlDefaultSAXHandler)
        xmlFree(ctxt->sax);
    ctxt->sax = sax;
    xmlDetectSAX2(ctxt);

    if (user_data != NULL)
	ctxt->userData = user_data;

    xmlParseDocument(ctxt);

    if (ctxt->wellFormed)
	ret = 0;
    else {
        if (ctxt->errNo != 0)
	    ret = ctxt->errNo;
	else
	    ret = -1;
    }
    if (sax != NULL)
        ctxt->sax = NULL;
    if (ctxt->myDoc != NULL) {
        xmlFreeDoc(ctxt->myDoc);
	ctxt->myDoc = NULL;
    }
    xmlFreeParserCtxt(ctxt);

    return ret;
}
#endif /* LIBXML_SAX1_ENABLED */

/**
 * xmlCreateDocParserCtxt:
 * @cur:  a pointer to an array of xmlChar
 *
 * Creates a parser context for an XML in-memory document.
 *
 * Returns the new parser context or NULL
 */
xmlParserCtxtPtr
xmlCreateDocParserCtxt(const xmlChar *cur) {
    int len;

    if (cur == NULL)
	return(NULL);
    len = xmlStrlen(cur);
    return(xmlCreateMemoryParserCtxt((const char *)cur, len));
}

#ifdef LIBXML_SAX1_ENABLED
/**
 * xmlSAXParseDoc:
 * @sax:  the SAX handler block
 * @cur:  a pointer to an array of xmlChar
 * @recovery:  work in recovery mode, i.e. tries to read no Well Formed
 *             documents
 *
 * parse an XML in-memory document and build a tree.
 * It use the given SAX function block to handle the parsing callback.
 * If sax is NULL, fallback to the default DOM tree building routines.
 *
 * Returns the resulting document tree
 */

xmlDocPtr
xmlSAXParseDoc(xmlSAXHandlerPtr sax, const xmlChar *cur, int recovery) {
    xmlDocPtr ret;
    xmlParserCtxtPtr ctxt;
    xmlSAXHandlerPtr oldsax = NULL;

    if (cur == NULL) return(NULL);


    ctxt = xmlCreateDocParserCtxt(cur);
    if (ctxt == NULL) return(NULL);
    if (sax != NULL) {
        oldsax = ctxt->sax;
        ctxt->sax = sax;
        ctxt->userData = NULL;
    }
    xmlDetectSAX2(ctxt);

    xmlParseDocument(ctxt);
    if ((ctxt->wellFormed) || recovery) ret = ctxt->myDoc;
    else {
       ret = NULL;
       xmlFreeDoc(ctxt->myDoc);
       ctxt->myDoc = NULL;
    }
    if (sax != NULL)
	ctxt->sax = oldsax;
    xmlFreeParserCtxt(ctxt);

    return(ret);
}

/**
 * xmlParseDoc:
 * @cur:  a pointer to an array of xmlChar
 *
 * parse an XML in-memory document and build a tree.
 *
 * Returns the resulting document tree
 */

xmlDocPtr
xmlParseDoc(const xmlChar *cur) {
    return(xmlSAXParseDoc(NULL, cur, 0));
}
#endif /* LIBXML_SAX1_ENABLED */

#ifdef LIBXML_LEGACY_ENABLED
/************************************************************************
 *									*
 *	Specific function to keep track of entities references		*
 *	and used by the XSLT debugger					*
 *									*
 ************************************************************************/

static xmlEntityReferenceFunc xmlEntityRefFunc = NULL;

/**
 * xmlAddEntityReference:
 * @ent : A valid entity
 * @firstNode : A valid first node for children of entity
 * @lastNode : A valid last node of children entity
 *
 * Notify of a reference to an entity of type XML_EXTERNAL_GENERAL_PARSED_ENTITY
 */
static void
xmlAddEntityReference(xmlEntityPtr ent, xmlNodePtr firstNode,
                      xmlNodePtr lastNode)
{
    if (xmlEntityRefFunc != NULL) {
        (*xmlEntityRefFunc) (ent, firstNode, lastNode);
    }
}


/**
 * xmlSetEntityReferenceFunc:
 * @func: A valid function
 *
 * Set the function to call call back when a xml reference has been made
 */
void
xmlSetEntityReferenceFunc(xmlEntityReferenceFunc func)
{
    xmlEntityRefFunc = func;
}
#endif /* LIBXML_LEGACY_ENABLED */

/************************************************************************
 *									*
 *				Miscellaneous				*
 *									*
 ************************************************************************/

#ifdef LIBXML_XPATH_ENABLED
#include <libxml/xpath.h>
#endif

extern void XMLCDECL xmlGenericErrorDefaultFunc(void *ctx, const char *msg, ...);
static int xmlParserInitialized = 0;

/**
 * xmlInitParser:
 *
 * Initialization function for the XML parser.
 * This is not reentrant. Call once before processing in case of
 * use in multithreaded programs.
 */

void
xmlInitParser(void) {
    if (xmlParserInitialized != 0)
	return;

#ifdef LIBXML_THREAD_ENABLED
    __xmlGlobalInitMutexLock();
    if (xmlParserInitialized == 0) {
#endif
	xmlInitThreads();
	xmlInitGlobals();
	if ((xmlGenericError == xmlGenericErrorDefaultFunc) ||
	    (xmlGenericError == NULL))
	    initGenericErrorDefaultFunc(NULL);
	xmlInitMemory();
        xmlInitializeDict();
	xmlInitCharEncodingHandlers();
	xmlDefaultSAXHandlerInit();
	xmlRegisterDefaultInputCallbacks();
#ifdef LIBXML_OUTPUT_ENABLED
	xmlRegisterDefaultOutputCallbacks();
#endif /* LIBXML_OUTPUT_ENABLED */
#ifdef LIBXML_HTML_ENABLED
	htmlInitAutoClose();
	htmlDefaultSAXHandlerInit();
#endif
#ifdef LIBXML_XPATH_ENABLED
	xmlXPathInit();
#endif
	xmlParserInitialized = 1;
#ifdef LIBXML_THREAD_ENABLED
    }
    __xmlGlobalInitMutexUnlock();
#endif
}

/**
 * xmlCleanupParser:
 *
 * This function name is somewhat misleading. It does not clean up
 * parser state, it cleans up memory allocated by the library itself.
 * It is a cleanup function for the XML library. It tries to reclaim all
 * related global memory allocated for the library processing.
 * It doesn't deallocate any document related memory. One should
 * call xmlCleanupParser() only when the process has finished using
 * the library and all XML/HTML documents built with it.
 * See also xmlInitParser() which has the opposite function of preparing
 * the library for operations.
 *
 * WARNING: if your application is multithreaded or has plugin support
 *          calling this may crash the application if another thread or
 *          a plugin is still using libxml2. It's sometimes very hard to
 *          guess if libxml2 is in use in the application, some libraries
 *          or plugins may use it without notice. In case of doubt abstain
 *          from calling this function or do it just before calling exit()
 *          to avoid leak reports from valgrind !
 */

void
xmlCleanupParser(void) {
    if (!xmlParserInitialized)
	return;

    xmlCleanupCharEncodingHandlers();
#ifdef LIBXML_CATALOG_ENABLED
    xmlCatalogCleanup();
#endif
    xmlDictCleanup();
    xmlCleanupInputCallbacks();
#ifdef LIBXML_OUTPUT_ENABLED
    xmlCleanupOutputCallbacks();
#endif
#ifdef LIBXML_SCHEMAS_ENABLED
    xmlSchemaCleanupTypes();
    xmlRelaxNGCleanupTypes();
#endif
    xmlResetLastError();
    xmlCleanupGlobals();
    xmlCleanupThreads(); /* must be last if called not from the main thread */
    xmlCleanupMemory();
    xmlParserInitialized = 0;
}

/************************************************************************
 *									*
 *	New set (2.6.0) of simpler and more flexible APIs		*
 *									*
 ************************************************************************/

/**
 * DICT_FREE:
 * @str:  a string
 *
 * Free a string if it is not owned by the "dict" dictionary in the
 * current scope
 */
#define DICT_FREE(str)						\
	if ((str) && ((!dict) ||				\
	    (xmlDictOwns(dict, (const xmlChar *)(str)) == 0)))	\
	    xmlFree((char *)(str));

/**
 * xmlCtxtReset:
 * @ctxt: an XML parser context
 *
 * Reset a parser context
 */
void
xmlCtxtReset(xmlParserCtxtPtr ctxt)
{
    xmlParserInputPtr input;
    xmlDictPtr dict;

    if (ctxt == NULL)
        return;

    dict = ctxt->dict;

    while ((input = inputPop(ctxt)) != NULL) { /* Non consuming */
        xmlFreeInputStream(input);
    }
    ctxt->inputNr = 0;
    ctxt->input = NULL;

    ctxt->spaceNr = 0;
    if (ctxt->spaceTab != NULL) {
	ctxt->spaceTab[0] = -1;
	ctxt->space = &ctxt->spaceTab[0];
    } else {
        ctxt->space = NULL;
    }


    ctxt->nodeNr = 0;
    ctxt->node = NULL;

    ctxt->nameNr = 0;
    ctxt->name = NULL;

    DICT_FREE(ctxt->version);
    ctxt->version = NULL;
    DICT_FREE(ctxt->encoding);
    ctxt->encoding = NULL;
    DICT_FREE(ctxt->directory);
    ctxt->directory = NULL;
    DICT_FREE(ctxt->extSubURI);
    ctxt->extSubURI = NULL;
    DICT_FREE(ctxt->extSubSystem);
    ctxt->extSubSystem = NULL;
    if (ctxt->myDoc != NULL)
        xmlFreeDoc(ctxt->myDoc);
    ctxt->myDoc = NULL;

    ctxt->standalone = -1;
    ctxt->hasExternalSubset = 0;
    ctxt->hasPErefs = 0;
    ctxt->html = 0;
    ctxt->external = 0;
    ctxt->instate = XML_PARSER_START;
    ctxt->token = 0;

    ctxt->wellFormed = 1;
    ctxt->nsWellFormed = 1;
    ctxt->disableSAX = 0;
    ctxt->valid = 1;
#if 0
    ctxt->vctxt.userData = ctxt;
    ctxt->vctxt.error = xmlParserValidityError;
    ctxt->vctxt.warning = xmlParserValidityWarning;
#endif
    ctxt->record_info = 0;
    ctxt->nbChars = 0;
    ctxt->checkIndex = 0;
    ctxt->inSubset = 0;
    ctxt->errNo = XML_ERR_OK;
    ctxt->depth = 0;
    ctxt->charset = XML_CHAR_ENCODING_UTF8;
    ctxt->catalogs = NULL;
    ctxt->nbentities = 0;
    ctxt->sizeentities = 0;
    ctxt->sizeentcopy = 0;
    xmlInitNodeInfoSeq(&ctxt->node_seq);

    if (ctxt->attsDefault != NULL) {
        xmlHashFree(ctxt->attsDefault, (xmlHashDeallocator) xmlFree);
        ctxt->attsDefault = NULL;
    }
    if (ctxt->attsSpecial != NULL) {
        xmlHashFree(ctxt->attsSpecial, NULL);
        ctxt->attsSpecial = NULL;
    }

#ifdef LIBXML_CATALOG_ENABLED
    if (ctxt->catalogs != NULL)
	xmlCatalogFreeLocal(ctxt->catalogs);
#endif
    if (ctxt->lastError.code != XML_ERR_OK)
        xmlResetError(&ctxt->lastError);
}

/**
 * xmlCtxtResetPush:
 * @ctxt: an XML parser context
 * @chunk:  a pointer to an array of chars
 * @size:  number of chars in the array
 * @filename:  an optional file name or URI
 * @encoding:  the document encoding, or NULL
 *
 * Reset a push parser context
 *
 * Returns 0 in case of success and 1 in case of error
 */
int
xmlCtxtResetPush(xmlParserCtxtPtr ctxt, const char *chunk,
                 int size, const char *filename, const char *encoding)
{
    xmlParserInputPtr inputStream;
    xmlParserInputBufferPtr buf;
    xmlCharEncoding enc = XML_CHAR_ENCODING_NONE;

    if (ctxt == NULL)
        return(1);

    if ((encoding == NULL) && (chunk != NULL) && (size >= 4))
        enc = xmlDetectCharEncoding((const xmlChar *) chunk, size);

    buf = xmlAllocParserInputBuffer(enc);
    if (buf == NULL)
        return(1);

    if (ctxt == NULL) {
        xmlFreeParserInputBuffer(buf);
        return(1);
    }

    xmlCtxtReset(ctxt);

    if (ctxt->pushTab == NULL) {
        ctxt->pushTab = (void **) xmlMalloc(ctxt->nameMax * 3 *
	                                    sizeof(xmlChar *));
        if (ctxt->pushTab == NULL) {
	    xmlErrMemory(ctxt, NULL);
            xmlFreeParserInputBuffer(buf);
            return(1);
        }
    }

    if (filename == NULL) {
        ctxt->directory = NULL;
    } else {
        ctxt->directory = xmlParserGetDirectory(filename);
    }

    inputStream = xmlNewInputStream(ctxt);
    if (inputStream == NULL) {
        xmlFreeParserInputBuffer(buf);
        return(1);
    }

    if (filename == NULL)
        inputStream->filename = NULL;
    else
        inputStream->filename = (char *)
            xmlCanonicPath((const xmlChar *) filename);
    inputStream->buf = buf;
    xmlBufResetInput(buf->buffer, inputStream);

    inputPush(ctxt, inputStream);

    if ((size > 0) && (chunk != NULL) && (ctxt->input != NULL) &&
        (ctxt->input->buf != NULL)) {
	size_t base = xmlBufGetInputBase(ctxt->input->buf->buffer, ctxt->input);
        size_t cur = ctxt->input->cur - ctxt->input->base;

        xmlParserInputBufferPush(ctxt->input->buf, size, chunk);

        xmlBufSetInputBaseCur(ctxt->input->buf->buffer, ctxt->input, base, cur);
#ifdef DEBUG_PUSH
        xmlGenericError(xmlGenericErrorContext, "PP: pushed %d\n", size);
#endif
    }

    if (encoding != NULL) {
        xmlCharEncodingHandlerPtr hdlr;

        if (ctxt->encoding != NULL)
	    xmlFree((xmlChar *) ctxt->encoding);
        ctxt->encoding = xmlStrdup((const xmlChar *) encoding);

        hdlr = xmlFindCharEncodingHandler(encoding);
        if (hdlr != NULL) {
            xmlSwitchToEncoding(ctxt, hdlr);
	} else {
	    xmlFatalErrMsgStr(ctxt, XML_ERR_UNSUPPORTED_ENCODING,
			      "Unsupported encoding %s\n", BAD_CAST encoding);
        }
    } else if (enc != XML_CHAR_ENCODING_NONE) {
        xmlSwitchEncoding(ctxt, enc);
    }

    return(0);
}


/**
 * xmlCtxtUseOptionsInternal:
 * @ctxt: an XML parser context
 * @options:  a combination of xmlParserOption
 * @encoding:  the user provided encoding to use
 *
 * Applies the options to the parser context
 *
 * Returns 0 in case of success, the set of unknown or unimplemented options
 *         in case of error.
 */
static int
xmlCtxtUseOptionsInternal(xmlParserCtxtPtr ctxt, int options, const char *encoding)
{
    if (ctxt == NULL)
        return(-1);
    if (encoding != NULL) {
        if (ctxt->encoding != NULL)
	    xmlFree((xmlChar *) ctxt->encoding);
        ctxt->encoding = xmlStrdup((const xmlChar *) encoding);
    }
    if (options & XML_PARSE_RECOVER) {
        ctxt->recovery = 1;
        options -= XML_PARSE_RECOVER;
	ctxt->options |= XML_PARSE_RECOVER;
    } else
        ctxt->recovery = 0;
    if (options & XML_PARSE_DTDLOAD) {
        ctxt->loadsubset = XML_DETECT_IDS;
        options -= XML_PARSE_DTDLOAD;
	ctxt->options |= XML_PARSE_DTDLOAD;
    } else
        ctxt->loadsubset = 0;
    if (options & XML_PARSE_DTDATTR) {
        ctxt->loadsubset |= XML_COMPLETE_ATTRS;
        options -= XML_PARSE_DTDATTR;
	ctxt->options |= XML_PARSE_DTDATTR;
    }
    if (options & XML_PARSE_NOENT) {
        ctxt->replaceEntities = 1;
        /* ctxt->loadsubset |= XML_DETECT_IDS; */
        options -= XML_PARSE_NOENT;
	ctxt->options |= XML_PARSE_NOENT;
    } else
        ctxt->replaceEntities = 0;
    if (options & XML_PARSE_PEDANTIC) {
        ctxt->pedantic = 1;
        options -= XML_PARSE_PEDANTIC;
	ctxt->options |= XML_PARSE_PEDANTIC;
    } else
        ctxt->pedantic = 0;
    if (options & XML_PARSE_NOBLANKS) {
        ctxt->keepBlanks = 0;
        ctxt->sax->ignorableWhitespace = xmlSAX2IgnorableWhitespace;
        options -= XML_PARSE_NOBLANKS;
	ctxt->options |= XML_PARSE_NOBLANKS;
    } else
        ctxt->keepBlanks = 1;
    if (options & XML_PARSE_DTDVALID) {
        ctxt->validate = 1;
        if (options & XML_PARSE_NOWARNING)
            ctxt->vctxt.warning = NULL;
        if (options & XML_PARSE_NOERROR)
            ctxt->vctxt.error = NULL;
        options -= XML_PARSE_DTDVALID;
	ctxt->options |= XML_PARSE_DTDVALID;
    } else
        ctxt->validate = 0;
    if (options & XML_PARSE_NOWARNING) {
        ctxt->sax->warning = NULL;
        options -= XML_PARSE_NOWARNING;
    }
    if (options & XML_PARSE_NOERROR) {
        ctxt->sax->error = NULL;
        ctxt->sax->fatalError = NULL;
        options -= XML_PARSE_NOERROR;
    }
#ifdef LIBXML_SAX1_ENABLED
    if (options & XML_PARSE_SAX1) {
        ctxt->sax->startElement = xmlSAX2StartElement;
        ctxt->sax->endElement = xmlSAX2EndElement;
        ctxt->sax->startElementNs = NULL;
        ctxt->sax->endElementNs = NULL;
        ctxt->sax->initialized = 1;
        options -= XML_PARSE_SAX1;
	ctxt->options |= XML_PARSE_SAX1;
    }
#endif /* LIBXML_SAX1_ENABLED */
    if (options & XML_PARSE_NODICT) {
        ctxt->dictNames = 0;
        options -= XML_PARSE_NODICT;
	ctxt->options |= XML_PARSE_NODICT;
    } else {
        ctxt->dictNames = 1;
    }
    if (options & XML_PARSE_NOCDATA) {
        ctxt->sax->cdataBlock = NULL;
        options -= XML_PARSE_NOCDATA;
	ctxt->options |= XML_PARSE_NOCDATA;
    }
    if (options & XML_PARSE_NSCLEAN) {
	ctxt->options |= XML_PARSE_NSCLEAN;
        options -= XML_PARSE_NSCLEAN;
    }
    if (options & XML_PARSE_NONET) {
	ctxt->options |= XML_PARSE_NONET;
        options -= XML_PARSE_NONET;
    }
    if (options & XML_PARSE_COMPACT) {
	ctxt->options |= XML_PARSE_COMPACT;
        options -= XML_PARSE_COMPACT;
    }
    if (options & XML_PARSE_OLD10) {
	ctxt->options |= XML_PARSE_OLD10;
        options -= XML_PARSE_OLD10;
    }
    if (options & XML_PARSE_NOBASEFIX) {
	ctxt->options |= XML_PARSE_NOBASEFIX;
        options -= XML_PARSE_NOBASEFIX;
    }
    if (options & XML_PARSE_HUGE) {
	ctxt->options |= XML_PARSE_HUGE;
        options -= XML_PARSE_HUGE;
        if (ctxt->dict != NULL)
            xmlDictSetLimit(ctxt->dict, 0);
    }
    if (options & XML_PARSE_OLDSAX) {
	ctxt->options |= XML_PARSE_OLDSAX;
        options -= XML_PARSE_OLDSAX;
    }
    if (options & XML_PARSE_IGNORE_ENC) {
	ctxt->options |= XML_PARSE_IGNORE_ENC;
        options -= XML_PARSE_IGNORE_ENC;
    }
    if (options & XML_PARSE_BIG_LINES) {
	ctxt->options |= XML_PARSE_BIG_LINES;
        options -= XML_PARSE_BIG_LINES;
    }
    ctxt->linenumbers = 1;
    return (options);
}

/**
 * xmlCtxtUseOptions:
 * @ctxt: an XML parser context
 * @options:  a combination of xmlParserOption
 *
 * Applies the options to the parser context
 *
 * Returns 0 in case of success, the set of unknown or unimplemented options
 *         in case of error.
 */
int
xmlCtxtUseOptions(xmlParserCtxtPtr ctxt, int options)
{
   return(xmlCtxtUseOptionsInternal(ctxt, options, NULL));
}

/**
 * xmlDoRead:
 * @ctxt:  an XML parser context
 * @URL:  the base URL to use for the document
 * @encoding:  the document encoding, or NULL
 * @options:  a combination of xmlParserOption
 * @reuse:  keep the context for reuse
 *
 * Common front-end for the xmlRead functions
 *
 * Returns the resulting document tree or NULL
 */
static xmlDocPtr
xmlDoRead(xmlParserCtxtPtr ctxt, const char *URL, const char *encoding,
          int options, int reuse)
{
    xmlDocPtr ret;

    xmlCtxtUseOptionsInternal(ctxt, options, encoding);
    if (encoding != NULL) {
        xmlCharEncodingHandlerPtr hdlr;

	hdlr = xmlFindCharEncodingHandler(encoding);
	if (hdlr != NULL)
	    xmlSwitchToEncoding(ctxt, hdlr);
    }
    if ((URL != NULL) && (ctxt->input != NULL) &&
        (ctxt->input->filename == NULL))
        ctxt->input->filename = (char *) xmlStrdup((const xmlChar *) URL);
    xmlParseDocument(ctxt);
    if ((ctxt->wellFormed) || ctxt->recovery)
        ret = ctxt->myDoc;
    else {
        ret = NULL;
	if (ctxt->myDoc != NULL) {
	    xmlFreeDoc(ctxt->myDoc);
	}
    }
    ctxt->myDoc = NULL;
    if (!reuse) {
	xmlFreeParserCtxt(ctxt);
    }

    return (ret);
}

/**
 * xmlReadDoc:
 * @cur:  a pointer to a zero terminated string
 * @URL:  the base URL to use for the document
 * @encoding:  the document encoding, or NULL
 * @options:  a combination of xmlParserOption
 *
 * parse an XML in-memory document and build a tree.
 *
 * Returns the resulting document tree
 */
xmlDocPtr
xmlReadDoc(const xmlChar * cur, const char *URL, const char *encoding, int options)
{
    xmlParserCtxtPtr ctxt;

    if (cur == NULL)
        return (NULL);
    xmlInitParser();

    ctxt = xmlCreateDocParserCtxt(cur);
    if (ctxt == NULL)
        return (NULL);
    return (xmlDoRead(ctxt, URL, encoding, options, 0));
}

/**
 * xmlReadFile:
 * @filename:  a file or URL
 * @encoding:  the document encoding, or NULL
 * @options:  a combination of xmlParserOption
 *
 * parse an XML file from the filesystem or the network.
 *
 * Returns the resulting document tree
 */
xmlDocPtr
xmlReadFile(const char *filename, const char *encoding, int options)
{
    xmlParserCtxtPtr ctxt;

    xmlInitParser();
    ctxt = xmlCreateURLParserCtxt(filename, options);
    if (ctxt == NULL)
        return (NULL);
    return (xmlDoRead(ctxt, NULL, encoding, options, 0));
}

/**
 * xmlReadMemory:
 * @buffer:  a pointer to a char array
 * @size:  the size of the array
 * @URL:  the base URL to use for the document
 * @encoding:  the document encoding, or NULL
 * @options:  a combination of xmlParserOption
 *
 * parse an XML in-memory document and build a tree.
 *
 * Returns the resulting document tree
 */
xmlDocPtr
xmlReadMemory(const char *buffer, int size, const char *URL, const char *encoding, int options)
{
    xmlParserCtxtPtr ctxt;

    xmlInitParser();
    ctxt = xmlCreateMemoryParserCtxt(buffer, size);
    if (ctxt == NULL)
        return (NULL);
    return (xmlDoRead(ctxt, URL, encoding, options, 0));
}

/**
 * xmlReadFd:
 * @fd:  an open file descriptor
 * @URL:  the base URL to use for the document
 * @encoding:  the document encoding, or NULL
 * @options:  a combination of xmlParserOption
 *
 * parse an XML from a file descriptor and build a tree.
 * NOTE that the file descriptor will not be closed when the
 *      reader is closed or reset.
 *
 * Returns the resulting document tree
 */
xmlDocPtr
xmlReadFd(int fd, const char *URL, const char *encoding, int options)
{
    xmlParserCtxtPtr ctxt;
    xmlParserInputBufferPtr input;
    xmlParserInputPtr stream;

    if (fd < 0)
        return (NULL);
    xmlInitParser();

    input = xmlParserInputBufferCreateFd(fd, XML_CHAR_ENCODING_NONE);
    if (input == NULL)
        return (NULL);
    input->closecallback = NULL;
    ctxt = xmlNewParserCtxt();
    if (ctxt == NULL) {
        xmlFreeParserInputBuffer(input);
        return (NULL);
    }
    stream = xmlNewIOInputStream(ctxt, input, XML_CHAR_ENCODING_NONE);
    if (stream == NULL) {
        xmlFreeParserInputBuffer(input);
	xmlFreeParserCtxt(ctxt);
        return (NULL);
    }
    inputPush(ctxt, stream);
    return (xmlDoRead(ctxt, URL, encoding, options, 0));
}

/**
 * xmlReadIO:
 * @ioread:  an I/O read function
 * @ioclose:  an I/O close function
 * @ioctx:  an I/O handler
 * @URL:  the base URL to use for the document
 * @encoding:  the document encoding, or NULL
 * @options:  a combination of xmlParserOption
 *
 * parse an XML document from I/O functions and source and build a tree.
 *
 * Returns the resulting document tree
 */
xmlDocPtr
xmlReadIO(xmlInputReadCallback ioread, xmlInputCloseCallback ioclose,
          void *ioctx, const char *URL, const char *encoding, int options)
{
    xmlParserCtxtPtr ctxt;
    xmlParserInputBufferPtr input;
    xmlParserInputPtr stream;

    if (ioread == NULL)
        return (NULL);
    xmlInitParser();

    input = xmlParserInputBufferCreateIO(ioread, ioclose, ioctx,
                                         XML_CHAR_ENCODING_NONE);
    if (input == NULL) {
        if (ioclose != NULL)
            ioclose(ioctx);
        return (NULL);
    }
    ctxt = xmlNewParserCtxt();
    if (ctxt == NULL) {
        xmlFreeParserInputBuffer(input);
        return (NULL);
    }
    stream = xmlNewIOInputStream(ctxt, input, XML_CHAR_ENCODING_NONE);
    if (stream == NULL) {
        xmlFreeParserInputBuffer(input);
	xmlFreeParserCtxt(ctxt);
        return (NULL);
    }
    inputPush(ctxt, stream);
    return (xmlDoRead(ctxt, URL, encoding, options, 0));
}

/**
 * xmlCtxtReadDoc:
 * @ctxt:  an XML parser context
 * @cur:  a pointer to a zero terminated string
 * @URL:  the base URL to use for the document
 * @encoding:  the document encoding, or NULL
 * @options:  a combination of xmlParserOption
 *
 * parse an XML in-memory document and build a tree.
 * This reuses the existing @ctxt parser context
 *
 * Returns the resulting document tree
 */
xmlDocPtr
xmlCtxtReadDoc(xmlParserCtxtPtr ctxt, const xmlChar * cur,
               const char *URL, const char *encoding, int options)
{
    xmlParserInputPtr stream;

    if (cur == NULL)
        return (NULL);
    if (ctxt == NULL)
        return (NULL);
    xmlInitParser();

    xmlCtxtReset(ctxt);

    stream = xmlNewStringInputStream(ctxt, cur);
    if (stream == NULL) {
        return (NULL);
    }
    inputPush(ctxt, stream);
    return (xmlDoRead(ctxt, URL, encoding, options, 1));
}

/**
 * xmlCtxtReadFile:
 * @ctxt:  an XML parser context
 * @filename:  a file or URL
 * @encoding:  the document encoding, or NULL
 * @options:  a combination of xmlParserOption
 *
 * parse an XML file from the filesystem or the network.
 * This reuses the existing @ctxt parser context
 *
 * Returns the resulting document tree
 */
xmlDocPtr
xmlCtxtReadFile(xmlParserCtxtPtr ctxt, const char *filename,
                const char *encoding, int options)
{
    xmlParserInputPtr stream;

    if (filename == NULL)
        return (NULL);
    if (ctxt == NULL)
        return (NULL);
    xmlInitParser();

    xmlCtxtReset(ctxt);

    stream = xmlLoadExternalEntity(filename, NULL, ctxt);
    if (stream == NULL) {
        return (NULL);
    }
    inputPush(ctxt, stream);
    return (xmlDoRead(ctxt, NULL, encoding, options, 1));
}

/**
 * xmlCtxtReadMemory:
 * @ctxt:  an XML parser context
 * @buffer:  a pointer to a char array
 * @size:  the size of the array
 * @URL:  the base URL to use for the document
 * @encoding:  the document encoding, or NULL
 * @options:  a combination of xmlParserOption
 *
 * parse an XML in-memory document and build a tree.
 * This reuses the existing @ctxt parser context
 *
 * Returns the resulting document tree
 */
xmlDocPtr
xmlCtxtReadMemory(xmlParserCtxtPtr ctxt, const char *buffer, int size,
                  const char *URL, const char *encoding, int options)
{
    xmlParserInputBufferPtr input;
    xmlParserInputPtr stream;

    if (ctxt == NULL)
        return (NULL);
    if (buffer == NULL)
        return (NULL);
    xmlInitParser();

    xmlCtxtReset(ctxt);

    input = xmlParserInputBufferCreateMem(buffer, size, XML_CHAR_ENCODING_NONE);
    if (input == NULL) {
	return(NULL);
    }

    stream = xmlNewIOInputStream(ctxt, input, XML_CHAR_ENCODING_NONE);
    if (stream == NULL) {
	xmlFreeParserInputBuffer(input);
	return(NULL);
    }

    inputPush(ctxt, stream);
    return (xmlDoRead(ctxt, URL, encoding, options, 1));
}

/**
 * xmlCtxtReadFd:
 * @ctxt:  an XML parser context
 * @fd:  an open file descriptor
 * @URL:  the base URL to use for the document
 * @encoding:  the document encoding, or NULL
 * @options:  a combination of xmlParserOption
 *
 * parse an XML from a file descriptor and build a tree.
 * This reuses the existing @ctxt parser context
 * NOTE that the file descriptor will not be closed when the
 *      reader is closed or reset.
 *
 * Returns the resulting document tree
 */
xmlDocPtr
xmlCtxtReadFd(xmlParserCtxtPtr ctxt, int fd,
              const char *URL, const char *encoding, int options)
{
    xmlParserInputBufferPtr input;
    xmlParserInputPtr stream;

    if (fd < 0)
        return (NULL);
    if (ctxt == NULL)
        return (NULL);
    xmlInitParser();

    xmlCtxtReset(ctxt);


    input = xmlParserInputBufferCreateFd(fd, XML_CHAR_ENCODING_NONE);
    if (input == NULL)
        return (NULL);
    input->closecallback = NULL;
    stream = xmlNewIOInputStream(ctxt, input, XML_CHAR_ENCODING_NONE);
    if (stream == NULL) {
        xmlFreeParserInputBuffer(input);
        return (NULL);
    }
    inputPush(ctxt, stream);
    return (xmlDoRead(ctxt, URL, encoding, options, 1));
}

/**
 * xmlCtxtReadIO:
 * @ctxt:  an XML parser context
 * @ioread:  an I/O read function
 * @ioclose:  an I/O close function
 * @ioctx:  an I/O handler
 * @URL:  the base URL to use for the document
 * @encoding:  the document encoding, or NULL
 * @options:  a combination of xmlParserOption
 *
 * parse an XML document from I/O functions and source and build a tree.
 * This reuses the existing @ctxt parser context
 *
 * Returns the resulting document tree
 */
xmlDocPtr
xmlCtxtReadIO(xmlParserCtxtPtr ctxt, xmlInputReadCallback ioread,
              xmlInputCloseCallback ioclose, void *ioctx,
	      const char *URL,
              const char *encoding, int options)
{
    xmlParserInputBufferPtr input;
    xmlParserInputPtr stream;

    if (ioread == NULL)
        return (NULL);
    if (ctxt == NULL)
        return (NULL);
    xmlInitParser();

    xmlCtxtReset(ctxt);

    input = xmlParserInputBufferCreateIO(ioread, ioclose, ioctx,
                                         XML_CHAR_ENCODING_NONE);
    if (input == NULL) {
        if (ioclose != NULL)
            ioclose(ioctx);
        return (NULL);
    }
    stream = xmlNewIOInputStream(ctxt, input, XML_CHAR_ENCODING_NONE);
    if (stream == NULL) {
        xmlFreeParserInputBuffer(input);
        return (NULL);
    }
    inputPush(ctxt, stream);
    return (xmlDoRead(ctxt, URL, encoding, options, 1));
}

#define bottom_parser
#include "elfgcchack.h"<|MERGE_RESOLUTION|>--- conflicted
+++ resolved
@@ -5984,10 +5984,6 @@
 			xmlFreeEnumeration(tree);
 		    break;
 		}
-<<<<<<< HEAD
-		SKIP_BLANKS;
-=======
->>>>>>> e6430e57
 	    }
 	    if ((ctxt->sax != NULL) && (!ctxt->disableSAX) &&
 		(ctxt->sax->attributeDecl != NULL))
@@ -9207,11 +9203,7 @@
     xmlChar *attvalue;
     const xmlChar **atts = ctxt->atts;
     int maxatts = ctxt->maxatts;
-<<<<<<< HEAD
-    int nratts, nbatts, nbdef;
-=======
     int nratts, nbatts, nbdef, inputid;
->>>>>>> e6430e57
     int i, j, nbNs, attval;
     unsigned long cur;
     int nsNr = ctxt->nsNr;
@@ -9228,10 +9220,7 @@
      */
     SHRINK;
     cur = ctxt->input->cur - ctxt->input->base;
-<<<<<<< HEAD
-=======
     inputid = ctxt->input->id;
->>>>>>> e6430e57
     nbatts = 0;
     nratts = 0;
     nbdef = 0;
@@ -9449,8 +9438,6 @@
         GROW;
     }
 
-<<<<<<< HEAD
-=======
     if (ctxt->input->id != inputid) {
         xmlFatalErr(ctxt, XML_ERR_INTERNAL_ERROR,
                     "Unexpected change of input\n");
@@ -9458,7 +9445,6 @@
         goto done;
     }
 
->>>>>>> e6430e57
     /* Reconstruct attribute value pointers. */
     for (i = 0, j = 0; j < nratts; i += 5, j++) {
         if (atts[i+2] != NULL) {
