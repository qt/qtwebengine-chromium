# Copyright 2014 The Chromium Authors. All rights reserved.
# Use of this source code is governed by a BSD-style license that can be
# found in the LICENSE file.

import("//build/config/arm.gni")
import("//build/config/chrome_build.gni")
import("//build/config/chromecast_build.gni")
import("//build/config/sanitizers/sanitizers.gni")

if (is_chrome_branded) {
  _default_ffmpeg_branding = "Chrome"
} else {
  _default_ffmpeg_branding = "Chromium"
}

if (is_chromeos && is_chrome_branded) {
  _default_ffmpeg_branding = "ChromeOS"
}

if (is_chromecast) {
  if (is_android) {
    _default_ffmpeg_branding = "Chrome"
  } else {
    # TODO(alokp): What audio codecs does Chromecast want here?  Sort
    # out and add configs if necessary.  http://crbug.com/570754
    _default_ffmpeg_branding = "ChromeOS"
  }
}

declare_args() {
  # Controls whether we build the Chromium or Google Chrome version of FFmpeg.
  # The Google Chrome version contains additional codecs. Typical values are
  # Chromium, Chrome, and ChromeOS.
  ffmpeg_branding = _default_ffmpeg_branding

  # Set true to build ffmpeg as a shared library. NOTE: this means we should
  # always consult is_component_ffmpeg instead of is_component_build for
  # ffmpeg targets. This helps linux chromium packagers that swap out our
  # ffmpeg.so with their own. See discussion here
  # https://groups.google.com/a/chromium.org/forum/#!msg/chromium-packagers/R5rcZXWxBEQ/B6k0zzmJbvcJ
  is_component_ffmpeg = is_component_build

<<<<<<< HEAD
  use_system_ffmpeg = false
=======
  # Set to true to force the use of ffmpeg's stdatomic fallback code.
  #
  # Windows and GCC prior to 4.9 lack stdatomic.h.
  #
  # This is also useful for developers who use icecc, which relies upon
  # clang's -frewrite-includes flag which is broken with #include_next
  # directives as used in chromium's clang stdatomic.h.
  # Some background: https://bugs.llvm.org/show_bug.cgi?id=26828
  ffmpeg_use_atomics_fallback = !is_clang
>>>>>>> e6430e57
}

assert(ffmpeg_branding == "Chromium" ||
       ffmpeg_branding == "Chrome" ||
       ffmpeg_branding == "ChromeOS")

if (current_cpu == "x86") {
  ffmpeg_arch = "ia32"
} else if (current_cpu == "arm" && arm_version >= 7 && arm_use_neon) {
  ffmpeg_arch = "arm-neon"
} else {
  ffmpeg_arch = current_cpu
}

os_config = current_os
if ((is_linux || is_chromeos) && is_msan) {
  os_config = "linux-noasm"
} else if (is_chromeos || is_fuchsia) {
  os_config = "linux"
}<|MERGE_RESOLUTION|>--- conflicted
+++ resolved
@@ -40,9 +40,8 @@
   # https://groups.google.com/a/chromium.org/forum/#!msg/chromium-packagers/R5rcZXWxBEQ/B6k0zzmJbvcJ
   is_component_ffmpeg = is_component_build
 
-<<<<<<< HEAD
   use_system_ffmpeg = false
-=======
+
   # Set to true to force the use of ffmpeg's stdatomic fallback code.
   #
   # Windows and GCC prior to 4.9 lack stdatomic.h.
@@ -52,7 +51,6 @@
   # directives as used in chromium's clang stdatomic.h.
   # Some background: https://bugs.llvm.org/show_bug.cgi?id=26828
   ffmpeg_use_atomics_fallback = !is_clang
->>>>>>> e6430e57
 }
 
 assert(ffmpeg_branding == "Chromium" ||
