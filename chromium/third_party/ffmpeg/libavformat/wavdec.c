--- conflicted
+++ resolved
@@ -662,11 +662,7 @@
         if (CONFIG_W64_DEMUXER && wav->w64)
             left = find_guid(s->pb, ff_w64_guid_data) - 24;
         else
-<<<<<<< HEAD
-#endif // CONFIG_W64_DEMUXER
-=======
 #endif
->>>>>>> e733310d
             left = find_tag(wav, s->pb, MKTAG('d', 'a', 't', 'a'));
         if (left < 0) {
             wav->audio_eof = 1;
