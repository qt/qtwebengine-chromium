/*
 * Copyright (C) 2006 Apple Computer, Inc.
 * Copyright (C) Research In Motion Limited 2009-2010. All rights reserved.
 *
 * Portions are Copyright (C) 2001 mozilla.org
 *
 * Other contributors:
 *   Stuart Parmenter <stuart@mozilla.com>
 *
 * This library is free software; you can redistribute it and/or
 * modify it under the terms of the GNU Lesser General Public
 * License as published by the Free Software Foundation; either
 * version 2.1 of the License, or (at your option) any later version.
 *
 * This library is distributed in the hope that it will be useful,
 * but WITHOUT ANY WARRANTY; without even the implied warranty of
 * MERCHANTABILITY or FITNESS FOR A PARTICULAR PURPOSE.  See the GNU
 * Lesser General Public License for more details.
 *
 * You should have received a copy of the GNU Lesser General Public
 * License along with this library; if not, write to the Free Software
 * Foundation, Inc., 51 Franklin Street, Fifth Floor, Boston, MA 02110-1301 USA
 *
 * Alternatively, the contents of this file may be used under the terms
 * of either the Mozilla Public License Version 1.1, found at
 * http://www.mozilla.org/MPL/ (the "MPL") or the GNU General Public
 * License Version 2.0, found at http://www.fsf.org/copyleft/gpl.html
 * (the "GPL"), in which case the provisions of the MPL or the GPL are
 * applicable instead of those above.  If you wish to allow use of your
 * version of this file only under the terms of one of those two
 * licenses (the MPL or the GPL) and not to allow others to use your
 * version of this file under the LGPL, indicate your decision by
 * deletingthe provisions above and replace them with the notice and
 * other provisions required by the MPL or the GPL, as the case may be.
 * If you do not delete the provisions above, a recipient may use your
 * version of this file under any of the LGPL, the MPL or the GPL.
 */

#include "platform/image-decoders/png/PNGImageDecoder.h"

#include "platform/image-decoders/png/PNGImageReader.h"
#include "png.h"
#include "wtf/PtrUtil.h"
#include <memory>

namespace blink {

PNGImageDecoder::PNGImageDecoder(AlphaOption alphaOption,
                                 ColorSpaceOption colorOptions,
                                 size_t maxDecodedBytes,
                                 size_t offset)
    : ImageDecoder(alphaOption, colorOptions, maxDecodedBytes),
      m_offset(offset) {}

PNGImageDecoder::~PNGImageDecoder() {}

inline float pngFixedToFloat(png_fixed_point x) {
  return ((float)x) * 0.00001f;
}

inline sk_sp<SkColorSpace> readColorSpace(png_structp png, png_infop info) {
  if (png_get_valid(png, info, PNG_INFO_sRGB)) {
    return SkColorSpace::MakeNamed(SkColorSpace::kSRGB_Named);
  }

  png_charp name = nullptr;
  int compression = 0;
  png_bytep profile = nullptr;
  png_uint_32 length = 0;
  if (png_get_iCCP(png, info, &name, &compression, &profile, &length)) {
    return SkColorSpace::MakeICC(profile, length);
  }

  png_fixed_point chrm[8];
  if (png_get_cHRM_fixed(png, info, &chrm[0], &chrm[1], &chrm[2], &chrm[3],
                         &chrm[4], &chrm[5], &chrm[6], &chrm[7])) {
    SkColorSpacePrimaries primaries;
    primaries.fRX = pngFixedToFloat(chrm[2]);
    primaries.fRY = pngFixedToFloat(chrm[3]);
    primaries.fGX = pngFixedToFloat(chrm[4]);
    primaries.fGY = pngFixedToFloat(chrm[5]);
    primaries.fBX = pngFixedToFloat(chrm[6]);
    primaries.fBY = pngFixedToFloat(chrm[7]);
    primaries.fWX = pngFixedToFloat(chrm[0]);
    primaries.fWY = pngFixedToFloat(chrm[1]);

    SkMatrix44 toXYZD50(SkMatrix44::kUninitialized_Constructor);
    if (primaries.toXYZD50(&toXYZD50)) {
      png_fixed_point gammaFixed;
      if (PNG_INFO_gAMA == png_get_gAMA_fixed(png, info, &gammaFixed)) {
        SkColorSpaceTransferFn fn;
        fn.fA = 1.0f;
        fn.fB = fn.fC = fn.fD = fn.fE = fn.fF = 0.0f;
        // This is necessary because the gAMA chunk actually stores 1/gamma.
        fn.fG = 1.0f / pngFixedToFloat(gammaFixed);
        return SkColorSpace::MakeRGB(fn, toXYZD50);
      }

      // Note that we only use the cHRM tag when gAMA is present.  The
      // specification states that the cHRM is valid even without a gAMA
      // tag, but we cannot apply the cHRM without guessing a transfer
      // function.  It's possible that we should guess sRGB transfer
      // function, given that unmarked PNGs should be treated as sRGB.
      // However, the current behavior matches Safari and Firefox.
    }
  }

  return nullptr;
}

void PNGImageDecoder::headerAvailable() {
  png_structp png = m_reader->pngPtr();
  png_infop info = m_reader->infoPtr();
  png_uint_32 width = png_get_image_width(png, info);
  png_uint_32 height = png_get_image_height(png, info);

  // Protect against large PNGs. See http://bugzil.la/251381 for more details.
  const unsigned long maxPNGSize = 1000000UL;
  if (width > maxPNGSize || height > maxPNGSize) {
    longjmp(JMPBUF(png), 1);
    return;
  }

  // Set the image size now that the image header is available.
  if (!setSize(width, height)) {
    longjmp(JMPBUF(png), 1);
    return;
  }

  int bitDepth, colorType, interlaceType, compressionType, filterType, channels;
  png_get_IHDR(png, info, &width, &height, &bitDepth, &colorType,
               &interlaceType, &compressionType, &filterType);

  // The options we set here match what Mozilla does.

  // Expand to ensure we use 24-bit for RGB and 32-bit for RGBA.
  if (colorType == PNG_COLOR_TYPE_PALETTE ||
      (colorType == PNG_COLOR_TYPE_GRAY && bitDepth < 8))
    png_set_expand(png);

  png_bytep trns = 0;
  int trnsCount = 0;
  if (png_get_valid(png, info, PNG_INFO_tRNS)) {
    png_get_tRNS(png, info, &trns, &trnsCount, 0);
    png_set_expand(png);
  }

  if (bitDepth == 16)
    png_set_strip_16(png);

  if (colorType == PNG_COLOR_TYPE_GRAY ||
      colorType == PNG_COLOR_TYPE_GRAY_ALPHA)
    png_set_gray_to_rgb(png);

  if ((colorType & PNG_COLOR_MASK_COLOR) && !m_ignoreColorSpace) {
    // We only support color profiles for color PALETTE and RGB[A] PNG.
    // Supporting color profiles for gray-scale images is slightly tricky, at
    // least using the CoreGraphics ICC library, because we expand gray-scale
    // images to RGB but we do not similarly transform the color profile. We'd
    // either need to transform the color profile or we'd need to decode into a
    // gray-scale image buffer and hand that to CoreGraphics.
<<<<<<< HEAD
    bool imageHasAlpha = (colorType & PNG_COLOR_MASK_ALPHA) || trnsCount;
#ifdef PNG_iCCP_SUPPORTED
    if (png_get_valid(png, info, PNG_INFO_sRGB)) {
      setColorProfileAndComputeTransform(nullptr, 0, imageHasAlpha,
                                         true /* useSRGB */);
    } else {
      char* profileName = nullptr;
      int compressionType = 0;
#if (PNG_LIBPNG_VER < 10500)
      png_charp profile = nullptr;
#else
      png_bytep profile = nullptr;
#endif
      png_uint_32 profileLength = 0;
      if (png_get_iCCP(png, info, &profileName, &compressionType, &profile,
                       &profileLength)) {
        setColorProfileAndComputeTransform(reinterpret_cast<const char*>(profile),
                                           profileLength, imageHasAlpha,
                                           false /* useSRGB */);
      }
=======
    sk_sp<SkColorSpace> colorSpace = readColorSpace(png, info);
    if (colorSpace) {
      setColorSpaceAndComputeTransform(colorSpace);
>>>>>>> e733310d
    }
  }

  if (!hasEmbeddedColorSpace()) {
    // TODO (msarett):
    // Applying the transfer function (gamma) should be handled by
    // SkColorSpaceXform.  Here we always convert to a transfer function that
    // is a 2.2 exponential.  This is a little strange given that the dst
    // transfer function is not necessarily a 2.2 exponential.
    // TODO (msarett):
    // Often, PNGs that specify their transfer function with the gAMA tag will
    // also specify their gamut with the cHRM tag.  We should read this tag
    // and do a full color space transformation if it is present.
    const double inverseGamma = 0.45455;
    const double defaultGamma = 2.2;
    double gamma;
    if (!m_ignoreColorSpace && png_get_gAMA(png, info, &gamma)) {
      const double maxGamma = 21474.83;
      if ((gamma <= 0.0) || (gamma > maxGamma)) {
        gamma = inverseGamma;
        png_set_gAMA(png, info, gamma);
      }
      png_set_gamma(png, defaultGamma, gamma);
    } else {
      png_set_gamma(png, defaultGamma, inverseGamma);
    }
  }

  // Tell libpng to send us rows for interlaced pngs.
  if (interlaceType == PNG_INTERLACE_ADAM7)
    png_set_interlace_handling(png);

  // Update our info now.
  png_read_update_info(png, info);
  channels = png_get_channels(png, info);
  ASSERT(channels == 3 || channels == 4);

  m_reader->setHasAlpha(channels == 4);

  if (m_reader->decodingSizeOnly()) {
// If we only needed the size, halt the reader.
#if PNG_LIBPNG_VER_MAJOR > 1 || \
    (PNG_LIBPNG_VER_MAJOR == 1 && PNG_LIBPNG_VER_MINOR >= 5)
    // Passing '0' tells png_process_data_pause() not to cache unprocessed data.
    m_reader->setReadOffset(m_reader->currentBufferSize() -
                            png_process_data_pause(png, 0));
#else
    m_reader->setReadOffset(m_reader->currentBufferSize() - png->buffer_size);
    png->buffer_size = 0;
#endif
  }
}

void PNGImageDecoder::rowAvailable(unsigned char* rowBuffer,
                                   unsigned rowIndex,
                                   int) {
  if (m_frameBufferCache.isEmpty())
    return;

  // Initialize the framebuffer if needed.
  ImageFrame& buffer = m_frameBufferCache[0];
  if (buffer.getStatus() == ImageFrame::FrameEmpty) {
    png_structp png = m_reader->pngPtr();
    if (!buffer.setSizeAndColorSpace(size().width(), size().height(),
                                     colorSpace())) {
      longjmp(JMPBUF(png), 1);
      return;
    }

    unsigned colorChannels = m_reader->hasAlpha() ? 4 : 3;
    if (PNG_INTERLACE_ADAM7 ==
        png_get_interlace_type(png, m_reader->infoPtr())) {
      m_reader->createInterlaceBuffer(colorChannels * size().width() *
                                      size().height());
      if (!m_reader->interlaceBuffer()) {
        longjmp(JMPBUF(png), 1);
        return;
      }
    }

    buffer.setStatus(ImageFrame::FramePartial);
    buffer.setHasAlpha(false);

    // For PNGs, the frame always fills the entire image.
    buffer.setOriginalFrameRect(IntRect(IntPoint(), size()));
  }

  /* libpng comments (here to explain what follows).
     *
     * this function is called for every row in the image. If the
     * image is interlacing, and you turned on the interlace handler,
     * this function will be called for every row in every pass.
     * Some of these rows will not be changed from the previous pass.
     * When the row is not changed, the new_row variable will be NULL.
     * The rows and passes are called in order, so you don't really
     * need the row_num and pass, but I'm supplying them because it
     * may make your life easier.
     */

  // Nothing to do if the row is unchanged, or the row is outside
  // the image bounds: libpng may send extra rows, ignore them to
  // make our lives easier.
  if (!rowBuffer)
    return;
  int y = rowIndex;
  if (y < 0 || y >= size().height())
    return;

  /* libpng comments (continued).
     *
     * For the non-NULL rows of interlaced images, you must call
     * png_progressive_combine_row() passing in the row and the
     * old row.  You can call this function for NULL rows (it will
     * just return) and for non-interlaced images (it just does the
     * memcpy for you) if it will make the code easier. Thus, you
     * can just do this for all cases:
     *
     *    png_progressive_combine_row(png_ptr, old_row, new_row);
     *
     * where old_row is what was displayed for previous rows. Note
     * that the first pass (pass == 0 really) will completely cover
     * the old row, so the rows do not have to be initialized. After
     * the first pass (and only for interlaced images), you will have
     * to pass the current row, and the function will combine the
     * old row and the new row.
     */

  bool hasAlpha = m_reader->hasAlpha();
  png_bytep row = rowBuffer;

  if (png_bytep interlaceBuffer = m_reader->interlaceBuffer()) {
    unsigned colorChannels = hasAlpha ? 4 : 3;
    row = interlaceBuffer + (rowIndex * colorChannels * size().width());
    png_progressive_combine_row(m_reader->pngPtr(), row, rowBuffer);
  }

  // Write the decoded row pixels to the frame buffer. The repetitive
  // form of the row write loops is for speed.
  ImageFrame::PixelData* const dstRow = buffer.getAddr(0, y);
  unsigned alphaMask = 255;
  int width = size().width();

  png_bytep srcPtr = row;
  if (hasAlpha) {
    // Here we apply the color space transformation to the dst space.
    // It does not really make sense to transform to a gamma-encoded
    // space and then immediately after, perform a linear premultiply.
    // Ideally we would pass kPremul_SkAlphaType to xform->apply(),
    // instructing SkColorSpaceXform to perform the linear premultiply
    // while the pixels are a linear space.
    // We cannot do this because when we apply the gamma encoding after
    // the premultiply, we will very likely end up with valid pixels
    // where R, G, and/or B are greater than A.  The legacy drawing
    // pipeline does not know how to handle this.
    if (SkColorSpaceXform* xform = colorTransform()) {
      SkColorSpaceXform::ColorFormat colorFormat =
          SkColorSpaceXform::kRGBA_8888_ColorFormat;
      xform->apply(colorFormat, dstRow, colorFormat, srcPtr, size().width(),
                   kUnpremul_SkAlphaType);
      srcPtr = (png_bytep)dstRow;
    }

    if (buffer.premultiplyAlpha()) {
      for (auto *dstPixel = dstRow; dstPixel < dstRow + width;
           dstPixel++, srcPtr += 4) {
        buffer.setRGBAPremultiply(dstPixel, srcPtr[0], srcPtr[1], srcPtr[2],
                                  srcPtr[3]);
        alphaMask &= srcPtr[3];
      }
    } else {
      for (auto *dstPixel = dstRow; dstPixel < dstRow + width;
           dstPixel++, srcPtr += 4) {
        buffer.setRGBARaw(dstPixel, srcPtr[0], srcPtr[1], srcPtr[2], srcPtr[3]);
        alphaMask &= srcPtr[3];
      }
    }
  } else {
    for (auto *dstPixel = dstRow; dstPixel < dstRow + width;
         dstPixel++, srcPtr += 3) {
      buffer.setRGBARaw(dstPixel, srcPtr[0], srcPtr[1], srcPtr[2], 255);
    }

    // We'll apply the color space xform to opaque pixels after they have been
    // written to the ImageFrame, purely because SkColorSpaceXform supports
    // RGBA (and not RGB).
    if (SkColorSpaceXform* xform = colorTransform()) {
      xform->apply(xformColorFormat(), dstRow, xformColorFormat(), dstRow,
                   size().width(), kOpaque_SkAlphaType);
    }
  }

  if (alphaMask != 255 && !buffer.hasAlpha())
    buffer.setHasAlpha(true);

  buffer.setPixelsChanged(true);
}

void PNGImageDecoder::complete() {
  if (m_frameBufferCache.isEmpty())
    return;

  m_frameBufferCache[0].setStatus(ImageFrame::FrameComplete);
}

inline bool isComplete(const PNGImageDecoder* decoder) {
  return decoder->frameIsCompleteAtIndex(0);
}

void PNGImageDecoder::decode(bool onlySize) {
  if (failed())
    return;

  if (!m_reader)
    m_reader = makeUnique<PNGImageReader>(this, m_offset);

  // If we couldn't decode the image but have received all the data, decoding
  // has failed.
  if (!m_reader->decode(*m_data, onlySize) && isAllDataReceived())
    setFailed();

  // If decoding is done or failed, we don't need the PNGImageReader anymore.
  if (isComplete(this) || failed())
    m_reader.reset();
}

}  // namespace blink<|MERGE_RESOLUTION|>--- conflicted
+++ resolved
@@ -63,13 +63,19 @@
     return SkColorSpace::MakeNamed(SkColorSpace::kSRGB_Named);
   }
 
+#ifdef PNG_iCCP_SUPPORTED
   png_charp name = nullptr;
   int compression = 0;
+#if (PNG_LIBPNG_VER < 10500) 
+  png_charp profile = nullptr;
+#else
   png_bytep profile = nullptr;
+#endif
   png_uint_32 length = 0;
   if (png_get_iCCP(png, info, &name, &compression, &profile, &length)) {
     return SkColorSpace::MakeICC(profile, length);
   }
+#endif // #ifdef PNG_iCCP_SUPPORTED 
 
   png_fixed_point chrm[8];
   if (png_get_cHRM_fixed(png, info, &chrm[0], &chrm[1], &chrm[2], &chrm[3],
@@ -159,32 +165,9 @@
     // images to RGB but we do not similarly transform the color profile. We'd
     // either need to transform the color profile or we'd need to decode into a
     // gray-scale image buffer and hand that to CoreGraphics.
-<<<<<<< HEAD
-    bool imageHasAlpha = (colorType & PNG_COLOR_MASK_ALPHA) || trnsCount;
-#ifdef PNG_iCCP_SUPPORTED
-    if (png_get_valid(png, info, PNG_INFO_sRGB)) {
-      setColorProfileAndComputeTransform(nullptr, 0, imageHasAlpha,
-                                         true /* useSRGB */);
-    } else {
-      char* profileName = nullptr;
-      int compressionType = 0;
-#if (PNG_LIBPNG_VER < 10500)
-      png_charp profile = nullptr;
-#else
-      png_bytep profile = nullptr;
-#endif
-      png_uint_32 profileLength = 0;
-      if (png_get_iCCP(png, info, &profileName, &compressionType, &profile,
-                       &profileLength)) {
-        setColorProfileAndComputeTransform(reinterpret_cast<const char*>(profile),
-                                           profileLength, imageHasAlpha,
-                                           false /* useSRGB */);
-      }
-=======
     sk_sp<SkColorSpace> colorSpace = readColorSpace(png, info);
     if (colorSpace) {
       setColorSpaceAndComputeTransform(colorSpace);
->>>>>>> e733310d
     }
   }
 
