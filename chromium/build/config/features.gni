--- conflicted
+++ resolved
@@ -43,30 +43,9 @@
   # We always build Google Chrome and Chromecast with proprietary codecs.
   proprietary_codecs = is_chrome_branded || is_chromecast
 
-<<<<<<< HEAD
   # Strips out non appstore compliant code
   appstore_compliant_code = false
 
-  enable_captive_portal_detection = !is_android && !is_ios && !is_chromecast
-
-  # Enables use of the session service, which is enabled by default.
-  # Android stores them separately on the Java side.
-  enable_session_service = !is_android && !is_ios && !is_chromecast
-
-  enable_plugin_installation = is_win || is_mac
-
-  enable_app_list = is_chromeos
-
-  enable_supervised_users = !is_ios && !is_chromecast
-
-  enable_remoting = !is_ios && !is_chromecast
-
-  # Hangout services is an extension that adds extra features to Hangouts.
-  # For official GYP builds, this flag is set.
-  enable_hangout_services_extension = false
-
-=======
->>>>>>> e733310d
   # Variable safe_browsing is used to control the build time configuration for
   # safe browsing feature. Safe browsing can be compiled in 3 different levels:
   # 0 disables it, 1 enables it fully, and 2 enables mobile protection via an
@@ -99,62 +78,27 @@
 
   use_gio = is_linux && !is_chromeos && !is_chromecast
 
-<<<<<<< HEAD
   use_qt = false
 
-  # Enable basic printing support and UI.
-  enable_basic_printing = !is_chromecast && !is_ios
-
-  # Enable printing with print preview. It does not imply
-  # enable_basic_printing. It's possible to build Chrome with preview only.
-  enable_print_preview = !is_android && !is_chromecast && !is_ios
-
-=======
->>>>>>> e733310d
   # Whether or not to use external popup menu.
   use_external_popup_menu = is_android || is_mac
 
   # Enable WebVR support by default on Android
   # Still requires command line flag to access API
-<<<<<<< HEAD
-  enable_webvr = is_android && is_component_build && is_debug &&
-                 (current_cpu == "x86" || current_cpu == "x64" ||
-                  current_cpu == "arm" || current_cpu == "arm64")
-=======
   # TODO(bshe): Enable for other architecture too. Currently we only support arm
   # and arm64.
   enable_webvr = is_android && (current_cpu == "arm" || current_cpu == "arm64")
-}
->>>>>>> e733310d
-
-  # Enable the spell checker.
-  enable_spellcheck = !is_ios
-
-  # Use the operating system's spellchecker rather than hunspell.
-  use_browser_spellchecker = is_android || is_mac
 
   # Enable notifications everywhere except iOS.
   enable_notifications = !is_ios
 
   enable_web_speech = !is_android && !is_ios
 
-<<<<<<< HEAD
   enable_task_manager = !is_ios && !is_android
 
   enable_themes = !is_android && !is_ios
 }
 
-# Additional dependent variables -----------------------------------------------
-
-# Use Minikin hyphenation engine.
-use_minikin_hyphenation = is_android
-
-# Enables the use of CDMs in pepper plugins.
-enable_pepper_cdms =
-    enable_plugins && (is_linux || is_mac || is_win) && !is_chromecast
-
-=======
->>>>>>> e733310d
 # The seccomp-bpf sandbox is only supported on five architectures
 # currently.
 # Do not disable seccomp_bpf anywhere without talking to
