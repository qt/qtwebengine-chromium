# Copyright 2014 The Chromium Authors. All rights reserved.
# Use of this source code is governed by a BSD-style license that can be
# found in the LICENSE file.

# =============================================
#   PLEASE DO NOT ADD MORE FLAGS TO THIS FILE
# =============================================
#
# These flags are effectively global. Your feature flag should go near the
# code it controls. Most of these items are here now because they control
# legacy global #defines passed to the compiler (now replaced with generated
# buildflag headers -- see //build/buildflag_header.gni).
#
# These flags are ui-related so should eventually be moved to various places
# in //ui/*.
#
# There is more advice on where to put build flags in the "Build flag" section
# of //build/config/BUILDCONFIG.gn.

import("//build/config/chromecast_build.gni")
import("//build/config/features.gni")

declare_args() {
  # Indicates if Ash is enabled. Ash is the Aura Shell which provides a
  # desktop-like environment for Aura. Requires use_aura = true
  use_ash = is_chromeos && !is_chromecast

  # Indicates if Ozone is enabled. Ozone is a low-level library layer for Linux
  # that does not require X11. Enabling this feature disables use of glib, x11,
  # Pango, and Cairo. Default to false on non-Chromecast builds.
  use_ozone = is_chromecast && !is_android

  # Indicates if Aura is enabled. Aura is a low-level windowing library, sort
  # of a replacement for GDI or GTK.
  use_aura = is_win || is_linux

  # True means the UI is built using the "views" framework.
  toolkit_views =
      (is_mac || is_win || is_chromeos || use_aura) && !is_chromecast

  # Whether the entire browser uses toolkit-views on Mac instead of Cocoa.
  mac_views_browser = false

  # Whether we should use GTKv3 instead of GTKv2.
  use_gtk3 = false

  # Optional system libraries.
  use_xkbcommon = false

  # Whether we should use glib, a low level C utility library.
  use_glib = is_linux

  # Indicates if Wayland display server support is enabled.
  enable_wayland_server = is_chromeos

  # Enable experimental vulkan backend.
  enable_vulkan = false
<<<<<<< HEAD

  # Allow aura to access x11 clipboard.
  enable_clipboard_aurax11 = false

  use_xscrnsaver = !is_chromeos
=======
>>>>>>> e733310d
}

# Additional dependent variables -----------------------------------------------
#
# These variables depend on other variables and can't be set externally.

# Use GPU accelerated cross process image transport by default on linux builds
# with the Aura window manager.
ui_compositor_image_transport = use_aura && is_linux && !use_qt

# Indicates if the UI toolkit depends on X11.
use_x11 = is_linux && !use_ozone

# Indicates if the UI toolkit depends on GTK.
use_gtk = use_x11 && !use_qt

# Turn off glib if Ozone is enabled.
if (use_ozone) {
  use_glib = false
}

if (!use_x11) {
  use_xscrnsaver = false
}

if (use_gtk) {
  use_cairo = true
  use_pango = true
} else {
  use_cairo = false
  use_pango = false
}

# Whether to use atk, the Accessibility ToolKit library
<<<<<<< HEAD
use_atk = is_desktop_linux && use_gtk

use_clipboard_aurax11 =
    (is_desktop_linux && use_aura && use_x11 && !use_qt) || enable_clipboard_aurax11
=======
use_atk = is_desktop_linux && use_x11
>>>>>>> e733310d
# =============================================
#   PLEASE DO NOT ADD MORE FLAGS TO THIS FILE
# =============================================
#
# See comment at the top.<|MERGE_RESOLUTION|>--- conflicted
+++ resolved
@@ -55,14 +55,8 @@
 
   # Enable experimental vulkan backend.
   enable_vulkan = false
-<<<<<<< HEAD
-
-  # Allow aura to access x11 clipboard.
-  enable_clipboard_aurax11 = false
 
   use_xscrnsaver = !is_chromeos
-=======
->>>>>>> e733310d
 }
 
 # Additional dependent variables -----------------------------------------------
@@ -97,14 +91,8 @@
 }
 
 # Whether to use atk, the Accessibility ToolKit library
-<<<<<<< HEAD
 use_atk = is_desktop_linux && use_gtk
 
-use_clipboard_aurax11 =
-    (is_desktop_linux && use_aura && use_x11 && !use_qt) || enable_clipboard_aurax11
-=======
-use_atk = is_desktop_linux && use_x11
->>>>>>> e733310d
 # =============================================
 #   PLEASE DO NOT ADD MORE FLAGS TO THIS FILE
 # =============================================
