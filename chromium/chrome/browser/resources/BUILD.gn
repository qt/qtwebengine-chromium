# Copyright 2014 The Chromium Authors. All rights reserved.
# Use of this source code is governed by a BSD-style license that can be
# found in the LICENSE file.

import("//chrome/common/features.gni")
import("//tools/grit/grit_rule.gni")

assert(!is_ios, "Chromium/iOS shouldn't use anything in //chrome")

<<<<<<< HEAD
grit("qt_webengine_resources") {
  source = "qt_webengine_resources.grd"
  defines = chrome_grit_defines
  outputs = [
    "grit/qt_webengine_resources.h",
    "qt_webengine_resources.pak",
  ]
  output_dir = "$root_gen_dir/chrome"
}

grit("net_internals_resources") {
  source = "net_internals_resources.grd"
=======
grit("invalidations_resources") {
  source = "invalidations_resources.grd"
>>>>>>> e6430e57
  defines = chrome_grit_defines
  outputs = [
    "grit/invalidations_resources.h",
    "invalidations_resources.pak",
  ]
  output_dir = "$root_gen_dir/chrome"
}

grit("net_internals_resources") {
  source = "net_internals_resources.grd"
  defines = chrome_grit_defines
  outputs = [
    "grit/net_internals_resources.h",
    "net_internals_resources.pak",
  ]
  output_dir = "$root_gen_dir/chrome"
}

grit("password_manager_internals_resources") {
  source = "password_manager_internals_resources.grd"
  defines = chrome_grit_defines
  outputs = [
    "grit/password_manager_internals_resources.h",
    "password_manager_internals_resources.pak",
  ]
  output_dir = "$root_gen_dir/chrome"
}

grit("policy_resources") {
  source = "md_policy/policy_resources.grd"
  defines = chrome_grit_defines
  outputs = [
    "grit/policy_resources.h",
    "grit/policy_resources_map.cc",
    "grit/policy_resources_map.h",
    "policy_resources.pak",
  ]
  output_dir = "$root_gen_dir/chrome"
}

grit("quota_internals_resources") {
  source = "quota_internals_resources.grd"
  defines = chrome_grit_defines
  outputs = [
    "grit/quota_internals_resources.h",
    "quota_internals_resources.pak",
  ]
  output_dir = "$root_gen_dir/chrome"
}

grit("task_scheduler_internals_resources") {
  source = "task_scheduler_internals/resources.grd"
  defines = chrome_grit_defines
  outputs = [
    "grit/task_scheduler_internals_resources.h",
    "task_scheduler_internals_resources.pak",
  ]
  output_dir = "$root_gen_dir/chrome"
}

grit("translate_internals_resources") {
  source = "translate_internals_resources.grd"
  defines = chrome_grit_defines
  outputs = [
    "grit/translate_internals_resources.h",
    "translate_internals_resources.pak",
  ]
  output_dir = "$root_gen_dir/chrome"
}

grit("webapks_ui_resources") {
  source = "webapks_ui_resources.grd"
  defines = chrome_grit_defines
  outputs = [
    "grit/webapks_ui_resources.h",
    "webapks_ui_resources.pak",
  ]
  output_dir = "$root_gen_dir/chrome"
}

if (!is_android) {
  grit("component_extension_resources") {
    source = "component_extension_resources.grd"
    defines = chrome_grit_defines
    if (enable_hangout_services_extension) {
      defines += [ "enable_hangout_services_extension" ]
    }

    outputs = [
      "grit/component_extension_resources.h",
      "grit/component_extension_resources_map.cc",
      "grit/component_extension_resources_map.h",
      "component_extension_resources.pak",
    ]
    output_dir = "$root_gen_dir/chrome"
  }

  grit("settings_resources") {
    if (use_vulcanize) {
      source = "settings/settings_resources_vulcanized.grd"

      # The .grd contains references to generated files.
      source_is_generated = true

      deps = [
        "//chrome/browser/resources/settings:build",
      ]
      grit_flags = [
        "-E",
        "root_gen_dir=" + rebase_path(root_gen_dir, root_build_dir),
      ]
    } else {
      source = "settings/settings_resources.grd"
    }

    defines = chrome_grit_defines
    outputs = [
      "grit/settings_resources.h",
      "grit/settings_resources_map.cc",
      "grit/settings_resources_map.h",
      "settings_resources.pak",
    ]
    output_dir = "$root_gen_dir/chrome"
  }
}

if (is_chromeos) {
  grit("options_resources") {
    source = "options_resources.grd"
    defines = chrome_grit_defines
    outputs = [
      "grit/options_resources.h",
      "options_resources.pak",
    ]
    output_dir = "$root_gen_dir/chrome"
  }
}

if (enable_extensions) {
  grit("sync_file_system_internals_resources") {
    source = "sync_file_system_internals_resources.grd"
    defines = chrome_grit_defines
    outputs = [
      "grit/sync_file_system_internals_resources.h",
      "sync_file_system_internals_resources.pak",
    ]
    output_dir = "$root_gen_dir/chrome"
  }
}

if (enable_vr) {
  grit("vr_shell_resources") {
    source = "vr_shell_resources.grd"
    defines = chrome_grit_defines
    outputs = [
      "grit/vr_shell_resources.h",
      "vr_shell_resources.pak",
    ]
    output_dir = "$root_gen_dir/chrome"
  }
}<|MERGE_RESOLUTION|>--- conflicted
+++ resolved
@@ -7,7 +7,6 @@
 
 assert(!is_ios, "Chromium/iOS shouldn't use anything in //chrome")
 
-<<<<<<< HEAD
 grit("qt_webengine_resources") {
   source = "qt_webengine_resources.grd"
   defines = chrome_grit_defines
@@ -18,12 +17,8 @@
   output_dir = "$root_gen_dir/chrome"
 }
 
-grit("net_internals_resources") {
-  source = "net_internals_resources.grd"
-=======
 grit("invalidations_resources") {
   source = "invalidations_resources.grd"
->>>>>>> e6430e57
   defines = chrome_grit_defines
   outputs = [
     "grit/invalidations_resources.h",
