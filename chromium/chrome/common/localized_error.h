--- conflicted
+++ resolved
@@ -46,22 +46,6 @@
   // Returns true if an error page exists for the specified parameters.
   static bool HasStrings(const std::string& error_domain, int error_code);
 
-<<<<<<< HEAD
-=======
-#if defined(ENABLE_EXTENSIONS)
-  // Fills |error_strings| with values to be used to build an error page used
-  // on HTTP errors, like 404 or connection reset, but using information from
-  // the associated |app| in order to make the error page look like it's more
-  // part of the app.
-#if !defined(TOOLKIT_QT)
-  static void GetAppErrorStrings(const GURL& display_url,
-                                 const extensions::Extension* app,
-                                 const std::string& locale,
-                                 base::DictionaryValue* error_strings);
-#endif // !defined(TOOLKIT_QT)
-#endif
-
->>>>>>> 76827135
   static const char kHttpErrorDomain[];
 
  private:
@@ -69,9 +53,11 @@
   // field trial. This promotes the Google cached copy suggestion from under
   // the details section to a blue button. Also experiments with the
   // button label.
+#if !defined(TOOLKIT_QT)
   static void EnableGoogleCachedCopyButtonExperiment(
       base::ListValue* suggestions,
       base::DictionaryValue* error_strings);
+#endif
 
   DISALLOW_IMPLICIT_CONSTRUCTORS(LocalizedError);
 };
