// Copyright 2017 The Chromium Authors
// Use of this source code is governed by a BSD-style license that can be
// found in the LICENSE file.

#include "components/viz/common/features.h"

#include <string>

#include "base/command_line.h"
#include "base/feature_list.h"
#include "base/metrics/field_trial_params.h"
#include "base/system/sys_info.h"
#include "build/build_config.h"
#include "build/chromeos_buildflags.h"
#include "components/viz/common/delegated_ink_prediction_configuration.h"
#include "components/viz/common/switches.h"
#include "components/viz/common/viz_utils.h"
#include "gpu/config/gpu_finch_features.h"
#include "gpu/config/gpu_switches.h"
#include "media/media_buildflags.h"

#if BUILDFLAG(IS_ANDROID)
#include "base/android/build_info.h"
#endif

namespace {

// FieldTrialParams for `DynamicSchedulerForDraw` and
// `kDynamicSchedulerForClients`.
const char kDynamicSchedulerPercentile[] = "percentile";

}  // namespace

namespace features {

#if BUILDFLAG(IS_CHROMEOS_ASH)
BASE_FEATURE(kUseDrmBlackFullscreenOptimization,
             "UseDrmBlackFullscreenOptimization",
             base::FEATURE_ENABLED_BY_DEFAULT);
#else
BASE_FEATURE(kUseDrmBlackFullscreenOptimization,
             "UseDrmBlackFullscreenOptimization",
             base::FEATURE_DISABLED_BY_DEFAULT);
#endif

#if BUILDFLAG(IS_CHROMEOS_ASH)
BASE_FEATURE(kUseMultipleOverlays,
             "UseMultipleOverlays",
             base::FEATURE_ENABLED_BY_DEFAULT);
#else
BASE_FEATURE(kUseMultipleOverlays,
             "UseMultipleOverlays",
             base::FEATURE_DISABLED_BY_DEFAULT);
#endif
const char kMaxOverlaysParam[] = "max_overlays";

#if BUILDFLAG(IS_CHROMEOS_LACROS)
BASE_FEATURE(kDelegatedCompositing,
             "DelegatedCompositing",
             base::FEATURE_ENABLED_BY_DEFAULT);
#else
BASE_FEATURE(kDelegatedCompositing,
             "DelegatedCompositing",
             base::FEATURE_DISABLED_BY_DEFAULT);
#endif

BASE_FEATURE(kVideoDetectorIgnoreNonVideos,
             "VideoDetectorIgnoreNonVideos",
             base::FEATURE_ENABLED_BY_DEFAULT);

#if BUILDFLAG(IS_ANDROID)
// When wide color gamut content from the web is encountered, promote our
// display to wide color gamut if supported.
BASE_FEATURE(kDynamicColorGamut,
             "DynamicColorGamut",
             base::FEATURE_DISABLED_BY_DEFAULT);
#endif

// Submit CompositorFrame from SynchronousLayerTreeFrameSink directly to viz in
// WebView.
BASE_FEATURE(kVizFrameSubmissionForWebView,
             "VizFrameSubmissionForWebView",
             base::FEATURE_DISABLED_BY_DEFAULT);

// Whether we should use the real buffers corresponding to overlay candidates in
// order to do a pageflip test rather than allocating test buffers.
BASE_FEATURE(kUseRealBuffersForPageFlipTest,
             "UseRealBuffersForPageFlipTest",
             base::FEATURE_ENABLED_BY_DEFAULT);

#if BUILDFLAG(IS_FUCHSIA)
// Enables SkiaOutputDeviceBufferQueue instead of Vulkan swapchain on Fuchsia.
BASE_FEATURE(kUseSkiaOutputDeviceBufferQueue,
             "UseSkiaOutputDeviceBufferQueue",
             base::FEATURE_ENABLED_BY_DEFAULT);
#endif

// Whether we should log extra debug information to webrtc native log.
BASE_FEATURE(kWebRtcLogCapturePipeline,
             "WebRtcLogCapturePipeline",
             base::FEATURE_DISABLED_BY_DEFAULT);

#if BUILDFLAG(IS_WIN)
// Enables swap chains to call SetPresentDuration to request DWM/OS to reduce
// vsync.
BASE_FEATURE(kUseSetPresentDuration,
             "UseSetPresentDuration",
             base::FEATURE_DISABLED_BY_DEFAULT);
#endif  // BUILDFLAG(IS_WIN)

// Enables platform supported delegated ink trails instead of Skia backed
// delegated ink trails.
BASE_FEATURE(kUsePlatformDelegatedInk,
             "UsePlatformDelegatedInk",
             base::FEATURE_ENABLED_BY_DEFAULT);

// Used to debug Android WebView Vulkan composite. Composite to an intermediate
// buffer and draw the intermediate buffer to the secondary command buffer.
BASE_FEATURE(kWebViewVulkanIntermediateBuffer,
             "WebViewVulkanIntermediateBuffer",
             base::FEATURE_DISABLED_BY_DEFAULT);

#if BUILDFLAG(IS_ANDROID)
// Hardcoded as disabled for WebView to have a different default for
// UseSurfaceLayerForVideo from chrome.
BASE_FEATURE(kUseSurfaceLayerForVideoDefault,
             "UseSurfaceLayerForVideoDefault",
             base::FEATURE_ENABLED_BY_DEFAULT);

BASE_FEATURE(kWebViewNewInvalidateHeuristic,
             "WebViewNewInvalidateHeuristic",
             base::FEATURE_DISABLED_BY_DEFAULT);
#endif

BASE_FEATURE(kDrawPredictedInkPoint,
             "DrawPredictedInkPoint",
             base::FEATURE_DISABLED_BY_DEFAULT);
const char kDraw1Point12Ms[] = "1-pt-12ms";
const char kDraw2Points6Ms[] = "2-pt-6ms";
const char kDraw1Point6Ms[] = "1-pt-6ms";
const char kDraw2Points3Ms[] = "2-pt-3ms";
const char kPredictorKalman[] = "kalman";
const char kPredictorLinearResampling[] = "linear-resampling";
const char kPredictorLinear1[] = "linear-1";
const char kPredictorLinear2[] = "linear-2";
const char kPredictorLsq[] = "lsq";

// Used by Viz to parameterize adjustments to scheduler deadlines.
BASE_FEATURE(kDynamicSchedulerForDraw,
             "DynamicSchedulerForDraw",
             base::FEATURE_DISABLED_BY_DEFAULT);
// User to parameterize adjustments to clients' deadlines.
BASE_FEATURE(kDynamicSchedulerForClients,
             "DynamicSchedulerForClients",
             base::FEATURE_DISABLED_BY_DEFAULT);

#if BUILDFLAG(IS_APPLE)
// Increase the max CALayer number allowed for CoreAnimation.
// * If this feature is disabled, then the default limit is 128 quads,
//   unless there are 5 or more video elements present, in which case
//   the limit is 300.
// * If this feature is enabled, then these limits are 512, and can be
// overridden by the "default" and "many-videos"
//   feature parameters.
BASE_FEATURE(kCALayerNewLimit,
             "CALayerNewLimit",
             base::FEATURE_ENABLED_BY_DEFAULT);
// Set FeatureParam default to -1. CALayerOverlayProcessor choose the default in
// ca_layer_overlay.cc When it's < 0.
const base::FeatureParam<int> kCALayerNewLimitDefault{&kCALayerNewLimit,
                                                      "default", -1};
const base::FeatureParam<int> kCALayerNewLimitManyVideos{&kCALayerNewLimit,
                                                         "many-videos", -1};
#endif

#if BUILDFLAG(IS_APPLE) || BUILDFLAG(IS_OZONE)
BASE_FEATURE(kCanSkipRenderPassOverlay,
             "CanSkipRenderPassOverlay",
             base::FEATURE_ENABLED_BY_DEFAULT);
#endif

#if BUILDFLAG(IS_MAC)
BASE_FEATURE(kCVDisplayLinkBeginFrameSource,
             "CVDisplayLinkBeginFrameSource",
             base::FEATURE_ENABLED_BY_DEFAULT);
#endif

// Allow SkiaRenderer to skip drawing render passes that contain a single
// RenderPassDrawQuad.
BASE_FEATURE(kAllowBypassRenderPassQuads,
             "AllowBypassRenderPassQuads",
             base::FEATURE_ENABLED_BY_DEFAULT);

BASE_FEATURE(kAllowUndamagedNonrootRenderPassToSkip,
             "AllowUndamagedNonrootRenderPassToSkip",
             base::FEATURE_DISABLED_BY_DEFAULT);

// Allow SurfaceAggregator to merge render passes when they contain quads that
// require overlay (e.g. protected video). See usage in |EmitSurfaceContent|.
BASE_FEATURE(kAllowForceMergeRenderPassWithRequireOverlayQuads,
             "AllowForceMergeRenderPassWithRequireOverlayQuads",
             base::FEATURE_ENABLED_BY_DEFAULT);

// Whether to:
// - Perform periodic inactive frame culling.
// - Cull *all* frames in case of critical memory pressure, rather than keeping
//   one.
BASE_FEATURE(kAggressiveFrameCulling,
             "AggressiveFrameCulling",
             base::FEATURE_ENABLED_BY_DEFAULT);

// If enabled, do not rely on surface garbage collection to happen
// periodically, but trigger it eagerly, to avoid missing calls.
BASE_FEATURE(kEagerSurfaceGarbageCollection,
             "EagerSurfaceGarbageCollection",
             base::FEATURE_ENABLED_BY_DEFAULT);

// Only applies when a caller has requested a custom BeginFrame rate via the
// Throttle() API in frame_sink_manager.mojom. If enabled, parameters related
// to the BeginFrame rate are overridden in viz to reflect the throttled rate
// before being circulated in the system. The most notable are the interval and
// deadline in BeginFrameArgs. If disabled, these parameters reflect the default
// vsync rate (the behavior at the time this feature was created.)
BASE_FEATURE(kOverrideThrottledFrameRateParams,
             "OverrideThrottledFrameRateParams",
             base::FEATURE_DISABLED_BY_DEFAULT);

// Used to gate calling SetPurgeable on OutputPresenter::Image from
// SkiaOutputDeviceBufferQueue.
BASE_FEATURE(kBufferQueueImageSetPurgeable,
             "BufferQueueImageSetPurgeable",
             base::FEATURE_ENABLED_BY_DEFAULT);

// On platforms using SkiaOutputDeviceBufferQueue, when this is true
// SkiaRenderer will allocate and maintain a buffer queue of images for the root
// render pass, instead of SkiaOutputDeviceBufferQueue itself.
<<<<<<< HEAD
#if BUILDFLAG(IS_ANDROID) || BUILDFLAG(IS_FUCHSIA) || \
    BUILDFLAG(IS_CHROMEOS) || BUILDFLAG(IS_MAC)
BASE_FEATURE(kRendererAllocatesImages,
             "RendererAllocatesImages",
             base::FEATURE_ENABLED_BY_DEFAULT);
=======
BASE_FEATURE(kRendererAllocatesImages,
             "RendererAllocatesImages",
#if BUILDFLAG(IS_ANDROID) || BUILDFLAG(IS_FUCHSIA) || BUILDFLAG(IS_CHROMEOS)
             base::FEATURE_ENABLED_BY_DEFAULT
>>>>>>> 927a426c
#else
BASE_FEATURE(kRendererAllocatesImages,
             "RendererAllocatesImages",
             base::FEATURE_DISABLED_BY_DEFAULT);
#endif

// If enabled, CompositorFrameSinkClient::OnBeginFrame is also treated as the
// DidReceiveCompositorFrameAck. Both in providing the Ack for the previous
// frame, and in returning resources. While enabled we attempt to not send
// separate Ack and ReclaimResources signals. However if while sending an
// OnBeginFrame there is a pending Ack, then if the Ack arrives before the next
// OnBeginFrame we will send the Ack immediately, rather than batching it.
#if BUILDFLAG(IS_CHROMEOS_LACROS)
BASE_FEATURE(kOnBeginFrameAcks,
             "OnBeginFrameAcks",
             base::FEATURE_ENABLED_BY_DEFAULT);
#else
BASE_FEATURE(kOnBeginFrameAcks,
             "OnBeginFrameAcks",
             base::FEATURE_DISABLED_BY_DEFAULT);
#endif

// if enabled, Any CompositorFrameSink of type video that defines a preferred
// framerate that is below the display framerate will throttle OnBeginFrame
// callbacks to match the preferred framerate.
#if BUILDFLAG(IS_ANDROID)
BASE_FEATURE(kOnBeginFrameThrottleVideo,
             "OnBeginFrameThrottleVideo",
             base::FEATURE_ENABLED_BY_DEFAULT);
#else
BASE_FEATURE(kOnBeginFrameThrottleVideo,
             "OnBeginFrameThrottleVideo",
             base::FEATURE_DISABLED_BY_DEFAULT);
#endif

BASE_FEATURE(kSharedBitmapToSharedImage,
             "SharedBitmapToSharedImage",
             base::FEATURE_DISABLED_BY_DEFAULT);
// Used to enable the HintSession::Mode::BOOST mode. BOOST mode try to force
// the ADPF(Android Dynamic Performance Framework) to give Chrome more CPU
// resources during a scroll.
BASE_FEATURE(kEnableADPFScrollBoost,
             "EnableADPFScrollBoost",
             base::FEATURE_DISABLED_BY_DEFAULT);

// Specifies how long after the boost mode is set, it will expire.
const base::FeatureParam<base::TimeDelta> kADPFBoostTimeout{
    &kEnableADPFScrollBoost, "adpf_boost_mode_timeout",
    base::Milliseconds(200)};

// Allows delegating transforms over Wayland when it is also supported by Ash.
#if BUILDFLAG(IS_CHROMEOS_LACROS)
BASE_FEATURE(kDelegateTransforms,
             "DelegateTransforms",
             base::FEATURE_ENABLED_BY_DEFAULT);
#else
BASE_FEATURE(kDelegateTransforms,
             "DelegateTransforms",
             base::FEATURE_DISABLED_BY_DEFAULT);
#endif

// If enabled, Chrome includes the Renderer Main thread(s) into the
// ADPF(Android Dynamic Performance Framework) hint session.
BASE_FEATURE(kEnableADPFRendererMain,
             "EnableADPFRendererMain",
             base::FEATURE_DISABLED_BY_DEFAULT);

// If enabled, Chrome verifies that Renderer threads do not belong to the
// Browser process asynchronously via a mojo call to the Browser before
// including them into the ADPF(Android Dynamic Performance Framework) hint
// session.
BASE_FEATURE(kEnableADPFAsyncThreadsVerification,
             "EnableADPFAsyncThreadsVerification",
             base::FEATURE_ENABLED_BY_DEFAULT);

// If enabled, surface activation and draw do not block on dependencies.
#if BUILDFLAG(IS_IOS)
BASE_FEATURE(kDrawImmediatelyWhenInteractive,
             "DrawImmediatelyWhenInteractive",
             base::FEATURE_ENABLED_BY_DEFAULT);
#else
BASE_FEATURE(kDrawImmediatelyWhenInteractive,
             "DrawImmediatelyWhenInteractive",
             base::FEATURE_DISABLED_BY_DEFAULT);
#endif

// When enabled, SDR maximum luminance nits of then current display will be used
// as the HDR metadata NDWL nits.
BASE_FEATURE(kUseDisplaySDRMaxLuminanceNits,
             "UseDisplaySDRMaxLuminanceNits",
             base::FEATURE_DISABLED_BY_DEFAULT);

// Invalidate the `viz::LocalSurfaceId` on the browser side when the page is
// navigated away. This flag serves as the kill-switch for the uncaught edge
// cases in production.
BASE_FEATURE(kInvalidateLocalSurfaceIdPreCommit,
             "InvalidateLocalSurfaceIdPreCommit",
             base::FEATURE_DISABLED_BY_DEFAULT);

// On mac, when the RenderWidgetHostViewMac is hidden, also hide the
// DelegatedFrameHost. Among other things, it unlocks the compositor frames,
// which can saves hundreds of MiB of memory with bfcache entries.
BASE_FEATURE(kHideDelegatedFrameHostMac,
             "HideDelegatedFrameHostMac",
             base::FEATURE_DISABLED_BY_DEFAULT);

// When enabled, ClientResourceProvider will attempt to unlock and delete
// TransferableResources that have been returned as a part of eviction.
BASE_FEATURE(kEvictionUnlocksResources,
             "EvictionUnlocksResources",
             base::FEATURE_DISABLED_BY_DEFAULT);

// If enabled, FrameRateDecider will toggle to half framerate if there's only
// one video on screen whose framerate is lower than the display vsync and in
// perfect cadence.
BASE_FEATURE(kSingleVideoFrameRateThrottling,
             "SingleVideoFrameRateThrottling",
             base::FEATURE_DISABLED_BY_DEFAULT);

// When enabled, ClientResourceProvider will take callbacks intended to be ran
// on the Main-thread, and will batch them into a single jump to that thread.
// Rather than each performing its own separate post task.
BASE_FEATURE(kBatchMainThreadReleaseCallbacks,
             "BatchMainThreadReleaseCallbacks",
             base::FEATURE_DISABLED_BY_DEFAULT);

bool IsDelegatedCompositingEnabled() {
  return base::FeatureList::IsEnabled(kDelegatedCompositing);
}

bool ShouldDelegateTransforms() {
  return base::FeatureList::IsEnabled(features::kDelegateTransforms);
}

#if BUILDFLAG(IS_ANDROID)
bool IsDynamicColorGamutEnabled() {
  if (viz::AlwaysUseWideColorGamut())
    return false;
  auto* build_info = base::android::BuildInfo::GetInstance();
  if (build_info->sdk_int() < base::android::SDK_VERSION_Q)
    return false;
  return base::FeatureList::IsEnabled(kDynamicColorGamut);
}
#endif

bool IsUsingVizFrameSubmissionForWebView() {
  return base::FeatureList::IsEnabled(kVizFrameSubmissionForWebView);
}

bool ShouldUseRealBuffersForPageFlipTest() {
  return base::FeatureList::IsEnabled(kUseRealBuffersForPageFlipTest);
}

bool ShouldWebRtcLogCapturePipeline() {
  return base::FeatureList::IsEnabled(kWebRtcLogCapturePipeline);
}

#if BUILDFLAG(IS_WIN)
bool ShouldUseSetPresentDuration() {
  return base::FeatureList::IsEnabled(kUseSetPresentDuration);
}
#endif  // BUILDFLAG(IS_WIN)

absl::optional<int> ShouldDrawPredictedInkPoints() {
  if (!base::FeatureList::IsEnabled(kDrawPredictedInkPoint))
    return absl::nullopt;

  std::string predicted_points = GetFieldTrialParamValueByFeature(
      kDrawPredictedInkPoint, "predicted_points");
  if (predicted_points == kDraw1Point12Ms)
    return viz::PredictionConfig::k1Point12Ms;
  else if (predicted_points == kDraw2Points6Ms)
    return viz::PredictionConfig::k2Points6Ms;
  else if (predicted_points == kDraw1Point6Ms)
    return viz::PredictionConfig::k1Point6Ms;
  else if (predicted_points == kDraw2Points3Ms)
    return viz::PredictionConfig::k2Points3Ms;

  NOTREACHED();
  return absl::nullopt;
}

std::string InkPredictor() {
  if (!base::FeatureList::IsEnabled(kDrawPredictedInkPoint))
    return "";

  return GetFieldTrialParamValueByFeature(kDrawPredictedInkPoint, "predictor");
}

bool ShouldUsePlatformDelegatedInk() {
  return base::FeatureList::IsEnabled(kUsePlatformDelegatedInk);
}

bool UseSurfaceLayerForVideo() {
#if BUILDFLAG(IS_ANDROID)
  // SurfaceLayer video should work fine with new heuristic.
  if (base::FeatureList::IsEnabled(kWebViewNewInvalidateHeuristic))
    return true;

  // Allow enabling UseSurfaceLayerForVideo if webview is using surface control.
  if (::features::IsAndroidSurfaceControlEnabled()) {
    return true;
  }
  return base::FeatureList::IsEnabled(kUseSurfaceLayerForVideoDefault);
#else
  return true;
#endif
}

// Used by Viz to determine if viz::DisplayScheduler should dynamically adjust
// its frame deadline. Returns the percentile of historic draw times to base the
// deadline on. Or absl::nullopt if the feature is disabled.
absl::optional<double> IsDynamicSchedulerEnabledForDraw() {
  if (!base::FeatureList::IsEnabled(kDynamicSchedulerForDraw))
    return absl::nullopt;
  double result = base::GetFieldTrialParamByFeatureAsDouble(
      kDynamicSchedulerForDraw, kDynamicSchedulerPercentile, -1.0);
  if (result < 0.0)
    return absl::nullopt;
  return result;
}

// Used by Viz to determine if the frame deadlines provided to CC should be
// dynamically adjusted. Returns the percentile of historic draw times to base
// the deadline on. Or absl::nullopt if the feature is disabled.
absl::optional<double> IsDynamicSchedulerEnabledForClients() {
  if (!base::FeatureList::IsEnabled(kDynamicSchedulerForClients))
    return absl::nullopt;
  double result = base::GetFieldTrialParamByFeatureAsDouble(
      kDynamicSchedulerForClients, kDynamicSchedulerPercentile, -1.0);
  if (result < 0.0)
    return absl::nullopt;
  return result;
}

int MaxOverlaysConsidered() {
  if (!base::FeatureList::IsEnabled(kUseMultipleOverlays)) {
    return 1;
  }

  return base::GetFieldTrialParamByFeatureAsInt(kUseMultipleOverlays,
                                                kMaxOverlaysParam, 8);
}

bool ShouldVideoDetectorIgnoreNonVideoFrames() {
  return base::FeatureList::IsEnabled(kVideoDetectorIgnoreNonVideos);
}

bool ShouldOverrideThrottledFrameRateParams() {
  return base::FeatureList::IsEnabled(kOverrideThrottledFrameRateParams);
}

bool ShouldOnBeginFrameThrottleVideo() {
  return base::FeatureList::IsEnabled(features::kOnBeginFrameThrottleVideo);
}

bool ShouldRendererAllocateImages() {
  return base::FeatureList::IsEnabled(kRendererAllocatesImages);
}

bool IsOnBeginFrameAcksEnabled() {
  return base::FeatureList::IsEnabled(features::kOnBeginFrameAcks);
}

bool ShouldDrawImmediatelyWhenInteractive() {
  return base::FeatureList::IsEnabled(
      features::kDrawImmediatelyWhenInteractive);
}

}  // namespace features<|MERGE_RESOLUTION|>--- conflicted
+++ resolved
@@ -234,18 +234,10 @@
 // On platforms using SkiaOutputDeviceBufferQueue, when this is true
 // SkiaRenderer will allocate and maintain a buffer queue of images for the root
 // render pass, instead of SkiaOutputDeviceBufferQueue itself.
-<<<<<<< HEAD
-#if BUILDFLAG(IS_ANDROID) || BUILDFLAG(IS_FUCHSIA) || \
-    BUILDFLAG(IS_CHROMEOS) || BUILDFLAG(IS_MAC)
+#if BUILDFLAG(IS_ANDROID) || BUILDFLAG(IS_FUCHSIA) || BUILDFLAG(IS_CHROMEOS)
 BASE_FEATURE(kRendererAllocatesImages,
              "RendererAllocatesImages",
              base::FEATURE_ENABLED_BY_DEFAULT);
-=======
-BASE_FEATURE(kRendererAllocatesImages,
-             "RendererAllocatesImages",
-#if BUILDFLAG(IS_ANDROID) || BUILDFLAG(IS_FUCHSIA) || BUILDFLAG(IS_CHROMEOS)
-             base::FEATURE_ENABLED_BY_DEFAULT
->>>>>>> 927a426c
 #else
 BASE_FEATURE(kRendererAllocatesImages,
              "RendererAllocatesImages",
