#!/usr/bin/env python3
# Copyright 2014 The Chromium Authors. All rights reserved.
# Use of this source code is governed by a BSD-style license that can be
# found in the LICENSE file.

"""Generates build.ninja that will build GN."""

import argparse
import os
import platform
import re
import shlex
import subprocess
import sys

# IMPORTANT: This script is also executed as python2 on
# GN's CI builders.

try:  # py3
  from shlex import quote as shell_quote
except ImportError:  # py2
  from pipes import quote as shell_quote

SCRIPT_DIR = os.path.dirname(os.path.abspath(__file__))
REPO_ROOT = os.path.dirname(SCRIPT_DIR)

class Platform(object):
  """Represents a host/target platform."""
  def __init__(self, platform):
    self._platform = platform
    if self._platform is not None:
      return
    self._platform = sys.platform
    if self._platform.startswith('linux'):
      self._platform = 'linux'
    elif self._platform.startswith('darwin'):
      self._platform = 'darwin'
    elif self._platform.startswith('mingw'):
      self._platform = 'mingw'
    elif self._platform.startswith('msys'):
      self._platform = 'msys'
    elif self._platform.startswith('win'):
      self._platform = 'msvc'
    elif self._platform.startswith('aix'):
      self._platform = 'aix'
    elif self._platform.startswith('fuchsia'):
      self._platform = 'fuchsia'
    elif self._platform.startswith('freebsd'):
      self._platform = 'freebsd'
    elif self._platform.startswith('netbsd'):
      self._platform = 'netbsd'
    elif self._platform.startswith('openbsd'):
      self._platform = 'openbsd'
    elif self._platform.startswith('haiku'):
      self._platform = 'haiku'
    elif self._platform.startswith('sunos'):
      self._platform = 'solaris'
    elif self._platform.startswith('zos'):
      self._platform = 'zos'

  @staticmethod
  def known_platforms():
    return ['linux', 'darwin', 'mingw', 'msys', 'msvc', 'aix', 'fuchsia', 'freebsd', 'netbsd', 'openbsd', 'haiku', 'solaris', 'zos']

  def platform(self):
    return self._platform

  def is_linux(self):
    return self._platform == 'linux'

  def is_mingw(self):
    return self._platform == 'mingw'

  def is_msys(self):
    return self._platform == 'msys'

  def is_msvc(self):
    return self._platform == 'msvc'

  def is_windows(self):
    return self.is_mingw() or self.is_msvc()

  def is_darwin(self):
    return self._platform == 'darwin'

  def is_aix(self):
    return self._platform == 'aix'

  def is_haiku(self):
    return self._platform == 'haiku'

  def is_solaris(self):
    return self._platform == 'solaris'

  def is_posix(self):
    return self._platform in ['linux', 'freebsd', 'darwin', 'aix', 'openbsd', 'haiku', 'solaris', 'msys', 'netbsd']

  def is_zos(self):
    return self._platform == 'zos'

class ArgumentsList:
  """Helper class to accumulate ArgumentParser argument definitions
  and be able to regenerate a corresponding command-line to be
  written in the generated Ninja file for the 'regen' rule.
  """
  def __init__(self):
    self._arguments = []

  def add(self, *args, **kwargs):
    """Add an argument definition, use as argparse.ArgumentParser.add_argument()."""
    self._arguments.append((args, kwargs))

  def add_to_parser(self, parser):
    """Add all known arguments to parser."""
    for args, kwargs in self._arguments:
      parser.add_argument(*args, **kwargs)

  def gen_command_line_args(self, parser_arguments):
    """Generate a gen.py argument list to be embedded in a Ninja file."""
    result = []
    for args, kwargs in self._arguments:
      if len(args) == 2:
        long_option = args[1]
      else:
        long_option = args[0]
      dest = kwargs.get('dest', None)
      if dest is None:
        assert long_option.startswith('--')
        dest = long_option[2:].replace('-', '_')

      if getattr(parser_arguments, dest, None) is None:
        # This was not set on the command-line so skip it.
        continue

      action = kwargs.get('action', None)
      if action == 'store_true':
        if getattr(parser_arguments, dest):
          result.append(long_option)
      elif action == 'store' or action is None:
        result.append('%s=%s' % (long_option, getattr(parser_arguments, dest)))
      elif action == 'append':
        for item in getattr(parser_arguments, dest):
          result.append('%s=%s' % (long_option, item))
      else:
        assert action is None, "Unsupported action " + action
    return ' '.join(shell_quote(item) for item in result)


def main(argv):
  parser = argparse.ArgumentParser(description=sys.modules[__name__].__doc__)
  args_list = ArgumentsList()

  args_list.add('-d', '--debug', action='store_true',
                    help='Do a debug build. Defaults to release build.')
  args_list.add('--platform',
                    help='target platform (' +
                         '/'.join(Platform.known_platforms()) + ')',
                    choices=Platform.known_platforms())
  args_list.add('--host',
                    help='host platform (' +
                         '/'.join(Platform.known_platforms()) + ')',
                    choices=Platform.known_platforms())
  args_list.add('--use-lto', action='store_true',
                    help='Enable the use of LTO')
  args_list.add('--use-icf', action='store_true',
                    help='Enable the use of Identical Code Folding')
  args_list.add('--no-last-commit-position', action='store_true',
                    help='Do not generate last_commit_position.h.')
  args_list.add('--out-path',
                    help='The path to generate the build files in.')
  args_list.add('--no-strip', action='store_true',
                    help='Don\'t strip release build. Useful for profiling.')
  args_list.add('--no-static-libstdc++', action='store_true',
                    default=False, dest='no_static_libstdcpp',
                    help='Don\'t link libstdc++ statically')
  args_list.add('--link-lib',
                    action='append',
                    metavar='LINK_LIB',
                    default=[],
                    dest='link_libs',
                    help=('Add a library to the final executable link. ' +
                          'LINK_LIB must be the path to a static or shared ' +
                          'library, or \'-l<name>\' on POSIX systems. Can be ' +
                          'used multiple times. Useful to link custom malloc ' +
                          'or cpu profiling libraries.'))
<<<<<<< HEAD
  args_list.add('--cc',
                    help='The path to cc compiler.')
  args_list.add('--cxx',
                    help='The path to cxx compiler.')
  args_list.add('--ld',
                    help='The path to ld.')
  args_list.add('--ar',
                    help='The path to ar.')
  args_list.add('--isysroot',
                    help='The path to the macOS SDK sysroot to be used.')
  args_list.add('--qt-version',
                    help="The qt version gn is compiled for.")

=======
  args_list.add('--allow-warnings', action='store_true', default=False,
                    help=('Allow compiler warnings, don\'t treat them as '
                          'errors.'))
>>>>>>> 266cfa0f
  if sys.platform == 'zos':
    args_list.add('--zoslib-dir',
                      action='store',
                      default='../third_party/zoslib',
                      dest='zoslib_dir',
                      help=('Specify the path of ZOSLIB directory, to link ' +
                            'with <ZOSLIB_DIR>/install/lib/libzoslib.a, and ' +
                            'add -I<ZOSLIB_DIR>/install/include to the compile ' +
                            'commands. See README.md for details.'))
  args_list.add_to_parser(parser)
  options = parser.parse_args(argv)

  platform = Platform(options.platform)
  if options.host:
    host = Platform(options.host)
  else:
    host = platform

  out_dir = options.out_path or os.path.join(REPO_ROOT, 'out')
  if not os.path.isdir(out_dir):
    os.makedirs(out_dir)
  if not options.no_last_commit_position:
    GenerateLastCommitPosition(host,
                               os.path.join(out_dir, 'last_commit_position.h'))
  if options.qt_version:
      generate_qt_version_header(options.qt_version, os.path.join(out_dir, 'qt_version.h'))

  WriteGNNinja(os.path.join(out_dir, 'build.ninja'), platform, host, options, args_list)
  return 0


def GenerateLastCommitPosition(host, header):
  ROOT_TAG = 'initial-commit'
  describe_output = subprocess.check_output(
      ['git', 'describe', 'HEAD', '--abbrev=12', '--match', ROOT_TAG],
      shell=host.is_windows(), cwd=REPO_ROOT)
  mo = re.match(ROOT_TAG + '-(\d+)-g([0-9a-f]+)', describe_output.decode())
  if not mo:
    raise ValueError(
        'Unexpected output from git describe when generating version header')

  contents = '''// Generated by build/gen.py.

#ifndef OUT_LAST_COMMIT_POSITION_H_
#define OUT_LAST_COMMIT_POSITION_H_

#define LAST_COMMIT_POSITION_NUM %s
#define LAST_COMMIT_POSITION "%s (%s)"

#endif  // OUT_LAST_COMMIT_POSITION_H_
''' % (mo.group(1), mo.group(1), mo.group(2))

  # Only write/touch this file if the commit position has changed.
  old_contents = ''
  if os.path.isfile(header):
    with open(header, 'r') as f:
      old_contents = f.read()

  if old_contents != contents:
    with open(header, 'w') as f:
      f.write(contents)


def WriteGenericNinja(path, static_libraries, executables,
                      cxx, ar, ld, platform, host, options,
                      args_list, cflags=[], ldflags=[],
                      libflags=[], include_dirs=[], solibs=[]):
  args = args_list.gen_command_line_args(options)
  if args:
    args = " " + args

  ninja_header_lines = [
    'cxx = ' + cxx,
    'ar = ' + ar,
    'ld = ' + ld,
    '',
    'rule regen',
    '  command = %s ../build/gen.py%s' % (sys.executable, args),
    '  description = Regenerating ninja files',
    '',
    'build build.ninja: regen',
    '  generator = 1',
    '  depfile = build.ninja.d',
    '',
  ]


  template_filename = os.path.join(SCRIPT_DIR, {
      'msvc': 'build_win.ninja.template',
      'mingw': 'build_mingw.ninja.template',
      'msys': 'build_linux.ninja.template',
      'darwin': 'build_mac.ninja.template',
      'linux': 'build_linux.ninja.template',
      'freebsd': 'build_linux.ninja.template',
      'aix': 'build_aix.ninja.template',
      'openbsd': 'build_openbsd.ninja.template',
      'haiku': 'build_haiku.ninja.template',
      'solaris': 'build_linux.ninja.template',
      'netbsd': 'build_linux.ninja.template',
      'zos': 'build_zos.ninja.template',
  }[platform.platform()])

  with open(template_filename) as f:
    ninja_template = f.read()

  if platform.is_windows():
    executable_ext = '.exe'
    library_ext = '.lib'
    object_ext = '.obj'
  else:
    executable_ext = ''
    library_ext = '.a'
    object_ext = '.o'

  def escape_path_ninja(path):
    return path.replace('$ ', '$$ ').replace(' ', '$ ').replace(':', '$:')

  def src_to_obj(path):
    return escape_path_ninja('%s' % os.path.splitext(path)[0] + object_ext)

  def library_to_a(library):
    return '%s%s' % (library, library_ext)

  ninja_lines = []
  def build_source(src_file, settings):
    ninja_lines.extend([
        'build %s: cxx %s' % (src_to_obj(src_file),
                              escape_path_ninja(
                                  os.path.relpath(
                                      os.path.join(REPO_ROOT, src_file),
                                      os.path.dirname(path)))),
        '  includes = %s' % ' '.join(
            ['-I' + escape_path_ninja(dirname) for dirname in include_dirs]),
        '  cflags = %s' % ' '.join(cflags),
    ])

  for library, settings in static_libraries.items():
    for src_file in settings['sources']:
      build_source(src_file, settings)

    ninja_lines.append('build %s: alink_thin %s' % (
        library_to_a(library),
        ' '.join([src_to_obj(src_file) for src_file in settings['sources']])))
    ninja_lines.append('  libflags = %s' % ' '.join(libflags))


  for executable, settings in executables.items():
    for src_file in settings['sources']:
      build_source(src_file, settings)

    ninja_lines.extend([
      'build %s%s: link %s | %s' % (
          executable, executable_ext,
          ' '.join([src_to_obj(src_file) for src_file in settings['sources']]),
          ' '.join([library_to_a(library) for library in settings['libs']])),
      '  ldflags = %s' % ' '.join(ldflags),
      '  solibs = %s' % ' '.join(solibs),
      '  libs = %s' % ' '.join(
          [library_to_a(library) for library in settings['libs']]),
    ])

  ninja_lines.append('')  # Make sure the file ends with a newline.

  with open(path, 'w') as f:
    f.write('\n'.join(ninja_header_lines))
    f.write(ninja_template)
    f.write('\n'.join(ninja_lines))

  with open(path + '.d', 'w') as f:
    f.write('build.ninja: ' +
            os.path.relpath(os.path.join(SCRIPT_DIR, 'gen.py'),
                            os.path.dirname(path)) + ' ' +
            os.path.relpath(template_filename, os.path.dirname(path)) + '\n')


def WriteGNNinja(path, platform, host, options, args_list):
  # QTBUG-64759
  # if platform.is_msvc():
  #   cxx = os.environ.get('CXX', 'cl.exe')
  #   ld = os.environ.get('LD', 'link.exe')
  #   ar = os.environ.get('AR', 'lib.exe')
  # elif platform.is_aix():
  #   cxx = os.environ.get('CXX', 'g++')
  #   ld = os.environ.get('LD', 'g++')
  #   ar = os.environ.get('AR', 'ar -X64')
  # elif platform.is_msys() or platform.is_mingw():
  #   cxx = os.environ.get('CXX', 'g++')
  #   ld = os.environ.get('LD', 'g++')
  #   ar = os.environ.get('AR', 'ar')
  # else:
  #   cxx = os.environ.get('CXX', 'c++')
  #  ld = cxx
  #  ar = os.environ.get('AR', 'ar')


  # cflags = os.environ.get('CFLAGS', '').split()
  # cflags += os.environ.get('CXXFLAGS', '').split()
  # ldflags = os.environ.get('LDFLAGS', '').split()
  # libflags = os.environ.get('LIBFLAGS', '').split()

  cflags = []
  cflags_cc = []
  ldflags = []
  libflags = []

  cc = options.cc
  cxx = options.cxx
  ld = options.ld
  ar = options.ar

  if not ar:
     if platform.is_msvc():
        ar = os.environ.get('AR', 'lib.exe')
     else:
        ar = os.environ.get('AR', 'ar')

  include_dirs = [
      os.path.relpath(os.path.join(REPO_ROOT, 'src'), os.path.dirname(path)),
      '.',
  ]
  if platform.is_zos():
    include_dirs += [ options.zoslib_dir + '/install/include' ]

  libs = []

  if not platform.is_msvc():
    if options.debug:
      cflags.extend(['-O0', '-g'])
    else:
      cflags.append('-DNDEBUG')
      cflags.append('-O3')
      if options.no_strip:
        cflags.append('-g')
      ldflags.append('-O3')
      if platform.is_darwin() and options.isysroot:
        cflags.append('-isysroot ' +  options.isysroot)
        ldflags.append('-isysroot ' +  options.isysroot)

      # Use -fdata-sections and -ffunction-sections to place each function
      # or data item into its own section so --gc-sections can eliminate any
      # unused functions and data items.
      cflags.extend(['-fdata-sections', '-ffunction-sections'])
      ldflags.extend(['-fdata-sections', '-ffunction-sections'])
      if platform.is_darwin():
        ldflags.append('-Wl,-dead_strip')
      elif not platform.is_aix() and not platform.is_solaris() and not platform.is_zos():
        # Garbage collection is done by default on aix, and option is unsupported on z/OS.
        ldflags.append('-Wl,--gc-sections')

      # Omit all symbol information from the output file.
      if options.no_strip is None:
        if platform.is_darwin():
          ldflags.append('-Wl,-S')
        elif platform.is_aix():
          ldflags.append('-Wl,-s')
        elif platform.is_solaris():
          ldflags.append('-Wl,--strip-all')
        elif not platform.is_zos():
          # /bin/ld on z/OS doesn't have an equivalent option.
          ldflags.append('-Wl,-strip-all')

      # Enable identical code-folding.
      if options.use_icf and not platform.is_darwin():
        ldflags.append('-Wl,--icf=all')

      if options.use_lto:
        cflags.extend(['-flto', '-fwhole-program-vtables'])
        ldflags.extend(['-flto', '-fwhole-program-vtables'])

    if not options.allow_warnings:
      cflags.append('-Werror')

    cflags.extend([
        '-D_FILE_OFFSET_BITS=64',
        '-D__STDC_CONSTANT_MACROS', '-D__STDC_FORMAT_MACROS',
        '-pthread',
        '-pipe',
        '-fno-exceptions',
        '-fno-rtti',
        '-fdiagnostics-color',
        '-Wall',
        '-Wextra',
        '-Wno-unused-parameter',

        '-Wextra-semi',
        '-Wundef',

        '-std=c++17'
    ])

    # flags not supported by gcc/g++.
    if cxx == 'clang++':
      cflags.extend(['-Wrange-loop-analysis', '-Wextra-semi-stmt'])

    if platform.is_linux() or platform.is_mingw() or platform.is_msys():
      ldflags.append('-Wl,--as-needed')

      if not options.no_static_libstdcpp:
        ldflags.append('-static-libstdc++')

      cflags.remove('-std=c++17')
      cflags.extend([
        '-Wno-deprecated-copy',
        '-Wno-implicit-fallthrough',
        '-Wno-redundant-move',
        '-Wno-unused-variable',
        '-Wno-format',             # Use of %llx, which is supported by _UCRT, false positive
        '-Wno-strict-aliasing',    # Dereferencing punned pointer
        '-Wno-cast-function-type', # Casting FARPROC to RegDeleteKeyExPtr
        '-std=gnu++17',
      ])
    elif platform.is_darwin():
      min_mac_version_flag = '-mmacosx-version-min=10.9'
      cflags.append(min_mac_version_flag)
      ldflags.append(min_mac_version_flag)
    elif platform.is_aix():
      cflags.append('-maix64')
      ldflags.append('-maix64')
    elif platform.is_haiku():
      cflags.append('-fPIC')
      cflags.extend(['-D_BSD_SOURCE'])
    elif platform.is_zos():
      cflags.append('-fzos-le-char-mode=ascii')
      cflags.append('-Wno-unused-function')
      cflags.append('-D_OPEN_SYS_FILE_EXT')
      cflags.append('-DPATH_MAX=1024')

    if platform.is_posix() and not platform.is_haiku():
      ldflags.append('-pthread')

    if platform.is_mingw() or platform.is_msys():
      cflags.extend(['-DUNICODE',
                     '-DNOMINMAX',
                     '-DWIN32_LEAN_AND_MEAN',
                     '-DWINVER=0x0A00',
                     '-D_CRT_SECURE_NO_DEPRECATE',
                     '-D_SCL_SECURE_NO_DEPRECATE',
                     '-D_UNICODE',
                     '-D_WIN32_WINNT=0x0A00',
                     '-D_HAS_EXCEPTIONS=0'
      ])
  elif platform.is_msvc():
    if not options.debug:
      cflags.extend(['/O2', '/DNDEBUG', '/Zc:inline'])
      ldflags.extend(['/OPT:REF'])

      if options.use_icf:
        libflags.extend(['/OPT:ICF'])
      if options.use_lto:
        cflags.extend(['/GL'])
        libflags.extend(['/LTCG'])
        ldflags.extend(['/LTCG'])

    if not options.allow_warnings:
      cflags.append('/WX')

    cflags.extend([
        '/DNOMINMAX',
        '/DUNICODE',
        '/DWIN32_LEAN_AND_MEAN',
        '/DWINVER=0x0A00',
        '/D_CRT_SECURE_NO_DEPRECATE',
        '/D_SCL_SECURE_NO_DEPRECATE',
        '/D_UNICODE',
        '/D_WIN32_WINNT=0x0A00',
        '/FS',
        '/W4',
        '/Zi',
        '/wd4099',
        '/wd4100',
        '/wd4127',
        '/wd4244',
        '/wd4267',
        '/wd4505',
        '/wd4577',
        '/wd4838',
        '/wd4996',
        '/std:c++17',
        '/GR-',
        '/D_HAS_EXCEPTIONS=0',
    ])

    target_arch = windows_target_build_arch()
    if target_arch == 'x64':
        ldflags.extend(['/MACHINE:x64'])
    else:
        ldflags.extend(['/MACHINE:x86'])

    if not options.ld.endswith('lld-link.exe'):
        ldflags.extend(['/link'])

  static_libraries = {
      'base': {'sources': [
        'src/base/command_line.cc',
        'src/base/environment.cc',
        'src/base/files/file.cc',
        'src/base/files/file_enumerator.cc',
        'src/base/files/file_path.cc',
        'src/base/files/file_path_constants.cc',
        'src/base/files/file_util.cc',
        'src/base/files/scoped_file.cc',
        'src/base/files/scoped_temp_dir.cc',
        'src/base/json/json_parser.cc',
        'src/base/json/json_reader.cc',
        'src/base/json/json_writer.cc',
        'src/base/json/string_escape.cc',
        'src/base/logging.cc',
        'src/base/md5.cc',
        'src/base/memory/ref_counted.cc',
        'src/base/memory/weak_ptr.cc',
        'src/base/sha1.cc',
        'src/base/strings/string_number_conversions.cc',
        'src/base/strings/string_split.cc',
        'src/base/strings/string_util.cc',
        'src/base/strings/string_util_constants.cc',
        'src/base/strings/stringprintf.cc',
        'src/base/strings/utf_string_conversion_utils.cc',
        'src/base/strings/utf_string_conversions.cc',
        'src/base/timer/elapsed_timer.cc',
        'src/base/value_iterators.cc',
        'src/base/values.cc',
      ]},
      'gn_lib': {'sources': [
        'src/gn/action_target_generator.cc',
        'src/gn/action_values.cc',
        'src/gn/analyzer.cc',
        'src/gn/args.cc',
        'src/gn/binary_target_generator.cc',
        'src/gn/build_settings.cc',
        'src/gn/builder.cc',
        'src/gn/builder_record.cc',
        'src/gn/bundle_data.cc',
        'src/gn/bundle_data_target_generator.cc',
        'src/gn/bundle_file_rule.cc',
        'src/gn/builtin_tool.cc',
        'src/gn/c_include_iterator.cc',
        'src/gn/c_substitution_type.cc',
        'src/gn/c_tool.cc',
        'src/gn/command_analyze.cc',
        'src/gn/command_args.cc',
        'src/gn/command_check.cc',
        'src/gn/command_clean.cc',
        'src/gn/command_clean_stale.cc',
        'src/gn/command_desc.cc',
        'src/gn/command_format.cc',
        'src/gn/command_gen.cc',
        'src/gn/command_help.cc',
        'src/gn/command_ls.cc',
        'src/gn/command_meta.cc',
        'src/gn/command_outputs.cc',
        'src/gn/command_path.cc',
        'src/gn/command_refs.cc',
        'src/gn/commands.cc',
        'src/gn/compile_commands_writer.cc',
        'src/gn/rust_project_writer.cc',
        'src/gn/config.cc',
        'src/gn/config_values.cc',
        'src/gn/config_values_extractors.cc',
        'src/gn/config_values_generator.cc',
        'src/gn/copy_target_generator.cc',
        'src/gn/create_bundle_target_generator.cc',
        'src/gn/deps_iterator.cc',
        'src/gn/desc_builder.cc',
        'src/gn/eclipse_writer.cc',
        'src/gn/err.cc',
        'src/gn/escape.cc',
        'src/gn/exec_process.cc',
        'src/gn/filesystem_utils.cc',
        'src/gn/file_writer.cc',
        'src/gn/frameworks_utils.cc',
        'src/gn/function_exec_script.cc',
        'src/gn/function_filter.cc',
        'src/gn/function_foreach.cc',
        'src/gn/function_forward_variables_from.cc',
        'src/gn/function_get_label_info.cc',
        'src/gn/function_get_path_info.cc',
        'src/gn/function_get_target_outputs.cc',
        'src/gn/function_process_file_template.cc',
        'src/gn/function_read_file.cc',
        'src/gn/function_rebase_path.cc',
        'src/gn/function_set_default_toolchain.cc',
        'src/gn/function_set_defaults.cc',
        'src/gn/function_template.cc',
        'src/gn/function_toolchain.cc',
        'src/gn/function_write_file.cc',
        'src/gn/functions.cc',
        'src/gn/functions_target.cc',
        'src/gn/general_tool.cc',
        'src/gn/generated_file_target_generator.cc',
        'src/gn/group_target_generator.cc',
        'src/gn/header_checker.cc',
        'src/gn/import_manager.cc',
        'src/gn/inherited_libraries.cc',
        'src/gn/input_conversion.cc',
        'src/gn/input_file.cc',
        'src/gn/input_file_manager.cc',
        'src/gn/item.cc',
        'src/gn/json_project_writer.cc',
        'src/gn/label.cc',
        'src/gn/label_pattern.cc',
        'src/gn/lib_file.cc',
        'src/gn/loader.cc',
        'src/gn/location.cc',
        'src/gn/metadata.cc',
        'src/gn/metadata_walk.cc',
        'src/gn/ninja_action_target_writer.cc',
        'src/gn/ninja_binary_target_writer.cc',
        'src/gn/ninja_build_writer.cc',
        'src/gn/ninja_bundle_data_target_writer.cc',
        'src/gn/ninja_c_binary_target_writer.cc',
        'src/gn/ninja_copy_target_writer.cc',
        'src/gn/ninja_create_bundle_target_writer.cc',
        'src/gn/ninja_generated_file_target_writer.cc',
        'src/gn/ninja_group_target_writer.cc',
        'src/gn/ninja_rust_binary_target_writer.cc',
        'src/gn/ninja_target_command_util.cc',
        'src/gn/ninja_target_writer.cc',
        'src/gn/ninja_toolchain_writer.cc',
        'src/gn/ninja_tools.cc',
        'src/gn/ninja_utils.cc',
        'src/gn/ninja_writer.cc',
        'src/gn/operators.cc',
        'src/gn/output_conversion.cc',
        'src/gn/output_file.cc',
        'src/gn/parse_node_value_adapter.cc',
        'src/gn/parse_tree.cc',
        'src/gn/parser.cc',
        'src/gn/path_output.cc',
        'src/gn/pattern.cc',
        'src/gn/rsp_target_writer.cc',
        'src/gn/pool.cc',
        'src/gn/qt_creator_writer.cc',
        'src/gn/runtime_deps.cc',
        'src/gn/rust_substitution_type.cc',
        'src/gn/rust_tool.cc',
        'src/gn/rust_values.cc',
        'src/gn/rust_values_generator.cc',
        'src/gn/rust_variables.cc',
        'src/gn/scheduler.cc',
        'src/gn/scope.cc',
        'src/gn/scope_per_file_provider.cc',
        'src/gn/settings.cc',
        'src/gn/setup.cc',
        'src/gn/source_dir.cc',
        'src/gn/source_file.cc',
        'src/gn/standard_out.cc',
        'src/gn/string_atom.cc',
        'src/gn/string_output_buffer.cc',
        'src/gn/string_utils.cc',
        'src/gn/substitution_list.cc',
        'src/gn/substitution_pattern.cc',
        'src/gn/substitution_type.cc',
        'src/gn/substitution_writer.cc',
        'src/gn/swift_values.cc',
        'src/gn/swift_values_generator.cc',
        'src/gn/swift_variables.cc',
        'src/gn/switches.cc',
        'src/gn/target.cc',
        'src/gn/target_generator.cc',
        'src/gn/template.cc',
        'src/gn/token.cc',
        'src/gn/tokenizer.cc',
        'src/gn/tool.cc',
        'src/gn/toolchain.cc',
        'src/gn/trace.cc',
        'src/gn/value.cc',
        'src/gn/value_extractors.cc',
        'src/gn/variables.cc',
        'src/gn/version.cc',
        'src/gn/visibility.cc',
        'src/gn/visual_studio_utils.cc',
        'src/gn/visual_studio_writer.cc',
        'src/gn/xcode_object.cc',
        'src/gn/xcode_writer.cc',
        'src/gn/xml_element_writer.cc',
        'src/util/atomic_write.cc',
        'src/util/exe_path.cc',
        'src/util/msg_loop.cc',
        'src/util/semaphore.cc',
        'src/util/sys_info.cc',
        'src/util/ticks.cc',
        'src/util/worker_pool.cc',
      ]},
  }

  executables = {
      'gn': {'sources': [ 'src/gn/gn_main.cc' ], 'libs': []},

      'gn_unittests': { 'sources': [
        'src/gn/action_target_generator_unittest.cc',
        'src/gn/analyzer_unittest.cc',
        'src/gn/args_unittest.cc',
        'src/gn/builder_unittest.cc',
        'src/gn/builder_record_map_unittest.cc',
        'src/gn/c_include_iterator_unittest.cc',
        'src/gn/command_format_unittest.cc',
        'src/gn/commands_unittest.cc',
        'src/gn/compile_commands_writer_unittest.cc',
        'src/gn/config_unittest.cc',
        'src/gn/config_values_extractors_unittest.cc',
        'src/gn/escape_unittest.cc',
        'src/gn/exec_process_unittest.cc',
        'src/gn/filesystem_utils_unittest.cc',
        'src/gn/file_writer_unittest.cc',
        'src/gn/frameworks_utils_unittest.cc',
        'src/gn/function_filter_unittest.cc',
        'src/gn/function_foreach_unittest.cc',
        'src/gn/function_forward_variables_from_unittest.cc',
        'src/gn/function_get_label_info_unittest.cc',
        'src/gn/function_get_path_info_unittest.cc',
        'src/gn/function_get_target_outputs_unittest.cc',
        'src/gn/function_process_file_template_unittest.cc',
        'src/gn/function_rebase_path_unittest.cc',
        'src/gn/function_template_unittest.cc',
        'src/gn/function_toolchain_unittest.cc',
        'src/gn/function_write_file_unittest.cc',
        'src/gn/functions_target_rust_unittest.cc',
        'src/gn/functions_target_unittest.cc',
        'src/gn/functions_unittest.cc',
        'src/gn/hash_table_base_unittest.cc',
        'src/gn/header_checker_unittest.cc',
        'src/gn/inherited_libraries_unittest.cc',
        'src/gn/input_conversion_unittest.cc',
        'src/gn/json_project_writer_unittest.cc',
        'src/gn/rust_project_writer_unittest.cc',
        'src/gn/rust_project_writer_helpers_unittest.cc',
        'src/gn/label_pattern_unittest.cc',
        'src/gn/label_unittest.cc',
        'src/gn/loader_unittest.cc',
        'src/gn/metadata_unittest.cc',
        'src/gn/metadata_walk_unittest.cc',
        'src/gn/ninja_action_target_writer_unittest.cc',
        'src/gn/ninja_binary_target_writer_unittest.cc',
        'src/gn/ninja_build_writer_unittest.cc',
        'src/gn/ninja_bundle_data_target_writer_unittest.cc',
        'src/gn/ninja_c_binary_target_writer_unittest.cc',
        'src/gn/ninja_copy_target_writer_unittest.cc',
        'src/gn/ninja_create_bundle_target_writer_unittest.cc',
        'src/gn/ninja_generated_file_target_writer_unittest.cc',
        'src/gn/ninja_group_target_writer_unittest.cc',
        'src/gn/ninja_rust_binary_target_writer_unittest.cc',
        'src/gn/ninja_target_command_util_unittest.cc',
        'src/gn/ninja_target_writer_unittest.cc',
        'src/gn/ninja_toolchain_writer_unittest.cc',
        'src/gn/operators_unittest.cc',
        'src/gn/output_conversion_unittest.cc',
        'src/gn/parse_tree_unittest.cc',
        'src/gn/parser_unittest.cc',
        'src/gn/path_output_unittest.cc',
        'src/gn/pattern_unittest.cc',
        'src/gn/pointer_set_unittest.cc',
<<<<<<< HEAD
        'src/gn/rsp_target_writer_unittest.cc',
=======
        'src/gn/resolved_target_deps_unittest.cc',
>>>>>>> 266cfa0f
        'src/gn/runtime_deps_unittest.cc',
        'src/gn/scope_per_file_provider_unittest.cc',
        'src/gn/scope_unittest.cc',
        'src/gn/setup_unittest.cc',
        'src/gn/source_dir_unittest.cc',
        'src/gn/source_file_unittest.cc',
        'src/gn/string_atom_unittest.cc',
        'src/gn/string_output_buffer_unittest.cc',
        'src/gn/string_utils_unittest.cc',
        'src/gn/substitution_pattern_unittest.cc',
        'src/gn/substitution_writer_unittest.cc',
        'src/gn/target_public_pair_unittest.cc',
        'src/gn/target_unittest.cc',
        'src/gn/template_unittest.cc',
        'src/gn/test_with_scheduler.cc',
        'src/gn/test_with_scope.cc',
        'src/gn/tokenizer_unittest.cc',
        'src/gn/unique_vector_unittest.cc',
        'src/gn/value_unittest.cc',
        'src/gn/vector_utils_unittest.cc',
        'src/gn/version_unittest.cc',
        'src/gn/visibility_unittest.cc',
        'src/gn/visual_studio_utils_unittest.cc',
        'src/gn/visual_studio_writer_unittest.cc',
        'src/gn/xcode_object_unittest.cc',
        'src/gn/xml_element_writer_unittest.cc',
        'src/util/atomic_write_unittest.cc',
        'src/util/test/gn_test.cc',
      ], 'libs': []},
  }

  if platform.is_posix() or platform.is_zos():
    static_libraries['base']['sources'].extend([
        'src/base/files/file_enumerator_posix.cc',
        'src/base/files/file_posix.cc',
        'src/base/files/file_util_posix.cc',
        'src/base/posix/file_descriptor_shuffle.cc',
        'src/base/posix/safe_strerror.cc',
    ])

  if platform.is_zos():
    libs.extend([ options.zoslib_dir + '/install/lib/libzoslib.a' ])

  if platform.is_windows():
    static_libraries['base']['sources'].extend([
        'src/base/files/file_enumerator_win.cc',
        'src/base/files/file_util_win.cc',
        'src/base/files/file_win.cc',
        'src/base/win/registry.cc',
        'src/base/win/scoped_handle.cc',
        'src/base/win/scoped_process_information.cc',
    ])

    if platform.is_msvc():
      libs.extend([
          'advapi32.lib',
          'dbghelp.lib',
          'kernel32.lib',
          'ole32.lib',
          'shell32.lib',
          'user32.lib',
          'userenv.lib',
          'version.lib',
          'winmm.lib',
          'ws2_32.lib',
          'Shlwapi.lib',
      ])
    else:
      libs.extend([
          '-ladvapi32',
          '-ldbghelp',
          '-lkernel32',
          '-lole32',
          '-lshell32',
          '-luser32',
          '-luserenv',
          '-lversion',
          '-lwinmm',
          '-lws2_32',
          '-lshlwapi',
      ])


  libs.extend(options.link_libs)

  # we just build static libraries that GN needs
  executables['gn']['libs'].extend(static_libraries.keys())
  executables['gn_unittests']['libs'].extend(static_libraries.keys())

  WriteGenericNinja(path, static_libraries, executables, cxx, ar, ld,
                    platform, host, options, args_list,
                    cflags, ldflags, libflags, include_dirs, libs)

def windows_target_build_arch():
    target_arch = os.environ.get('Platform')
    if target_arch in ['x64', 'x86']: return target_arch

    if platform.machine().lower() in ['x86_64', 'amd64']: return 'x64'
    return 'x86'

def generate_qt_version_header(qtVersion,header):
  contents = '''// Generated by build/gen.py.

#ifndef QT_GN_VERSION
#define QT_GN_VERSION "%s"
#endif
''' % (qtVersion)

  old_contents = ''
  if os.path.isfile(header):
    with open(header, 'r') as f:
      old_contents = f.read()

  if old_contents != contents:
    with open(header, 'w') as f:
      f.write(contents)

if __name__ == '__main__':
  sys.exit(main(sys.argv[1:]))<|MERGE_RESOLUTION|>--- conflicted
+++ resolved
@@ -183,7 +183,9 @@
                           'library, or \'-l<name>\' on POSIX systems. Can be ' +
                           'used multiple times. Useful to link custom malloc ' +
                           'or cpu profiling libraries.'))
-<<<<<<< HEAD
+  args_list.add('--allow-warnings', action='store_true', default=False,
+                    help=('Allow compiler warnings, don\'t treat them as '
+                          'errors.'))
   args_list.add('--cc',
                     help='The path to cc compiler.')
   args_list.add('--cxx',
@@ -197,11 +199,6 @@
   args_list.add('--qt-version',
                     help="The qt version gn is compiled for.")
 
-=======
-  args_list.add('--allow-warnings', action='store_true', default=False,
-                    help=('Allow compiler warnings, don\'t treat them as '
-                          'errors.'))
->>>>>>> 266cfa0f
   if sys.platform == 'zos':
     args_list.add('--zoslib-dir',
                       action='store',
@@ -853,11 +850,8 @@
         'src/gn/path_output_unittest.cc',
         'src/gn/pattern_unittest.cc',
         'src/gn/pointer_set_unittest.cc',
-<<<<<<< HEAD
+        'src/gn/resolved_target_deps_unittest.cc',
         'src/gn/rsp_target_writer_unittest.cc',
-=======
-        'src/gn/resolved_target_deps_unittest.cc',
->>>>>>> 266cfa0f
         'src/gn/runtime_deps_unittest.cc',
         'src/gn/scope_per_file_provider_unittest.cc',
         'src/gn/scope_unittest.cc',
